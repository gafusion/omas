--- conflicted
+++ resolved
@@ -666,15 +666,7 @@
                 value = CodeParameters()
                 value[key[1:]] = pass_on_value
             else:
-<<<<<<< HEAD
-                value = self.__class__(imas_version=self.imas_version,
-                                       consistency_check=self.consistency_check,
-                                       dynamic_path_creation=self.dynamic_path_creation,
-                                       cocos=self.cocos, cocosio=self.cocosio, coordsio=self.coordsio,
-                                       dynamic=self.dynamic)
-=======
                 value = self.same_init_ods()
->>>>>>> ee8a97db
 
         # full path where we want to place the data
         location = l2o([self.location, key[0]])
@@ -1294,12 +1286,7 @@
         :return: self
         '''
         for item in omas_ods_attrs:
-<<<<<<< HEAD
-            if hasattr(ods, item):
-                setattr(self, item, getattr(ods, item))
-=======
             setattr(self, item, getattr(ods, item, None))
->>>>>>> ee8a97db
         return self
 
     def prune(self):
