from __future__ import print_function, division, unicode_literals
import pyhdc
from future.builtins import super

from .omas_utils import *

__all__ = [
    'omas_rcparams', 'omas', 'ods_sample', 'different_ods', 'save_omas', 'load_omas',
    'test_omas_suite', 'save_omas_pkl', 'load_omas_pkl', 'test_omas_pkl',
    'save_omas_json', 'load_omas_json', 'test_omas_json', 'save_omas_nc', 'load_omas_nc',
    'test_omas_nc', 'save_omas_imas', 'load_omas_imas', 'test_omas_imas', 'save_omas_s3',
    'load_omas_s3', 'test_omas_s3', 'aggregate_imas_html_docs', 'create_json_structure',
    'create_html_documentation', 'imas_json_dir', 'default_imas_version'
]


def _omas_key_dict_preprocessor(key):
    '''
    converts a omas string path to a list of keys that make the path

    :param key: omas string path

    :return: list of keys that make the path
    '''
    if not isinstance(key, (list, tuple)):
        key = str(key)
        key = re.sub('\]', '', re.sub('\[', '.', key)).split('.')
    else:
        key = list(map(str, key))
    try:
        key[0] = int(key[0])
    except ValueError:
        pass
    return key


class omas(pyhdc.HDC):
    '''
    OMAS class
    '''

    def __new__(cls, consistency_check=False, *args, **kw):
        instance = super().__new__(cls, *args, **kw)
        instance.imas_version = None
        instance.name = ''
        instance.parent = None
        instance.structure = {}
        instance._consistency_check = consistency_check
        return instance

    def __init__(self, *args, **kw):
        '''
        :param imas_version: IMAS version to use as a constrain for the nodes names

        :param consistency_check: whether to enforce consistency with IMAS schema
        '''
        imas_version = kw.pop('imas_version', None)
        if imas_version is None:
            imas_version = os.path.split(
                sorted(glob.glob(imas_json_dir + os.sep + '*'))[-1])[-1]
        self.imas_version = re.sub('_', '.', imas_version)
        # sort out data argument for HDC
        # either as a keyword
        data = kw.pop('data', None)
        # or the first positional
        if data is None and args:
            if len(args) > 1:
                raise ValueError('Only single positional argument can be passed')
            else:
                data = args[0]
        super().__init__(data=data)

    @property
    def consistency_check(self):
        '''
        property that sets whether consistency with IMAS schema is enabled or not

        :return: True/False
        '''
        return self._consistency_check

    @consistency_check.setter
    def consistency_check(self, value):
        self._consistency_check = value
        for item in self:
            if isinstance(self[item], omas):
                self[item].consistency_check = value

    @property
    def location(self):
        '''
        property that returns the path in the IMAS schema

        :return: string with location of current object
        '''
        h = self
        location = ''
        if not hasattr(h, 'name'):
            pass
        while str(h.name):
            location = '.'.join(filter(None, [str(h.name), location]))
            h = h.parent()
            if h is None:
                break
        return location

    def __setitem__(self, key, value):
        # handle individual keys as well as full paths
        key = _omas_key_dict_preprocessor(key)

        # if the user has entered path rather than a single key
        if len(key) > 1:
            pass_on_value = value
            value = omas(imas_version=self.imas_version)

        structure = {}
        # if structural checks are enabled
        if self.consistency_check:
            # if this is the head
            if not self.location:
                self.structure = load_structure(key[0].split(separator)[0])

            # consistency checking
            location = '.'.join(filter(None, [self.location, str(key[0])]))
            structure_location = re.sub('\.[0-9:]+', '[:]', location)
            for item in self.structure.keys():
                if item.startswith(structure_location):
                    structure[item] = self.structure[item]
            if not len(structure):
<<<<<<< HEAD
                options = numpy.unique(list(map(lambda x: re.sub('\[:\]', '.:', x)[len(re.sub('\.[0-9] + ', '.:', self.location)) + 1:].split('.')[0],
                                                self.structure)))
=======
                options = numpy.unique(list(map(
                    lambda x: re.sub('\[:\]', '.:', x)[len(re.sub('\.[0-9]+', '.:', self.location)) + 1:].split('.')[0],
                    self.structure)))
>>>>>>> 11396fe7
                if len(options) == 1 and options[0] == ':':
                    options = 'A numerical index is needed'
                else:
                    options = 'Did you mean: %s' % options
                spaces = '           ' + ' ' * (len(self.location) + 1)
                raise (Exception('`%s` is not a valid IMAS location\n' % location + spaces +
                                 '^\n' + spaces + '%s' % options))

        # if the value is a dictionary structure
        if isinstance(value, omas):
            old_name = str(getattr(value, 'name', ''))
            value.name = key[0]
            # deepcopy necessary to keep the location straight
            if old_name and old_name != key[0]:
                try:
                    value1 = copy.deepcopy(value)
                except Exception:
                    raise
                finally:
                    value.name = old_name
                value = value1
            value.parent = weakref.ref(self)
            value.structure = structure

        # if the user has entered path rather than a single key
        if len(key) > 1:
            if key[0] not in self:
                super().__setitem__(key[0], value)
            self[key[0]].__setitem__('.'.join(key[1:]), pass_on_value)
        else:
            super().__setitem__(key[0], value)

    def __getitem__(self, key):
        # handle individual keys as well as full paths
        key = _omas_key_dict_preprocessor(key)

        # data slicing
        if key[0] == ':':
            data = []
            for k in self.keys():
                data.append(self['.'.join([str(k)] + key[1:])])
            return numpy.array(data)

        # dynamic path creation
        elif key[0] not in self:
            self.__setitem__(key[0], omas(imas_version=self.imas_version))

        if len(key) > 1:
            # if the user has entered path rather than a single key
            return super().__getitem__(key[0])['.'.join(key[1:])]
        else:
            return super().__getitem__(key[0])

    def __delitem__(self, key):
        # handle individual keys as well as full paths
        key = _omas_key_dict_preprocessor(key)
        print(key)
        if len(key) > 1:
            # if the user has entered path rather than a single key
            del self[key[0]]['.'.join(key[1:])]
        else:
            return super().__delitem__(key[0])

    def paths(self, **kw):
        '''
        Traverse the ods and return paths that have data

        :return: list of paths that have data
        '''
        paths = kw.setdefault('paths', [])
        path = kw.setdefault('path', [])
        for kid in self.keys():
            if isinstance(self[kid], omas):
                self[kid].paths(paths=paths, path=path + [kid])
            else:
                paths.append(path + [kid])
        return paths

    def flat(self):
        '''
        :return: flat dictionary representation of the data
        '''
        tmp = {}
        for path in self.paths():
            tmp['.'.join(map(str, path))] = self[path]
        return tmp

    def __deepcopy__(self, memo={}):
        if hasattr(self, '_consistency_check'):
            _consistency_checkBKP = self._consistency_check
        else:
            _consistency_checkBKP = omas_rcparams['consistency_check']
        try:
            self.consistency_check = False
            tmp = pickle.loads(pickle.dumps(self, pickle.HIGHEST_PROTOCOL))
            tmp.consistency_check = _consistency_checkBKP
        finally:
            self.consistency_check = _consistency_checkBKP
        return tmp

    def __getstate__(self):
        # switching between weak/strong reference for .parent attribute
        state = self.__dict__.copy()
        if state['parent'] is not None:
            state['parent'] = state['parent']()
        return state

    def __setstate__(self, state):
        # switching between weak/strong reference for .parent attribute
        self.__dict__ = state.copy()
        if self.__dict__['parent'] is not None:
            self.__dict__['parent'] = weakref.ref(self.__dict__['parent'])

    def __getnewargs__(self):
        return (False,)


# --------------------------------------------
# save and load OMAS with Python pickle
# --------------------------------------------
def save_omas_pkl(ods, filename, **kw):
    '''
    Save OMAS data set to Python pickle

    :param ods: OMAS data set

    :param filename: filename to save to

    :param kw: keywords passed to pickle.dump function
    '''
    printd('Saving to %s' % (filename), topic='pkl')

    with open(filename, 'wb') as f:
        pickle.dump(ods, f, **kw)


def load_omas_pkl(filename):
    '''
    Load OMAS data set from Python pickle

    :param filename: filename to save to

    :returns: ods OMAS data set
    '''
    printd('Loading from %s' % (filename), topic='pkl')

    with open(filename, 'rb') as f:
        return pickle.load(f)


def test_omas_pkl(ods):
    '''
    test save and load Python pickle

    :param ods: ods

    :return: ods
    '''
    filename = 'test.pkl'
    save_omas_pkl(ods, filename)
    ods1 = load_omas_pkl(filename)
    return ods1


# --------------------------------------------
# tools
# --------------------------------------------
def ods_sample():
    '''
    create sample ODS data
    :return:
    '''
    ods = omas()

    # info ODS is used for keeping track of IMAS metadata
    ods['info.user'] = unicode(os.environ['USER'])
    ods['info.tokamak'] = 'ITER'
    ods['info.imas_version'] = unicode(os.environ.get('IMAS_VERSION', '3.10.1'))
    ods['info.shot'] = 1
    ods['info.run'] = 0

    ods['equilibrium']['time_slice'][0]['time'] = 1000.
    ods['equilibrium']['time_slice'][0]['global_quantities']['ip'] = 1.5

    # issue with x_point structure?
    if False:
        ods['equilibrium']['time_slice'][1]['time'] = 2000.
        ods['equilibrium']['time_slice'][1]['boundary']['x_point'][0]['z'] = 0.

    ods2 = omas()
    ods2['equilibrium']['time_slice'][2] = ods['equilibrium']['time_slice'][0]

    printd(
        ods['equilibrium']['time_slice'][0]['global_quantities'].location, topic='sample')
    printd(
        ods['equilibrium']['time_slice'][2]['global_quantities'].location, topic='sample')

    ods['equilibrium.time_slice.1.time'] = 2000.
    ods['equilibrium.time_slice.1.global_quantities.ip'] = 2.
    ods['equilibrium.time_slice[2].time'] = 3000.
    ods['equilibrium.time_slice[2].global_quantities.ip'] = 3.

    # check different ways of addressing data
    printd(ods['equilibrium.time_slice']['1.global_quantities.ip'], topic='sample')
    printd(
        ods[['equilibrium', 'time_slice', 1, 'global_quantities', 'ip']], topic='sample')
    printd(
        ods[('equilibrium', 'time_slice', '1', 'global_quantities', 'ip')],
        topic='sample')
    printd(ods['equilibrium.time_slice.1.global_quantities.ip'], topic='sample')
    printd(ods['equilibrium.time_slice[1].global_quantities.ip'], topic='sample')

    ods['equilibrium.time_slice.0.profiles_1d.psi'] = numpy.linspace(0, 1, 10)

    # pprint(ods.paths())
    # pprint(ods2.paths())

    # check data slicing is working
    printd(ods['equilibrium.time_slice[:].global_quantities.ip'], topic='sample')

    ckBKP = ods.consistency_check
    tmp = pickle.dumps(ods)
    ods = pickle.loads(tmp)
    if ods.consistency_check != ckBKP:
        raise (Exception('consistency_check attribute changed'))

    save_omas_pkl(ods, 'test.pkl')
    ods = load_omas_pkl('test.pkl')

    tmp = ods.flat()
    # pprint(tmp)

    return ods


def different_ods(ods1, ods2):
    '''
    Checks if two ODSs have any difference and returns the string with the cause of the different

    :param ods1: first ods to check

    :param ods2: second ods to check

    :return: string with reason for difference, or False otherwise
    '''
    ods1 = ods1.flat()
    ods2 = ods2.flat()

    k1 = set(ods1.keys())
    k2 = set(ods2.keys())
    for k in k1.difference(k2):
        return 'DIFF: key `%s` missing in 2nd ods' % k
    for k in k2.difference(k1):
        return 'DIFF: key `%s` missing in 1st ods' % k
    for k in k1.intersection(k2):
        if type(ods1[k]) != type(ods2[k]):
            return 'DIFF: `%s` differ in type (%s,%s)' % (k, type(ods1[k]), type(ods2[k]))
        elif isinstance(ods1[k], basestring):
            if ods1[k] != ods2[k]:
                return 'DIFF: `%s` differ in value' % k
        else:
            if not numpy.allclose(ods1[k], ods2[k]):
                return 'DIFF: `%s` differ in value' % k
    return False


_tests = ['pkl', 'json', 'nc', 's3', 'imas']


def test_omas_suite(test_type=None):
    '''
    :param test_type: None tests all suite, otherwise choose among %s
    '''

    ods = ods_sample()

    if test_type in _tests:
        os.environ['OMAS_DEBUG_TOPIC'] = test_type
        ods1 = globals()['test_omas_' + test_type](ods)
        check = different_ods(ods, ods1)
        if not check:
            print('OMAS data got saved and loaded correctly')
        else:
            print(check)

    else:
        print('=' * 20)

        os.environ['OMAS_DEBUG_TOPIC'] = '*'

        results = numpy.zeros((len(_tests), len(_tests)))

        for k1, t1 in enumerate(_tests):
            failed1 = False
            try:
                ods1 = globals()['test_omas_' + t1](ods)
            except Exception as _excp:
                failed1 = True
            for k2, t2 in enumerate(_tests):
                try:
                    if failed1:
                        raise
                    ods2 = globals()['test_omas_' + t2](ods1)

                    different = different_ods(ods1, ods2)
                    if not different:
                        print('FROM %s TO %s : OK' % (t1.center(5), t2.center(5)))
                        results[k1, k2] = 1.0
                    else:
                        print('FROM %s TO %s : NO --> %s' %
                              (t1.center(5), t2.center(5), different))
                        results[k1, k2] = -1.0

                except Exception as _excp:
                    print('FROM %s TO %s : NO --> %s' %
                          (t1.center(5), t2.center(5), repr(_excp)))

        print('=' * 20)
        print(results.astype(int))
        print('=' * 20)


test_omas_suite.__doc__ = test_omas_suite.__doc__ % _tests


# --------------------------------------------
# save and load OMAS with default saving method
# --------------------------------------------
def save_omas(ods, filename):
    '''
    Save omas data to filename. The file extension defines format to use.

    :param ods: OMAS data set

    :param filename: filename to save to
    '''
    if os.path.splitext(filename)[1].lower() == '.json':
        return save_omas_json(ods, filename)
    elif os.path.splitext(filename)[1].lower() == '.nc':
        return save_omas_nc(ods, filename)
    else:
        return save_omas_pkl(ods, filename)


def load_omas(filename):
    '''
    Load omas data from filename. The file extension defines format to use.

    :param filename: filename to load from

    :returns: ods OMAS data set
    '''
    if os.path.splitext(filename)[1].lower() == '.json':
        return load_omas_json(filename)
    elif os.path.splitext(filename)[1].lower() == '.nc':
        return load_omas_nc(filename)
    else:
        return load_omas_pkl(filename)


# --------------------------------------------
# import other omas tools and methods in this namespace
# --------------------------------------------
from .omas_imas import *
from .omas_s3 import *
from .omas_nc import *
from .omas_json import *
from .omas_structure import *

# --------------------------------------------
if __name__ == '__main__':
    test_omas_suite()<|MERGE_RESOLUTION|>--- conflicted
+++ resolved
@@ -127,14 +127,9 @@
                 if item.startswith(structure_location):
                     structure[item] = self.structure[item]
             if not len(structure):
-<<<<<<< HEAD
-                options = numpy.unique(list(map(lambda x: re.sub('\[:\]', '.:', x)[len(re.sub('\.[0-9] + ', '.:', self.location)) + 1:].split('.')[0],
-                                                self.structure)))
-=======
                 options = numpy.unique(list(map(
                     lambda x: re.sub('\[:\]', '.:', x)[len(re.sub('\.[0-9]+', '.:', self.location)) + 1:].split('.')[0],
                     self.structure)))
->>>>>>> 11396fe7
                 if len(options) == 1 and options[0] == ':':
                     options = 'A numerical index is needed'
                 else:
