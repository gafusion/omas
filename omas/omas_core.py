from __future__ import print_function, division, unicode_literals
import pyhdc
from future.builtins import super

from .omas_utils import *

__all__ = [
    'omas_rcparams', 'omas', 'ods_sample', 'different_ods', 'save_omas', 'load_omas',
    'test_omas_suite', 'save_omas_pkl', 'load_omas_pkl', 'test_omas_pkl',
    'save_omas_json', 'load_omas_json', 'test_omas_json', 'save_omas_nc', 'load_omas_nc',
    'test_omas_nc', 'save_omas_imas', 'load_omas_imas', 'test_omas_imas', 'save_omas_s3',
    'load_omas_s3', 'test_omas_s3', 'aggregate_imas_html_docs', 'create_json_structure',
    'create_html_documentation', 'imas_json_dir', 'default_imas_version'
]


def _omas_key_dict_preprocessor(key):
    '''
    converts a omas string path to a list of keys that make the path

    :param key: omas string path

    :return: list of keys that make the path
    '''
    if not isinstance(key, (list, tuple)):
        key = str(key)
        key = re.sub('\]', '', re.sub('\[', '.', key)).split('.')
    else:
        key = list(map(str, key))
    try:
        key[0] = int(key[0])
    except ValueError:
        pass
    return key


class omas(pyhdc.HDC):
    '''
    OMAS class
    '''

    def __new__(cls, consistency_check=omas_rcparams['consistency_check'], *args, **kw):
        instance = super().__new__(cls, *args, **kw)
        instance.imas_version = None
        instance.location = ''
        instance.structure = {}
        instance._consistency_check = consistency_check
        return instance

    def __init__(self, *args, **kw):
        '''
        :param imas_version: IMAS version to use as a constrain for the nodes names

        :param consistency_check: whether to enforce consistency with IMAS schema
        '''
        imas_version = kw.pop('imas_version', None)
        if imas_version is None:
            imas_version = os.path.split(
                sorted(glob.glob(imas_json_dir + os.sep + '*'))[-1])[-1]
        self.imas_version = re.sub('_', '.', imas_version)
        # sort out data argument for HDC
        # either as a keyword
        data = kw.pop('data', None)
        # or the first positional
        if data is None and args:
            if len(args) > 1:
                raise ValueError('Only single positional argument can be passed')
            else:
                data = args[0]
        super().__init__(data=data)

    @property
    def consistency_check(self):
        '''
        property that sets whether consistency with IMAS schema is enabled or not

        :return: True/False
        '''
        return self._consistency_check

    @consistency_check.setter
    def consistency_check(self, value):
        self._consistency_check = value
        for item in self:
            if isinstance(self[item], omas):
                self[item].consistency_check = value

    def validate(self, value, structure):
        for key in value:
            structure_key=re.sub('^[0-9:]+$', ':', str(key))
            if isinstance(value[key],omas) and value[key].consistency_check:
                value.validate(value[key],structure[structure_key])
            else:
                structure[structure_key]

    def __setitem__(self, key, value):
        # handle individual keys as well as full paths
        key = _omas_key_dict_preprocessor(key)

        # if the user has entered path rather than a single key
        if len(key) > 1:
            pass_on_value = value
            value = omas(imas_version=self.imas_version,consistency_check=self.consistency_check)

        # full path where we want to place the data
        location = '.'.join(filter(None, [self.location, str(key[0])]))

        if self.consistency_check:
            structure_key = list(map(lambda x:re.sub('^[0-9:]+$', ':', str(x)),key))
            if isinstance(value,omas):
                if not self.structure:
                    value.structure=load_structure(key[0])[1][key[0]]
                else:
<<<<<<< HEAD
                    options = 'Did you mean: %s' % options
                spaces = '           ' + ' ' * (len(self.location) + 1)
                raise (Exception('`%s` is not a valid IMAS location\n' % location + spaces +
                                 '^\n' + spaces + '%s' % options))

        # if the value is a dictionary structure
        if isinstance(value, omas):
            old_name = str(getattr(value, 'name', ''))
            value.name = key[0]
            # deepcopy necessary to keep the location straight
            if old_name and old_name != key[0]:
                try:
                    value1 = copy.deepcopy(value)
                except Exception:
                    raise
                finally:
                    value.name = old_name
                value = value1
            value.parent = weakref.ref(self)
            value.structure = structure
=======
                    value.structure=self.structure[structure_key[0]]
                # check that tha data will go in the right place
                self.validate(value,value.structure)
            else:
                self.structure[structure_key[0]]

        if isinstance(value,omas):
            value.location=location
>>>>>>> 152a87aa

        # if the user has entered path rather than a single key
        if len(key) > 1:
            if key[0] not in self:
                super().__setitem__(key[0], value)
            self[key[0]].__setitem__('.'.join(key[1:]), pass_on_value)
        else:
            super().__setitem__(key[0], value)

    def __getitem__(self, key):
        # handle individual keys as well as full paths
        key = _omas_key_dict_preprocessor(key)

        # data slicing
        if key[0] == ':':
            data = []
            for k in self.keys():
                data.append(self['.'.join([str(k)] + key[1:])])
            return numpy.array(data)

        # dynamic path creation
        elif key[0] not in self:
            self.__setitem__(key[0], omas(imas_version=self.imas_version,consystency_check=self.consistency_check))

        if len(key) > 1:
            # if the user has entered path rather than a single key
            return super().__getitem__(key[0])['.'.join(key[1:])]
        else:
            return super().__getitem__(key[0])

    def __delitem__(self, key):
        # handle individual keys as well as full paths
        key = _omas_key_dict_preprocessor(key)
        print(key)
        if len(key) > 1:
            # if the user has entered path rather than a single key
            del self[key[0]]['.'.join(key[1:])]
        else:
            return super().__delitem__(key[0])

    def paths(self, **kw):
        '''
        Traverse the ods and return paths that have data

        :return: list of paths that have data
        '''
        paths = kw.setdefault('paths', [])
        path = kw.setdefault('path', [])
        for kid in self.keys():
            if isinstance(self[kid], omas):
                self[kid].paths(paths=paths, path=path + [kid])
            else:
                paths.append(path + [kid])
        return paths

    def flat(self):
        '''
        :return: flat dictionary representation of the data
        '''
        tmp = {}
        for path in self.paths():
            tmp['.'.join(map(str, path))] = self[path]
        return tmp

    def __getnewargs__(self):
        # tells pickle.dumps to pickle the omas object in such a way that a pickle.loads
        # back from that string will use omas.__new__ with consistency_check=False
        return (False,)

# --------------------------------------------
# save and load OMAS with Python pickle
# --------------------------------------------
def save_omas_pkl(ods, filename, **kw):
    '''
    Save OMAS data set to Python pickle

    :param ods: OMAS data set

    :param filename: filename to save to

    :param kw: keywords passed to pickle.dump function
    '''
    printd('Saving to %s' % (filename), topic='pkl')

    with open(filename, 'wb') as f:
        pickle.dump(ods, f, **kw)


def load_omas_pkl(filename):
    '''
    Load OMAS data set from Python pickle

    :param filename: filename to save to

    :returns: ods OMAS data set
    '''
    printd('Loading from %s' % (filename), topic='pkl')

    with open(filename, 'rb') as f:
        return pickle.load(f)


def test_omas_pkl(ods):
    '''
    test save and load Python pickle

    :param ods: ods

    :return: ods
    '''
    filename = 'test.pkl'
    save_omas_pkl(ods, filename)
    ods1 = load_omas_pkl(filename)
    return ods1


# --------------------------------------------
# tools
# --------------------------------------------
def ods_sample():
    '''
    create sample ODS data
    :return:
    '''
    ods = omas()

    # info ODS is used for keeping track of IMAS metadata
    ods['info.user'] = unicode(os.environ['USER'])
    ods['info.tokamak'] = 'ITER'
    ods['info.imas_version'] = unicode(os.environ.get('IMAS_VERSION', '3.10.1'))
    ods['info.shot'] = 1
    ods['info.run'] = 0

    ods['equilibrium']['time_slice'][0]['time'] = 1000.
    ods['equilibrium']['time_slice'][0]['global_quantities']['ip'] = 1.5

    # issue with x_point structure?
    if False:
        ods['equilibrium']['time_slice'][1]['time'] = 2000.
        ods['equilibrium']['time_slice'][1]['boundary']['x_point'][0]['z'] = 0.

    ods2 = omas()
    ods2['equilibrium']['time_slice'][2] = ods['equilibrium']['time_slice'][0]

    printd(
        ods['equilibrium']['time_slice'][0]['global_quantities'].location, topic='sample')
    printd(
        ods['equilibrium']['time_slice'][2]['global_quantities'].location, topic='sample')

    ods['equilibrium.time_slice.1.time'] = 2000.
    ods['equilibrium.time_slice.1.global_quantities.ip'] = 2.
    ods['equilibrium.time_slice[2].time'] = 3000.
    ods['equilibrium.time_slice[2].global_quantities.ip'] = 3.

    # check different ways of addressing data
    printd(ods['equilibrium.time_slice']['1.global_quantities.ip'], topic='sample')
    printd(
        ods[['equilibrium', 'time_slice', 1, 'global_quantities', 'ip']], topic='sample')
    printd(
        ods[('equilibrium', 'time_slice', '1', 'global_quantities', 'ip')],
        topic='sample')
    printd(ods['equilibrium.time_slice.1.global_quantities.ip'], topic='sample')
    printd(ods['equilibrium.time_slice[1].global_quantities.ip'], topic='sample')

    ods['equilibrium.time_slice.0.profiles_1d.psi'] = numpy.linspace(0, 1, 10)

    # pprint(ods.paths())
    # pprint(ods2.paths())

    # check data slicing is working
    printd(ods['equilibrium.time_slice[:].global_quantities.ip'], topic='sample')

    ckBKP = ods.consistency_check
    tmp = pickle.dumps(ods)
    ods = pickle.loads(tmp)
    if ods.consistency_check != ckBKP:
        raise (Exception('consistency_check attribute changed'))

    save_omas_pkl(ods, 'test.pkl')
    ods = load_omas_pkl('test.pkl')

    tmp = ods.flat()
    # pprint(tmp)

    return ods


def different_ods(ods1, ods2):
    '''
    Checks if two ODSs have any difference and returns the string with the cause of the different

    :param ods1: first ods to check

    :param ods2: second ods to check

    :return: string with reason for difference, or False otherwise
    '''
    ods1 = ods1.flat()
    ods2 = ods2.flat()

    k1 = set(ods1.keys())
    k2 = set(ods2.keys())
    for k in k1.difference(k2):
        return 'DIFF: key `%s` missing in 2nd ods' % k
    for k in k2.difference(k1):
        return 'DIFF: key `%s` missing in 1st ods' % k
    for k in k1.intersection(k2):
        if type(ods1[k]) != type(ods2[k]):
            return 'DIFF: `%s` differ in type (%s,%s)' % (k, type(ods1[k]), type(ods2[k]))
        elif isinstance(ods1[k], basestring):
            if ods1[k] != ods2[k]:
                return 'DIFF: `%s` differ in value' % k
        else:
            if not numpy.allclose(ods1[k], ods2[k]):
                return 'DIFF: `%s` differ in value' % k
    return False


_tests = ['pkl', 'json', 'nc', 's3', 'imas']


def test_omas_suite(test_type=None):
    '''
    :param test_type: None tests all suite, otherwise choose among %s
    '''

    ods = ods_sample()

    if test_type in _tests:
        os.environ['OMAS_DEBUG_TOPIC'] = test_type
        ods1 = globals()['test_omas_' + test_type](ods)
        check = different_ods(ods, ods1)
        if not check:
            print('OMAS data got saved and loaded correctly')
        else:
            print(check)

    else:
        print('=' * 20)

        os.environ['OMAS_DEBUG_TOPIC'] = '*'

        results = numpy.zeros((len(_tests), len(_tests)))

        for k1, t1 in enumerate(_tests):
            failed1 = False
            try:
                ods1 = globals()['test_omas_' + t1](ods)
            except Exception as _excp:
                failed1 = True
            for k2, t2 in enumerate(_tests):
                try:
                    if failed1:
                        raise
                    ods2 = globals()['test_omas_' + t2](ods1)

                    different = different_ods(ods1, ods2)
                    if not different:
                        print('FROM %s TO %s : OK' % (t1.center(5), t2.center(5)))
                        results[k1, k2] = 1.0
                    else:
                        print('FROM %s TO %s : NO --> %s' %
                              (t1.center(5), t2.center(5), different))
                        results[k1, k2] = -1.0

                except Exception as _excp:
                    print('FROM %s TO %s : NO --> %s' %
                          (t1.center(5), t2.center(5), repr(_excp)))

        print('=' * 20)
        print(results.astype(int))
        print('=' * 20)


test_omas_suite.__doc__ = test_omas_suite.__doc__ % _tests


# --------------------------------------------
# save and load OMAS with default saving method
# --------------------------------------------
def save_omas(ods, filename):
    '''
    Save omas data to filename. The file extension defines format to use.

    :param ods: OMAS data set

    :param filename: filename to save to
    '''
    if os.path.splitext(filename)[1].lower() == '.json':
        return save_omas_json(ods, filename)
    elif os.path.splitext(filename)[1].lower() == '.nc':
        return save_omas_nc(ods, filename)
    else:
        return save_omas_pkl(ods, filename)


def load_omas(filename):
    '''
    Load omas data from filename. The file extension defines format to use.

    :param filename: filename to load from

    :returns: ods OMAS data set
    '''
    if os.path.splitext(filename)[1].lower() == '.json':
        return load_omas_json(filename)
    elif os.path.splitext(filename)[1].lower() == '.nc':
        return load_omas_nc(filename)
    else:
        return load_omas_pkl(filename)


# --------------------------------------------
# import other omas tools and methods in this namespace
# --------------------------------------------
from .omas_imas import *
from .omas_s3 import *
from .omas_nc import *
from .omas_json import *
from .omas_structure import *

# --------------------------------------------
if __name__ == '__main__':
    test_omas_suite()<|MERGE_RESOLUTION|>--- conflicted
+++ resolved
@@ -111,28 +111,6 @@
                 if not self.structure:
                     value.structure=load_structure(key[0])[1][key[0]]
                 else:
-<<<<<<< HEAD
-                    options = 'Did you mean: %s' % options
-                spaces = '           ' + ' ' * (len(self.location) + 1)
-                raise (Exception('`%s` is not a valid IMAS location\n' % location + spaces +
-                                 '^\n' + spaces + '%s' % options))
-
-        # if the value is a dictionary structure
-        if isinstance(value, omas):
-            old_name = str(getattr(value, 'name', ''))
-            value.name = key[0]
-            # deepcopy necessary to keep the location straight
-            if old_name and old_name != key[0]:
-                try:
-                    value1 = copy.deepcopy(value)
-                except Exception:
-                    raise
-                finally:
-                    value.name = old_name
-                value = value1
-            value.parent = weakref.ref(self)
-            value.structure = structure
-=======
                     value.structure=self.structure[structure_key[0]]
                 # check that tha data will go in the right place
                 self.validate(value,value.structure)
@@ -141,7 +119,6 @@
 
         if isinstance(value,omas):
             value.location=location
->>>>>>> 152a87aa
 
         # if the user has entered path rather than a single key
         if len(key) > 1:
