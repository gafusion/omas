--- conflicted
+++ resolved
@@ -35,11 +35,7 @@
     return key
 
 
-<<<<<<< HEAD
-class omas(pyhdc.HDC):
-=======
 class omas(MutableMapping):
->>>>>>> 011c3930
     '''
     OMAS class
     '''
@@ -55,29 +51,11 @@
 
         :param consistency_check: whether to enforce consistency with IMAS schema
         '''
-<<<<<<< HEAD
-        imas_version = kw.pop('imas_version', None)
-        if imas_version is None:
-            imas_version = os.path.split(
-                sorted(glob.glob(imas_json_dir + os.sep + '*'))[-1])[-1]
-        self.imas_version = re.sub('_', '.', imas_version)
-        # sort out data argument for HDC
-        # either as a keyword
-        data = kw.pop('data', None)
-        # or the first positional
-        if data is None and args:
-            if len(args) > 1:
-                raise ValueError('Only single positional argument can be passed')
-            else:
-                data = args[0]
-        super().__init__(data=data)
-=======
         self.omas_data=None
         self._consistency_check = consistency_check
         self.imas_version = imas_version
         self.location = location
         self.structure = structure
->>>>>>> 011c3930
 
     @property
     def consistency_check(self):
