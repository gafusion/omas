--- conflicted
+++ resolved
@@ -573,13 +573,9 @@
     return {'postcommands': ['trim_bolometer_second_points_to_box(ods)']}
 
 
-<<<<<<< HEAD
-@machine_mapping_function(__all__)
+
+@machine_mapping_function(__regression_arguments__, pulse=176235)
 def langmuir_probes_data(ods, pulse, get_measurements=True):
-=======
-@machine_mapping_function(__regression_arguments__, pulse=176235)
-def langmuir_probes_hardware(ods, pulse):
->>>>>>> 5604734e
     """
     Gathers DIII-D Langmuir probe measurements and loads them into an ODS
 
@@ -659,7 +655,7 @@
                 j += 1
 
 
-<<<<<<< HEAD
+@machine_mapping_function(__regression_arguments__, pulse=176235)
 @machine_mapping_function(__all__)
 def langmuir_probes_hardware(ods, pulse):
     """
@@ -675,13 +671,9 @@
 
     unwrap(langmuir_probes_data)(ods, pulse, get_measurements=False)
 
-
-@machine_mapping_function(__all__)
-def charge_exchange_hardware(ods, pulse=133221, analysis_type='CERQUICK'):
-=======
+    
 @machine_mapping_function(__regression_arguments__, pulse=133221)
 def charge_exchange_hardware(ods, pulse, analysis_type='CERQUICK'):
->>>>>>> 5604734e
     """
     Gathers DIII-D CER measurement locations from MDSplus
 
