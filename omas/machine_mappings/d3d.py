import os
import numpy as np
from inspect import unwrap

from omas import *
from omas.omas_utils import printd, printe, unumpy
from omas.machine_mappings._common import *
from uncertainties import unumpy
from omas.utilities.machine_mapping_decorator import machine_mapping_function
from omas.utilities.omas_mds import mdsvalue
from omas.omas_core import ODS
from omas.omas_structure import add_extra_structures
<<<<<<< HEAD
# from omas.omas_structure import add_extra_structures
=======
from omas.omas_physics import omas_environment
import copy
>>>>>>> cc925c38

__all__ = []
__regression_arguments__ = {'__all__': __all__}

# ================================
@machine_mapping_function(__regression_arguments__, pulse=133221)
def gas_injection_hardware(ods, pulse):
    """
    Loads DIII-D gas injectors hardware geometry

    R and Z are from the tips of the arrows in puff_loc.pro; phi from angle listed in labels in puff_loc.pro .
    I recorded the directions of the arrows on the EFITviewer overlay, but I don't know how to include them in IMAS, so
    I commented them out.

    Warning: changes to gas injector configuration with time are not yet included. This is just the best picture I could
    make of the 2018 configuration.

    Data sources:
    EFITVIEWER: iris:/fusion/usc/src/idl/efitview/diagnoses/DIII-D/puff_loc.pro accessed 2018 June 05, revised 20090317
    DIII-D webpage: https://diii-d.gat.com/diii-d/Gas_Schematic accessed 2018 June 05
    DIII-D wegpage: https://diii-d.gat.com/diii-d/Gas_PuffLocations accessed 2018 June 05
    """
    if pulse < 100775:
        warnings.warn('DIII-D Gas valve locations not applicable for pulses earlier than 100775 (2000 JAN 17)')

    ip = 0
    iv = 0

    def pipe_copy(pipe_in):
        pipe_out = ods['gas_injection']['pipe'][ip]
        for field in ['name', 'exit_position.r', 'exit_position.z', 'exit_position.phi']:
            pipe_out[field] = pipe_in[field]
        return

    # PFX1
    valve_pfx1 = ods['gas_injection']['valve'][iv]
    valve_pfx1['identifier'] = 'PFX1'
    valve_pfx1['pipe_indices'] = []
    for angle in [12, 139, 259]:  # degrees, DIII-D hardware left handed coords
        pipe_pfx1 = ods['gas_injection']['pipe'][ip]
        pipe_pfx1['name'] = 'PFX1_{:03d}'.format(angle)
        pipe_pfx1['exit_position']['r'] = 1.286  # m
        pipe_pfx1['exit_position']['z'] = 1.279  # m
        pipe_pfx1['exit_position']['phi'] = -np.pi / 180.0 * angle  # radians, right handed
        pipe_pfx1['valve_indices'] = [iv]
        valve_pfx1['pipe_indices'] = np.append(valve_pfx1['pipe_indices'], [ip])
        dr = -1.116 + 1.286
        dz = -1.38 + 1.279
        # pipea['exit_position']['direction'] = 180/np.pi * tan(dz/dr) if dr != 0 else 90 * sign(dz)
        pipe_pfx1['second_point']['phi'] = pipe_pfx1['exit_position']['phi']
        pipe_pfx1['second_point']['r'] = pipe_pfx1['exit_position']['r'] + dr
        pipe_pfx1['second_point']['z'] = pipe_pfx1['exit_position']['z'] + dz
        ip += 1
    iv += 1

    # PFX2 injects at the same poloidal locations as PFX1, but at different toroidal angles
    valve_pfx2 = ods['gas_injection']['valve'][iv]
    valve_pfx2['identifier'] = 'PFX2'
    valve_pfx2['pipe_indices'] = []
    for angle in [79, 199, 319]:  # degrees, DIII-D hardware left handed coords
        pipe_copy(pipe_pfx1)
        pipe_pfx2 = ods['gas_injection']['pipe'][ip]
        pipe_pfx2['name'] = 'PFX2_{:03d}'.format(angle)
        pipe_pfx2['exit_position']['phi'] = -np.pi / 180.0 * angle  # rad
        pipe_pfx2['valve_indices'] = [iv]
        valve_pfx2['pipe_indices'] = np.append(valve_pfx2['pipe_indices'], [ip])
        pipe_pfx2['second_point']['phi'] = pipe_pfx2['exit_position']['phi']
        ip += 1
    iv += 1

    # GAS A
    valvea = ods['gas_injection']['valve'][iv]
    valvea['identifier'] = 'GASA'
    valvea['pipe_indices'] = [ip]
    pipea = ods['gas_injection']['pipe'][ip]
    pipea['name'] = 'GASA_300'
    pipea['exit_position']['r'] = 1.941  # m
    pipea['exit_position']['z'] = 1.01  # m
    pipea['exit_position']['phi'] = -np.pi / 180.0 * 300  # rad
    pipea['valve_indices'] = [iv]
    # pipea['exit_position']['direction'] = 270.  # degrees, giving dir of pipe leading towards injector, up is 90
    pipea['second_point']['phi'] = pipea['exit_position']['phi']
    pipea['second_point']['r'] = pipea['exit_position']['r']
    pipea['second_point']['z'] = pipea['exit_position']['z'] - 0.01
    ip += 1
    iv += 1

    # GAS B injects in the same place as GAS A
    valveb = ods['gas_injection']['valve'][iv]
    valveb['identifier'] = 'GASB'
    valveb['pipe_indices'] = [ip]
    pipe_copy(pipea)
    pipeb = ods['gas_injection']['pipe'][ip]
    pipeb['name'] = 'GASB_300'
    pipeb['valve_indices'] = [iv]
    ip += 1
    iv += 1

    # GAS C
    valvec = ods['gas_injection']['valve'][iv]
    valvec['identifier'] = 'GASC'
    valvec['pipe_indices'] = [ip]
    pipec = ods['gas_injection']['pipe'][ip]
    pipec['name'] = 'GASC_000'
    pipec['exit_position']['r'] = 1.481  # m
    pipec['exit_position']['z'] = -1.33  # m
    pipec['exit_position']['phi'] = -np.pi / 180.0 * 0
    pipec['valve_indices'] = [iv, iv + 5]
    # pipec['exit_position']['direction'] = 90.  # degrees, giving direction of pipe leading towards injector
    pipec['second_point']['phi'] = pipec['exit_position']['phi']
    pipec['second_point']['r'] = pipec['exit_position']['r']
    pipec['second_point']['z'] = pipec['exit_position']['z'] + 0.01
    ip += 1
    iv += 1

    # GAS D injects at the same poloidal location as GAS A, but at a different toroidal angle.
    # There is a GASD piezo valve that splits into four injectors, all of which have their own gate valves and can be
    # turned on/off independently. Normally, only one would be used at at a time.
    valved = ods['gas_injection']['valve'][iv]
    valved['identifier'] = 'GASD'  # This is the piezo name
    valved['pipe_indices'] = [ip]
    pipe_copy(pipea)
    piped = ods['gas_injection']['pipe'][ip]
    piped['name'] = 'GASD_225'  # This is the injector name
    piped['exit_position']['phi'] = -np.pi / 180.0 * 225
    piped['valve_indices'] = [iv]
    piped['second_point']['phi'] = piped['exit_position']['phi']
    ip += 1
    # Spare 225 is an extra branch of the GASD line after the GASD piezo
    pipe_copy(piped)
    pipes225 = ods['gas_injection']['pipe'][ip]
    pipes225['name'] = 'Spare_225'  # This is the injector name
    pipes225['valve_indices'] = [iv]  # Seems right, but previous unset
    valved['pipe_indices'] = np.append(valved['pipe_indices'], [ip])
    ip += 1
    # RF_170 and RF_190: gas ports near the 180 degree antenna, on the GASD line
    for angle in [170, 190]:
        pipe_rf = ods['gas_injection']['pipe'][ip]
        pipe_rf['name'] = 'RF_{:03d}'.format(angle)
        pipe_rf['exit_position']['r'] = 2.38  # m
        pipe_rf['exit_position']['z'] = -0.13  # m
        pipe_rf['exit_position']['phi'] = -np.pi / 180.0 * angle  # rad
        pipe_rf['valve_indices'] = [iv]
        valved['pipe_indices'] = np.append(valved['pipe_indices'], [ip])
        ip += 1
    iv += 1

    # GAS E
    valvee = ods['gas_injection']['valve'][iv]
    valvee['identifier'] = 'GASE'
    valvee['pipe_indices'] = [ip - 5]
    iv += 1

    # DRDP
    valved = ods['gas_injection']['valve'][iv]
    valved['identifier'] = 'DRDP'
    valved['pipe_indices'] = [ip]
    pipe_copy(piped)
    piped = ods['gas_injection']['pipe'][ip]
    piped['name'] = 'DRDP_225'
    piped['valve_indices'] = [iv]
    ip += 1
    iv += 1

    # UOB
    valve_uob = ods['gas_injection']['valve'][iv]
    valve_uob['identifier'] = 'UOB'
    valve_uob['pipe_indices'] = []
    for angle in [45, 165, 285]:
        pipe_uob = ods['gas_injection']['pipe'][ip]
        pipe_uob['name'] = 'UOB_{:03d}'.format(angle)
        pipe_uob['exit_position']['r'] = 1.517  # m
        pipe_uob['exit_position']['z'] = 1.267  # m
        pipe_uob['exit_position']['phi'] = -np.pi / 180.0 * angle
        pipe_uob['valve_indices'] = [iv]
        valve_uob['pipe_indices'] = np.append(valve_uob['pipe_indices'], [ip])
        # pipe_uob['exit_position']['direction'] = 270.  # degrees, giving dir of pipe leading to injector, up is 90
        ip += 1
    iv += 1

    # LOB1
    valve_lob1 = ods['gas_injection']['valve'][iv]
    valve_lob1['identifier'] = 'LOB1'
    valve_lob1['pipe_indices'] = []
    for angle in [30, 120]:
        pipe_lob1 = ods['gas_injection']['pipe'][ip]
        pipe_lob1['name'] = 'LOB1_{:03d}'.format(angle)
        pipe_lob1['exit_position']['r'] = 1.941  # m
        pipe_lob1['exit_position']['z'] = -1.202  # m
        pipe_lob1['exit_position']['phi'] = -np.pi / 180.0 * angle
        pipe_lob1['valve_indices'] = [iv]
        valve_lob1['pipe_indices'] = np.append(valve_lob1['pipe_indices'], [ip])
        # pipe_lob1['exit_position']['direction'] = 180.  # degrees, giving dir of pipe leading to injector; up is 90
        ip += 1
    # Spare 75 is an extra branch of the GASC line after the LOB1 piezo
    pipes75 = ods['gas_injection']['pipe'][ip]
    pipes75['name'] = 'Spare_075'
    pipes75['exit_position']['r'] = 2.249  # m (approximate / estimated from still image)
    pipes75['exit_position']['z'] = -0.797  # m (approximate / estimated from still image)
    pipes75['exit_position']['phi'] = 75  # degrees, DIII-D hardware left handed coords
    pipes75['valve_indices'] = [iv]
    valve_lob1['pipe_indices'] = np.append(valve_lob1['pipe_indices'], [ip])
    # pipes75['exit_position']['direction'] = 180.  # degrees, giving direction of pipe leading towards injector
    ip += 1
    # RF_010 & 350
    for angle in [10, 350]:
        pipe_rf_lob1 = ods['gas_injection']['pipe'][ip]
        pipe_rf_lob1['name'] = 'RF_{:03d}'.format(angle)
        pipe_rf_lob1['exit_position']['r'] = 2.38  # m
        pipe_rf_lob1['exit_position']['z'] = -0.13  # m
        pipe_rf_lob1['exit_position']['phi'] = -np.pi / 180.0 * angle
        pipe_rf_lob1['valve_indices'] = [iv]
        valve_lob1['pipe_indices'] = np.append(valve_lob1['pipe_indices'], [ip])
        # pipe_rf10['exit_position']['direction'] = 180.  # degrees, giving dir of pipe leading to injector; up is 90
        ip += 1
    iv += 1

    # DiMES chimney
    valve_dimesc = ods['gas_injection']['valve'][iv]
    valve_dimesc['identifier'] = '240R-2'
    # valve_dimesc['name'] = '240R-2 (PCS use GASD)' # dynamic loading fails when names are not defined for all valves
    valve_dimesc['pipe_indices'] = [ip, ip + 1]
    pipe_dimesc = ods['gas_injection']['pipe'][ip]
    pipe_dimesc['name'] = 'DiMES_Chimney_165'
    pipe_dimesc['exit_position']['r'] = 1.481  # m
    pipe_dimesc['exit_position']['z'] = -1.33  # m
    pipe_dimesc['exit_position']['phi'] = -np.pi / 180.0 * 165
    pipe_dimesc['valve_indices'] = [iv]
    # pipe_dimesc['exit_position']['direction'] = 90.  # degrees, giving dir of pipe leading towards injector, up is 90
    ip += 1
    # CPBOT
    pipe_cpbot = ods['gas_injection']['pipe'][ip]
    pipe_cpbot['name'] = 'CPBOT_150'
    pipe_cpbot['exit_position']['r'] = 1.11  # m
    pipe_cpbot['exit_position']['z'] = -1.33  # m
    pipe_cpbot['exit_position']['phi'] = -np.pi / 180.0 * 150
    pipe_cpbot['valve_indices'] = [iv]
    # pipe_cpbot['exit_position']['direction'] = 0.  # degrees, giving dir of pipe leading towards injector, up is 90
    ip += 1
    iv += 1

    # LOB2 injects at the same poloidal locations as LOB1, but at different toroidal angles
    valve_lob2 = ods['gas_injection']['valve'][iv]
    valve_lob2['identifier'] = 'LOB2'
    valve_lob2['pipe_indices'] = []
    for angle in [210, 300]:
        pipe_copy(pipe_lob1)
        pipe_lob2 = ods['gas_injection']['pipe'][ip]
        pipe_lob2['name'] = 'LOB2_{:03d}'.format(angle)
        pipe_lob2['exit_position']['phi'] = -np.pi / 180.0 * angle  # degrees, DIII-D hardware left handed coords
        pipe_lob2['valve_indices'] = [iv]
        valve_lob2['pipe_indices'] = np.append(valve_lob2['pipe_indices'], [ip])
        ip += 1
    # Dimes floor tile 165
    pipe_copy(pipec)
    pipe_dimesf = ods['gas_injection']['pipe'][ip]
    pipe_dimesf['name'] = 'DiMES_Tile_160'
    pipe_dimesf['exit_position']['phi'] = -np.pi / 180.0 * 165
    pipe_dimesf['valve_indices'] = [iv]
    valve_lob2['pipe_indices'] = np.append(valve_lob2['pipe_indices'], [ip])
    ip += 1
    # RF COMB
    pipe_rfcomb = ods['gas_injection']['pipe'][ip]
    pipe_rfcomb['name'] = 'RF_COMB_'
    pipe_rfcomb['exit_position']['r'] = 2.38  # m
    pipe_rfcomb['exit_position']['z'] = -0.13  # m
    pipe_rfcomb['exit_position']['phi'] = np.nan  # Unknown, sorry
    pipe_rfcomb['valve_indices'] = [iv]
    valve_lob2['pipe_indices'] = np.append(valve_lob2['pipe_indices'], [ip])
    # pipe_rf307['exit_position']['direction'] = 180.  # degrees, giving dir of pipe leading towards injector, up is 90
    ip += 1
    # RF307
    pipe_rf307 = ods['gas_injection']['pipe'][ip]
    pipe_rf307['name'] = 'RF_307'
    pipe_rf307['exit_position']['r'] = 2.38  # m
    pipe_rf307['exit_position']['z'] = -0.13  # m
    pipe_rf307['exit_position']['phi'] = -np.pi / 180.0 * 307
    pipe_rf307['valve_indices'] = [iv]
    valve_lob2['pipe_indices'] = np.append(valve_lob2['pipe_indices'], [ip])
    # pipe_rf307['exit_position']['direction'] = 180.  # degrees, giving dir of pipe leading towards injector, up is 90
    ip += 1
    # RF260
    pipe_rf260 = ods['gas_injection']['pipe'][ip]
    pipe_rf260['name'] = 'RF_260'
    pipe_rf260['exit_position']['r'] = 2.38  # m
    pipe_rf260['exit_position']['z'] = 0.14  # m
    pipe_rf260['exit_position']['phi'] = -np.pi / 180.0 * 260
    pipe_rf260['valve_indices'] = [iv]  # Seems to have been removed. May have been on LOB2, though.
    valve_lob2['pipe_indices'] = np.append(valve_lob2['pipe_indices'], [ip])
    # pipe_rf260['exit_position']['direction'] = 180.  # degrees, giving dir of pipe leading towards injector, up is 90
    ip += 1
    iv += 1

    # GAS H injects in the same place as GAS C
    valveh = ods['gas_injection']['valve'][iv]
    valveh['identifier'] = '???'  # This one's not on the manifold schematic
    valveh['pipe_indices'] = [ip]
    pipe_copy(pipec)
    pipeh = ods['gas_injection']['pipe'][ip]
    pipeh['name'] = 'GASH_000'
    pipeh['valve_indices'] = [iv]
    ip += 1
    iv += 1

    # GAS I injects in the same place as GAS C
    valvei = ods['gas_injection']['valve'][iv]
    valvei['identifier'] = '???'  # This one's not on the manifold schematic
    valvei['pipe_indices'] = [ip]
    pipe_copy(pipec)
    pipei = ods['gas_injection']['pipe'][ip]
    pipei['name'] = 'GASI_000'
    pipei['valve_indices'] = [iv]
    ip += 1
    iv += 1

    # GAS J injects in the same place as GAS D
    valvej = ods['gas_injection']['valve'][iv]
    valvej['identifier'] = '???'  # This one's not on the manifold schematic
    valvej['pipe_indices'] = [ip]
    pipe_copy(piped)
    pipej = ods['gas_injection']['pipe'][ip]
    pipej['name'] = 'GASJ_225'
    pipej['valve_indices'] = [iv]
    ip += 1
    iv += 1

    # CPMID
    valve_cpmid = ods['gas_injection']['valve'][iv]
    valve_cpmid['identifier'] = '???'  # This one's not on the manifold schematic
    valve_cpmid['pipe_indices'] = [ip]
    pipe_cpmid = ods['gas_injection']['pipe'][ip]
    pipe_cpmid['name'] = 'CPMID'
    pipe_cpmid['exit_position']['r'] = 0.9  # m
    pipe_cpmid['exit_position']['z'] = -0.2  # m
    pipe_cpmid['exit_position']['phi'] = np.nan  # Unknown, sorry
    pipe_cpmid['valve_indices'] = [iv]
    # pipe_cpmid['exit_position']['direction'] = 0.  # degrees, giving dir of pipe leading towards injector, up is 90
    ip += 1
    iv += 1


# ================================
@machine_mapping_function(__regression_arguments__, pulse=133221)
def pf_active_hardware(ods, pulse):
    r"""
    Loads DIII-D tokamak poloidal field coil hardware geometry

    :param ods: ODS instance
    """
    from omfit_classes.omfit_efund import OMFITmhdin

    mhdin = get_support_file(OMFITmhdin, support_filenames('d3d', 'mhdin', pulse))
    mhdin.to_omas(ods, update='pf_active')

    coil_names = [
        'ECOILA',
        'ECOILB',
        'E567UP',
        'E567DN',
        'E89DN',
        'E89UP',
        'F1A',
        'F2A',
        'F3A',
        'F4A',
        'F5A',
        'F6A',
        'F7A',
        'F8A',
        'F9A',
        'F1B',
        'F2B',
        'F3B',
        'F4B',
        'F5B',
        'F6B',
        'F7B',
        'F8B',
        'F9B',
    ]
    for k, fcid in enumerate(coil_names):
        ods['pf_active.coil'][k]['name'] = fcid
        ods['pf_active.coil'][k]['identifier'] = fcid
        ods['pf_active.coil'][k]['element.0.name'] = fcid
        ods['pf_active.coil'][k]['element.0.identifier'] = fcid


@machine_mapping_function(__regression_arguments__, pulse=133221)
def pf_active_coil_current_data(ods, pulse):
    # get pf_active hardware description --without-- placing the data in this ods
    # use `unwrap` to avoid calling `@machine_mapping_function` of `pf_active_hardware`
    ods1 = ODS()
    unwrap(pf_active_hardware)(ods1, pulse)

    # fetch the actual pf_active currents data
    with omas_environment(ods, cocosio=1):
        fetch_assign(
            ods,
            ods1,
            pulse,
            channels='pf_active.coil',
            identifier='pf_active.coil.{channel}.identifier',
            time='pf_active.coil.{channel}.current.time',
            data='pf_active.coil.{channel}.current.data',
            validity=None,
            mds_server='d3d',
            mds_tree='D3D',
            tdi_expression='ptdata2("{signal}",{pulse})',
            time_norm=0.001,
            data_norm=1.0,
            homogeneous_time=False,
        )

        # fetch uncertainties
        TDIs = {}
        for k in ods1['pf_active.coil']:
            identifier = ods1[f'pf_active.coil.{k}.identifier'].upper()
            TDIs[identifier] = f'pthead2("{identifier}",{pulse}), __rarray'

        data = mdsvalue('d3d', None, pulse, TDIs).raw()
        for k in ods1['pf_active.coil']:
            identifier = ods1[f'pf_active.coil.{k}.identifier'].upper()
            nt = len(ods[f'pf_active.coil.{k}.current.data'])
            ods[f'pf_active.coil.{k}.current.data_error_upper'] = abs(data[identifier][3] * data[identifier][4]) * np.ones(nt) * 10.0

        # IMAS stores the current in the coil not multiplied by the number of turns
        for channel in ods1['pf_active.coil']:
            if f'pf_active.coil.{channel}.current.data' in ods:
                if 'F' in f'pf_active.coil.{channel}.identifier':
                    ods[f'pf_active.coil.{channel}.current.data'] /= ods1[f'pf_active.coil.{channel}.element.0.turns_with_sign']
                    ods[f'pf_active.coil.{channel}.current.data_error_upper'] /= ods1[f'pf_active.coil.{channel}.element.0.turns_with_sign']
            else:
                print(f'WARNING: pf_active.coil[{channel}].current.data is missing')


# ================================
@machine_mapping_function(__regression_arguments__, pulse=133221)
def coils_non_axisymmetric_hardware(ods, pulse):
    r"""
    Loads DIII-D tokamak non_axisymmetric field coil hardware geometry

    :param ods: ODS instance
    """

    from omfit_classes.omfit_omas_d3d import OMFITd3dcompfile

    coil_names = []
    for compfile in ['ccomp', 'icomp']:
        comp = get_support_file(OMFITd3dcompfile, support_filenames('d3d', compfile, pulse))
        compshot = -1
        for shot in comp:
            if pulse > compshot:
                compshot = shot
                break
        coil_names += list(comp[compshot].keys())

    for k, fcid in enumerate(coil_names):
        ods['coils_non_axisymmetric.coil'][k]['name'] = fcid
        ods['coils_non_axisymmetric.coil'][k]['identifier'] = fcid


@machine_mapping_function(__regression_arguments__, pulse=133221)
def coils_non_axisymmetric_current_data(ods, pulse):
    # get pf_active hardware description --without-- placing the data in this ods
    # use `unwrap` to avoid calling `@machine_mapping_function` of `pf_active_hardware`
    ods1 = ODS()
    unwrap(coils_non_axisymmetric_hardware)(ods1, pulse)

    # fetch the actual pf_active currents data
    with omas_environment(ods):
        fetch_assign(
            ods,
            ods1,
            pulse,
            channels='coils_non_axisymmetric.coil',
            identifier='coils_non_axisymmetric.coil.{channel}.identifier',
            time='coils_non_axisymmetric.coil.{channel}.current.time',
            data='coils_non_axisymmetric.coil.{channel}.current.data',
            validity=None,
            mds_server='d3d',
            mds_tree='D3D',
            tdi_expression='ptdata2("{signal}",{pulse})',
            time_norm=0.001,
            data_norm=1.0,
        )


# ================================
@machine_mapping_function(__regression_arguments__, pulse=170325)
def ec_launcher_active_hardware(ods, pulse):
    setup = '.ECH.'
    # We need three queries in order to retrieve only the fields we need
    # First the amount of systems in use
    query = {'NUM_SYSTEMS': setup + 'NUM_SYSTEMS'}
    num_systems = mdsvalue('d3d', treename='RF', pulse=pulse, TDI=query).raw()['NUM_SYSTEMS']
    try:
        system_max = num_systems + 1
    except:
        printe('No ECH system found')
        return

    query = {}
    # Second query the used systems to resolve the gyrotron names
    for system_no in range(1, system_max):
        cur_system = f'SYSTEM_{system_no}.'
        query[f'GYROTRON_{system_no}'] = setup + cur_system + 'GYROTRON.NAME'
        query[f'FREQUENCY_{system_no}'] = setup + cur_system + 'GYROTRON.FREQUENCY'
        for field in ['LAUNCH_R', 'LAUNCH_Z', 'PORT']:
            query[field + f'_{system_no}'] = setup + cur_system + f'antenna.{field}'
    systems = mdsvalue('d3d', treename='RF', pulse=pulse, TDI=query).raw()
    query = {}
    gyrotron_names = []
    for system_no in range(1, system_max):
        if len(systems[f'GYROTRON_{system_no}']) == 0:
            """
            If nothing is connected to this system the gyrotron name is blank.
            """
            continue
        gyrotron = systems[f'GYROTRON_{system_no}']
        gyrotron_names.append(gyrotron)
        gyr = gyrotron.upper()
        gyr = gyr[:3]
        for field in ['STAT', 'XMFRAC', 'FPWRC', 'AZIANG', 'POLANG']:
            query[field + f'_{system_no}'] = setup + f'{gyrotron.upper()}.EC{gyr}{field}'
            if field in ['XMFRAC', 'FPWRC', 'AZIANG', 'POLANG']:
                query["TIME_" + field + f'_{system_no}'] = "dim_of(" + query[field + f'_{system_no}'] + "+01)"
    # Final, third query now that we have resolved all the TDIs related to gyrotron names
    gyrotrons = mdsvalue('d3d', treename='RF', pulse=pulse, TDI=query).raw()
    for system_no in range(1, system_max):
        system_index = system_no - 1
        if gyrotrons[f'STAT_{system_no}'] == 0:
            continue
        beam = ods['ec_launchers.beam'][system_index]
        time = np.atleast_1d(gyrotrons[f'TIME_AZIANG_{system_no}']) / 1.0e3
        if len(time) == 1:
            beam['time'] = np.atleast_1d(0)
        else:
            beam['time'] = np.atleast_1d(gyrotrons[f'TIME_AZIANG_{system_no}']) / 1.0e3
        ntime = len(beam['time'])
        beam['steering_angle_tor'] = np.atleast_1d(np.deg2rad((gyrotrons[f'AZIANG_{system_no}'] - 180.0)))
        beam['steering_angle_pol'] = np.atleast_1d(np.deg2rad((gyrotrons[f'POLANG_{system_no}'] - 90.0)))

        beam['identifier'] = beam['name'] = gyrotron_names[system_index]

        beam['launching_position.r'] = np.atleast_1d(systems[f'LAUNCH_R_{system_no}'])[0] * np.ones(ntime)
        beam['launching_position.z'] = np.atleast_1d(systems[f'LAUNCH_Z_{system_no}'])[0] * np.ones(ntime)

        phi = np.deg2rad(float(systems[f'PORT_{system_no}'].split(' ')[0]))
        phi = -phi - np.pi / 2.0
        beam['launching_position.phi'] = phi * np.ones(ntime)

        beam['frequency.data'] = np.atleast_1d(systems[f'FREQUENCY_{system_no}'])
        beam['frequency.time'] = np.atleast_1d(0)

        beam['power_launched.time'] = np.atleast_1d(gyrotrons[f'TIME_FPWRC_{system_no}']) / 1.0e3
        beam['power_launched.data'] = np.atleast_1d(gyrotrons[f'FPWRC_{system_no}'])

        xfrac = gyrotrons[f'XMFRAC_{system_no}']

        if np.iterable(xfrac):
            beam['mode'] = int(np.round(1.0 - 2.0 * xfrac)[0])
        elif type(xfrac) == int or type(xfrac) == float:
            beam['mode'] = int(np.round(1.0 - 2.0 * xfrac))
        else:
            printe(f'Invalid mode type returned for beam {system_index}')
            beam['mode'] = 0

        # The spot size and radius are computed using the evolution formula for Gaussian beams
        # see: https://en.wikipedia.org/wiki/Gaussian_beam#Beam_waist
        # The beam is divergent because the beam waist is focused on to the final launching mirror.
        # The values of the ECRH group are the beam waist w_0 = 1.72 cm and
        # the beam is focused onto the mirror meaning that it is paraxial at the launching point.
        # Hence, the inverse curvature radius is zero
        # Notably the ECRH beams are astigmatic in reality so this is just an approximation
        beam['phase.angle'] = np.zeros(ntime)
        beam['phase.curvature'] = np.zeros([2, ntime])
        beam['spot.angle'] = np.zeros(ntime)
        beam['spot.size'] = 0.0172 * np.ones([2, ntime])


# ================================
@machine_mapping_function(__regression_arguments__, pulse=133221)
def interferometer_hardware(ods, pulse):
    """
    Loads DIII-D CO2 interferometer chord locations

    The chord endpoints are approximative. They do not take into account
    the vessel wall contour of the shot. The values have been taken from OMFITprofiles.

    Data sources:
    DIII-D webpage: https://diii-d.gat.com/diii-d/Mci accessed 2018 June 07 by D. Eldon

    :param ods: an OMAS ODS instance

    :param pulse: int
    """

    # As of 2018 June 07, DIII-D has four interferometers
    # phi angles are compliant with odd COCOS
    ods['interferometer.channel.0.identifier'] = ods['interferometer.channel.0.name'] = 'r0'
    r0 = ods['interferometer.channel.0.line_of_sight']
    r0['first_point.phi'] = r0['second_point.phi'] = 225 * (-np.pi / 180.0)
    r0['first_point.r'], r0['second_point.r'] = 2.36, 1.01  # End points from OMFITprofiles
    r0['first_point.z'] = r0['second_point.z'] = 0.0
    Z_top = 1.24
    Z_bottom = -1.375
    for i, r in enumerate([1.48, 1.94, 2.10]):
        ods['interferometer.channel'][i + 1]['identifier'] = ods['interferometer.channel'][i + 1]['name'] = 'v{}'.format(i + 1)
        los = ods['interferometer.channel'][i + 1]['line_of_sight']
        los['first_point.phi'] = los['second_point.phi'] = 240 * (-np.pi / 180.0)
        los['first_point.r'] = los['second_point.r'] = r
        los['first_point.z'], los['second_point.z'] = Z_top, Z_bottom  # End points from OMFITprofiles

    for i in range(len(ods['interferometer.channel'])):
        ch = ods['interferometer.channel'][i]
        ch['line_of_sight.third_point'] = ch['line_of_sight.first_point']


@machine_mapping_function(__regression_arguments__, pulse=133221)
def interferometer_data(ods, pulse):
    """
    Loads DIII-D interferometer measurement data

    :param pulse: int
    """
    from scipy.interpolate import interp1d

    ods1 = ODS()
    unwrap(interferometer_hardware)(ods1, pulse=pulse)

    # fetch
    TDIs = {}
    for k, channel in enumerate(ods1['interferometer.channel']):
        identifier = ods1[f'interferometer.channel.{k}.identifier'].upper()
        TDIs[identifier] = f"\\BCI::TOP.DEN{identifier}"
        TDIs[f'{identifier}_validity'] = f"\\BCI::TOP.STAT{identifier}"
    TDIs['time'] = f"dim_of({TDIs['R0']})"
    TDIs['time_valid'] = f"dim_of({TDIs['R0_validity']})"
    data = mdsvalue('d3d', 'BCI', pulse, TDIs).raw()
    # assign
    for k, channel in enumerate(ods1['interferometer.channel']):
        identifier = ods1[f'interferometer.channel.{k}.identifier'].upper()
        ods[f'interferometer.channel.{k}.n_e_line.time'] = data['time'] / 1.0e3
        ods[f'interferometer.channel.{k}.n_e_line.data'] = data[identifier] * 1e6
        ods[f'interferometer.channel.{k}.n_e_line.validity_timed'] = interp1d(
            data['time_valid'] / 1.0e3,
            -data[f'{identifier}_validity'],
            kind='nearest',
            bounds_error=False,
            fill_value=(-data[f'{identifier}_validity'][0], -data[f'{identifier}_validity'][-1]),
            assume_sorted=True,
        )(ods[f'interferometer.channel.{k}.n_e_line.time'])


# ================================
@machine_mapping_function(__regression_arguments__, pulse=133221)
def thomson_scattering_hardware(ods, pulse, revision='BLESSED'):
    """
    Gathers DIII-D Thomson measurement locations

    :param pulse: int

    :param revision: string
        Thomson scattering data revision, like 'BLESSED', 'REVISIONS.REVISION00', etc.
    """
    unwrap(thomson_scattering_data)(ods, pulse, revision, _get_measurements=False)


@machine_mapping_function(__regression_arguments__, pulse=133221)
def thomson_scattering_data(ods, pulse, revision='BLESSED', _get_measurements=True):
    """
    Loads DIII-D Thomson measurement data

    :param pulse: int

    :param revision: string
        Thomson scattering data revision, like 'BLESSED', 'REVISIONS.REVISION00', etc.
    """
    systems = ['TANGENTIAL', 'DIVERTOR', 'CORE']

    # get the actual data
    query = {'calib_nums': f'.ts.{revision}.header.calib_nums'}
    for system in systems:
        for quantity in ['R', 'Z', 'PHI']:
            query[f'{system}_{quantity}'] = f'.TS.{revision}.{system}:{quantity}'
        if _get_measurements:
            for quantity in ['TEMP', 'TEMP_E', 'DENSITY', 'DENSITY_E', 'TIME']:
                query[f'{system}_{quantity}'] = f'.TS.{revision}.{system}:{quantity}'
    tsdat = mdsvalue('d3d', treename='ELECTRONS', pulse=pulse, TDI=query).raw()

    # Read the Thomson scattering hardware map to figure out which lens each chord looks through
    cal_set = tsdat['calib_nums'][0]
    query = {}
    for system in systems:
        query[f'{system}_hwmapints'] = f'.{system}.hwmapints'
    hw_ints = mdsvalue('d3d', treename='TSCAL', pulse=cal_set, TDI=query).raw()

    # assign data in ODS
    i = 0
    for system in systems:
        if isinstance(tsdat[f'{system}_R'], Exception):
            continue
        nc = len(tsdat[f'{system}_R'])
        if not nc:
            continue

        # determine which lenses were used
        ints = hw_ints[f'{system}_hwmapints']
        if len(np.shape(ints)) < 2:
            # Contingency needed for cases where all view-chords are taken off of divertor laser and reassigned to core
            ints = ints.reshape(1, -1)
        lenses = ints[:, 2]

        # Assign data to ODS
        for j in range(nc):
            ch = ods['thomson_scattering']['channel'][i]
            if not _get_measurements:
                ch['name'] = 'TS_{system}_r{lens:+0d}_{ch:}'.format(
                    system=system.lower(), ch=j, lens=lenses[j] if lenses is not None else -9
                )
                ch['identifier'] = f'{system[0]}{j:02d}'
                ch['position']['r'] = tsdat[f'{system}_R'][j]
                ch['position']['z'] = tsdat[f'{system}_Z'][j]
                ch['position']['phi'] = -tsdat[f'{system}_PHI'][j] * np.pi / 180.0
            else:
                ch['n_e.time'] = tsdat[f'{system}_TIME'] / 1e3
                ch['n_e.data'] = unumpy.uarray(tsdat[f'{system}_DENSITY'][j], tsdat[f'{system}_DENSITY_E'][j])
                ch['t_e.time'] = tsdat[f'{system}_TIME'] / 1e3
                ch['t_e.data'] = unumpy.uarray(tsdat[f'{system}_TEMP'][j], tsdat[f'{system}_TEMP_E'][j])
            i += 1


# ================================
@machine_mapping_function(__regression_arguments__, pulse=133221)
def electron_cyclotron_emission_hardware(ods, pulse, fast_ece=False):
    """
    Gathers DIII-D Electron cyclotron emission locations

    :param pulse: int

    :param fast_ece: bool
        Use data sampled at high frequency
    """
    unwrap(electron_cyclotron_emission_data)(ods, pulse, fast_ece=fast_ece, _measurements=False)


@machine_mapping_function(__regression_arguments__, pulse=133221)
def electron_cyclotron_emission_data(ods, pulse=133221, fast_ece=False, _measurements=True):
    """
    Loads DIII-D Electron cyclotron emission data

    :param pulse: int

    :param fast_ece: bool
            Use data sampled at high frequency
    """
    fast_ece = 'F' if fast_ece else ''
    setup = '\\ECE::TOP.SETUP.'
    cal = '\\ECE::TOP.CAL%s.' % fast_ece
    TECE = '\\ECE::TOP.TECE.TECE' + fast_ece

    query = {}
    for node, quantities in zip([setup, cal], [['ECEPHI', 'ECETHETA', 'ECEZH', 'FREQ', "FLTRWID"], ['NUMCH']]):
        for quantity in quantities:
            query[quantity] = node + quantity
    query['TIME'] = f"dim_of({TECE + '01'})"
    ece_map = mdsvalue('d3d', treename='ELECTRONS', pulse=pulse, TDI=query).raw()
    N_time = len(ece_map['TIME'])
    N_ch = ece_map['NUMCH'].item()

    if _measurements:
        query = {}
        for ich in range(1, N_ch + 1):
            query[f'T{ich}'] = TECE + '{0:02d}'.format(ich)
        ece_data = mdsvalue('d3d', treename='ELECTRONS', pulse=pulse, TDI=query).raw()
<<<<<<< HEAD
        ece_uncertainty = {}
        for key in ece_data:
            # Calculate uncertainties and convert to eV
            # Assumes 7% calibration error (optimisitic) + Poisson uncertainty
            ece_uncertainty[key] = np.sqrt(np.abs(ece_data[key] * 1.e3)) + 70 * np.abs(ece_data[key])

=======
    ods['ece.ids_properties.homogeneous_time'] = 0
>>>>>>> cc925c38
    # Not in mds+
    if not _measurements:
        points = [{}, {}]
        points[0]['r'] = 2.5
        points[1]['r'] = 0.8
        points[0]['phi'] = np.deg2rad(ece_map['ECEPHI'])
        points[1]['phi'] = np.deg2rad(ece_map['ECEPHI'])
        dz = np.sin(np.deg2rad(ece_map['ECETHETA']))
        points[0]['z'] = ece_map['ECEZH']
        points[1]['z'] = points[0]['z'] + dz
        for entry, point in zip([ods['ece.line_of_sight.first_point'], ods['ece.line_of_sight.second_point']], points):
            for key in point:
                entry[key] = point[key]

    # Assign data to ODS
    f = np.zeros(N_time)
    for ich in range(N_ch):
        ch = ods['ece']['channel'][ich]
        if _measurements:
            ch['t_e']['data'] = unumpy.uarray(ece_data[f'T{ich + 1}'] * 1.0e3,
                                              ece_uncertainty[f'T{ich + 1}'] )# Already converted
        else:
            ch['name'] = 'ECE' + str(ich + 1)
            ch['identifier'] = TECE + '{0:02d}'.format(ich + 1)
            ch['time'] = ece_map['TIME'] * 1.0e-3
            f[:] = ece_map['FREQ'][ich]
            ch['frequency']['data'] = f * 1.0e9
            ch['if_bandwidth'] = ece_map['FLTRWID'][ich] * 1.0e9


@machine_mapping_function(__regression_arguments__, pulse=133221)
def bolometer_hardware(ods, pulse):
    """
    Load DIII-D bolometer chord locations

    Data sources:
    - iris:/fusion/usc/src/idl/efitview/diagnoses/DIII-D/bolometerpaths.pro
    - OMFIT-source/modules/_PCS_prad_control/SETTINGS/PHYSICS/reference/DIII-D/bolometer_geo , access 2018 June 11 by D. Eldon
    """
    printd('Setting up DIII-D bolometer locations...', topic='machine')

    # fmt: off
    if pulse < 91000:
        xangle = (
                np.array(
                    [292.4, 288.35, 284.3, 280.25, 276.2, 272.15, 268.1, 264.87, 262.27, 259.67, 257.07, 254.47, 251.87, 249.27, 246.67, 243.81,
                     235.81, 227.81, 219.81, 211.81, 203.81, 195.81, 187.81, 179.8, 211.91, 206.41, 200.91, 195.41, 189.91, 184.41, 178.91,
                     173.41, 167.91, 162.41, 156.91, 156.3, 149.58, 142.86, 136.14, 129.77, 126.77, 123.77, 120.77, 117.77, 114.77, 111.77,
                     108.77, 102.25]
                )
                * np.pi
                / 180.0
        )  # Converted to rad

        xangle_width = None

        zxray = (
                np.array(
                    [124.968, 124.968, 124.968, 124.968, 124.968, 124.968, 124.968, 124.968, 124.968, 124.968, 124.968, 124.968, 124.968,
                     124.968, 124.968, 129.87, 129.87, 129.87, 129.87, 129.87, 129.87, 129.87, 129.87, 129.87, -81.153, -81.153, -81.153,
                     -81.153, -81.153, -81.153, -81.153, -81.153, -81.153, -81.153, -81.153, -72.009, -72.009, -72.009, -72.009, -72.009,
                     -72.009, -72.009, -72.009, -72.009, -72.009, -72.009, -72.009, -72.009]
                )
                / 100.0
        )  # Converted to m

        rxray = (
                np.array(
                    [196.771, 196.771, 196.771, 196.771, 196.771, 196.771, 196.771, 196.771, 196.771, 196.771, 196.771, 196.771, 196.771,
                     196.771, 196.771, 190.071, 190.071, 190.071, 190.071, 190.071, 190.071, 190.071, 190.071, 190.071, 230.72, 230.72,
                     230.72, 230.72, 230.72, 230.72, 230.72, 230.72, 230.72, 230.72, 230.72, 232.9, 232.9, 232.9, 232.9, 232.9, 232.9,
                     232.9, 232.9, 232.9, 232.9, 232.9, 232.9, 232.9]
                )
                / 100.0
        )  # Converted to m

    else:
        # There is a bigger step before the very last channel. Found in two different sources.
        xangle = (
                np.array(
                    [269.4, 265.6, 261.9, 258.1, 254.4, 250.9, 247.9, 244.9, 241.9, 238.9, 235.9, 232.9, 228.0, 221.3, 214.5, 208.2, 201.1,
                     194.0, 187.7, 182.2, 176.7, 171.2, 165.7, 160.2, 213.7, 210.2, 206.7, 203.2, 199.7, 194.4, 187.4, 180.4, 173.4, 166.4,
                     159.4, 156.0, 149.2, 142.4, 135.8, 129.6, 126.6, 123.6, 120.6, 117.6, 114.6, 111.6, 108.6, 101.9]
                )
                * np.pi
                / 180.0
        )  # Converted to rad


        # Angular full width of the view-chord: calculations assume it's a symmetric cone.
        xangle_width = (
                np.array(
                    [3.082, 3.206, 3.317, 3.414, 3.495, 2.866, 2.901, 2.928, 2.947, 2.957, 2.96, 2.955, 6.497, 6.342, 6.103, 6.331, 6.697,
                     6.979, 5.51, 5.553, 5.546, 5.488, 5.38, 5.223, 3.281, 3.348, 3.402, 3.444, 3.473, 6.95, 6.911, 6.768, 6.526, 6.188,
                     5.757, 5.596, 5.978, 6.276, 6.49, 2.979, 2.993, 2.998, 2.995, 2.984, 2.965, 2.938, 2.902, 6.183]
                )
                * np.pi
                / 180.0
        )

        etendue = [ 3.0206e4, 2.9034e4, 2.8066e4, 2.7273e4, 2.6635e4, 4.0340e4, 3.9855e4, 3.9488e4, 3.9235e4, 3.9091e4, 3.9055e4, 3.9126e4, 0.7972e4,
                     0.8170e4, 0.8498e4, 0.7549e4, 0.7129e4, 0.6854e4, 1.1162e4, 1.1070e4, 1.1081e4, 1.1196e4, 1.1419e4, 1.1761e4, 2.9321e4, 2.8825e4,
                     2.8449e4, 2.8187e4, 2.8033e4, 0.7058e4, 0.7140e4, 0.7334e4, 0.7657e4, 0.8136e4, 0.8819e4, 0.7112e4, 0.6654e4, 0.6330e4, 0.6123e4,
                     2.9621e4, 2.9485e4, 2.9431e4, 2.9458e4, 2.9565e4, 2.9756e4, 3.0032e4, 3.0397e4, 0.6406e4, ]

        zxray = (
                np.array(
                    [72.817, 72.817, 72.817, 72.817, 72.817, 72.817, 72.817, 72.817, 72.817, 72.817, 72.817, 72.817, 72.817, 72.817, 72.817,
                     82.332, 82.332, 82.332, 82.332, 82.332, 82.332, 82.332, 82.332, 82.332, -77.254, -77.254, -77.254, -77.254, -77.254,
                     -77.254, -77.254, -77.254, -77.254, -77.254, -77.254, -66.881, -66.881, -66.881, -66.881, -66.881, -66.881, -66.881,
                     -66.881, -66.881, -66.881, -66.881, -66.881, -66.881]
                )
                / 100.0
        )  # Converted to m

        rxray = (
                np.array(
                    [234.881, 234.881, 234.881, 234.881, 234.881, 234.881, 234.881, 234.881, 234.881, 234.881, 234.881, 234.881, 234.881,
                     234.881, 234.881, 231.206, 231.206, 231.206, 231.206, 231.206, 231.206, 231.206, 231.206, 231.206, 231.894, 231.894,
                     231.894, 231.894, 231.894, 231.894, 231.894, 231.894, 231.894, 231.894, 231.894, 234.932, 234.932, 234.932, 234.932,
                     234.932, 234.932, 234.932, 234.932, 234.932, 234.932, 234.932, 234.932, 234.932]
                )
                / 100.0
        )  # Converted to m
    # fmt: on

    line_len = 3  # m  Make this long enough to go past the box for all chords.

    phi = np.array([60, 75])[(zxray > 0).astype(int)] * -np.pi / 180.0  # Convert to CCW radians
    fan = np.array(['Lower', 'Upper'])[(zxray > 0).astype(int)]
    fan_offset = np.array([0, int(len(rxray) // 2)])[(zxray < 0).astype(int)].astype(int)

    for i in range(len(zxray)):
        cnum = i + 1 - fan_offset[i]
        ods['bolometer']['channel'][i]['identifier'] = '{}{:02d}'.format(fan[i][0], cnum)
        ods['bolometer']['channel'][i]['name'] = '{} fan ch#{:02d}'.format(fan[i], cnum)
        cls = ods['bolometer']['channel'][i]['line_of_sight']  # Shortcut
        cls['first_point.r'] = rxray[i]
        cls['first_point.z'] = zxray[i]
        cls['first_point.phi'] = phi[i]
        cls['second_point.r'] = rxray[i] + line_len * np.cos(xangle[i])
        cls['second_point.z'] = zxray[i] + line_len * np.sin(xangle[i])
        cls['second_point.phi'] = cls['first_point.phi']
        ods['bolometer']['channel'][i]['etendue'] = etendue[i]

        '''The etendue is used as follows:
        The fundamental profile is radiated power in W/cm**3
        Along a sightline integral this would be int(Prad,dl) W/cm**2
        However the bolometer collects a wider angle and intgrates
        over a volume.  The GAprofiles tools use a monte-carlo response
        grid on 2D R,Z EFIT domain.  This can be approximated by
        the detector etendue.

        The etendue for each channel defined as 4*pi*L^2/Ad/Aa/cos
        where L is the distance from detector to aperture,
        Ad is detector area, Aa is aperture area and cos is the
        angle between the detector and aperture normal vectors.
        and has units of cm**-2.  Thus a line integrated radiated
        power int(Prad,dl) in cm**-2 needs to be divided by the
        etendue to compare to reported power in Watts.'''

    return {'postcommands': ['trim_bolometer_second_points_to_box(ods)']}


@machine_mapping_function(__regression_arguments__, pulse=149472)
def bolometer_data(ods, pulse):
    """
    Load DIII-D bolometer data

    """
    printd('Setting up DIII-D bolometer data...', topic='machine')

    ods1 = ODS()
    unwrap(bolometer_hardware)(ods1, pulse)

    # first get the list of signals that we want to fetch
    TDIs = {}
    for ch in ods1['bolometer.channel']:
        ch_name = ods1[f'bolometer.channel[{ch}].identifier']
        TDI = f'\\BOLOM::TOP.PRAD_01.POWER.BOL_{ch_name}_P'
        TDIs[f'{ch}_data'] = f"data({TDI})"
        TDIs[f'{ch}_time'] = f"dim_of({TDI},0)"

    # then fetch all the data for all signals
    all_data = mdsvalue('d3d', 'BOLOM', pulse, TDIs).raw()

    # assign the data to the ods
    for ch in ods1['bolometer.channel']:
        data = all_data[f'{ch}_data']
        try:
            error = data * 0.2
            error[error < 1e-5] = 1e-5
            time = all_data[f'{ch}_time']
            ods[f'bolometer.channel[{ch}].power.data'] = data
            ods[f'bolometer.channel[{ch}].power.data_error_upper'] = error
            ods[f'bolometer.channel[{ch}].power.time'] = time / 1e3
        except:
            printe(f'bolometer data was not found for channel {ch}')


# ================================
@machine_mapping_function(__regression_arguments__, pulse=176235)
def langmuir_probes_hardware(ods, pulse):
    """
    Load DIII-D Langmuir probe locations without the probe's measurements

    :param ods: ODS instance

    :param pulse: int
        For a workable example, see 176235

    Data are written into ods instead of being returned.
    """

    unwrap(langmuir_probes_data)(ods, pulse, _get_measurements=False)


@machine_mapping_function(__regression_arguments__, pulse=176235)
def langmuir_probes_data(ods, pulse, _get_measurements=True):
    """
    Gathers DIII-D Langmuir probe measurements and loads them into an ODS

    :param ods: ODS instance

    :param pulse: int
        For example, see 176235

    :param _get_measurements: bool
        Gather measurements from the probes, like saturation current, in addition to the hardware

    Data are written into ods instead of being returned.
    """
    import MDSplus

    tdi = r'GETNCI("\\langmuir::top.probe_*.r", "LENGTH")'
    # "LENGTH" is the size of the data, I think (in bits?). Single scalars seem to be length 12.
    printd(
        f'Setting up Langmuir probes {"data" if _get_measurements else "hardware description"}, '
        f'pulse {pulse}; checking availability, TDI={tdi}',
        topic='machine',
    )
    m = mdsvalue('d3d', pulse=pulse, treename='LANGMUIR', TDI=tdi)
    try:
        data_present = m.data() > 0
    except MDSplus.MdsException:
        data_present = []
    nprobe = len(data_present)
    printd('Looks like up to {nprobe} Langmuir probes might have valid data for DIII-D#{pulse}', topic='machine')
    j = 0
    for i in range(nprobe):
        if data_present[i]:
            try:
                r = mdsvalue('d3d', pulse=pulse, treename='langmuir', TDI=r'\langmuir::top.probe_{:03d}.r'.format(i)).data()
                if r is None:
                    raise ValueError()
            except Exception:
                continue
            if r > 0:
                # Don't bother gathering more if r is junk
                z = mdsvalue('d3d', pulse=pulse, treename='langmuir', TDI=r'\langmuir::top.probe_{:03d}.z'.format(i)).data()
                pnum = mdsvalue('d3d', pulse=pulse, treename='langmuir', TDI=r'\langmuir::top.probe_{:03d}.pnum'.format(i)).data()
                label = mdsvalue('d3d', pulse=pulse, treename='langmuir', TDI=r'\langmuir::top.probe_{:03d}.label'.format(i)).data()
                printd('  Probe i={i:}, j={j:}, label={label:} passed the check; r={r:}, z={z:}'.format(**locals()), topic='machine')
                ods['langmuir_probes.embedded'][j]['position.r'] = r
                ods['langmuir_probes.embedded'][j]['position.z'] = z
                ods['langmuir_probes.embedded'][j]['position.phi'] = np.nan  # Didn't find this in MDSplus
                ods['langmuir_probes.embedded'][j]['identifier'] = 'PROBE_{:03d}: PNUM={}'.format(i, pnum)
                ods['langmuir_probes.embedded'][j]['name'] = str(label).strip()
                if _get_measurements:
                    t = mdsvalue('d3d', pulse=pulse, treename='langmuir', TDI=rf'\langmuir::top.probe_{i:03d}.time').data()
                    ods['langmuir_probes.embedded'][j]['time'] = t

                    nodes = dict(
                        isat='ion_saturation_current',
                        dens='n_e',
                        area='surface_area_effective',
                        temp='t_e',
                        angle='b_field_angle',
                        pot='v_floating',
                        heatflux='heat_flux_parallel',
                    )
                    # Unit conversions: DIII-D MDS --> imas
                    unit_conversions = dict(
                        dens=1e6,  # cm^-3 --> m^-3   (MDSplus reports the units as 1e13 cm^-3, but this can't be)
                        isat=1,  # A --> A
                        temp=1,  # eV --> eV
                        area=1e-4,  # cm^2 --> m^2
                        pot=1,  # V --> V
                        angle=np.pi / 180,  # degrees --> radians
                        heatflux=1e3 * 1e4,  # kW cm^-2 --> W m^-2
                    )
                    for tdi_part, imas_part in nodes.items():
                        mds_dat = mdsvalue('d3d', pulse=pulse, treename='langmuir', TDI=rf'\langmuir::top.probe_{i:03d}.{tdi_part}')
                        if np.array_equal(t, mds_dat.dim_of(0)):
                            ods['langmuir_probes.embedded'][j][f'{imas_part}.data'] = mds_dat.data() * unit_conversions.get(tdi_part, 1)
                        else:
                            raise ValueError('Time base for Langmuir probe {i:03d} does not match {tdi_part} data')
                j += 1


# ================================
@machine_mapping_function(__regression_arguments__, pulse=133221)
def charge_exchange_hardware(ods, pulse, analysis_type='CERQUICK'):
    """
    Gathers DIII-D CER measurement locations from MDSplus

    :param analysis_type: string
        CER analysis quality level like CERQUICK, CERAUTO, or CERFIT
    """
    unwrap(charge_exchange_data)(ods, pulse, analysis_type, _measurements=False)


@machine_mapping_function(__regression_arguments__, pulse=133221)
def charge_exchange_data(ods, pulse, analysis_type='CERQUICK', _measurements=True):
    """
    Gathers DIII-D CER measurement data from MDSplus

    :param analysis_type: string
        CER analysis quality level like CERQUICK, CERAUTO, or CERFIT
    """
    import MDSplus

    printd('Setting up DIII-D CER data...', topic='machine')

    cerdat = mdstree('d3d', 'IONS', pulse=pulse)['CER'][analysis_type]

    subsystems = np.array([k for k in list(cerdat.keys()) if 'CHANNEL01' in list(cerdat[k].keys())])

    measurements = []
    if _measurements:
        measurements.extend(['TEMP', 'ROT'])
        impdat = mdstree('d3d', 'IONS', pulse=pulse)['IMPDENS'][analysis_type]
        signals = ['TIME', 'ZEFF', 'ZIMP']
        TDIs = {}
        for pos in signals:
            TDIs[f'{pos}'] = impdat[pos].TDI
        impdata = mdsvalue('d3d', treename='IONS', pulse=pulse, TDI=TDIs).raw()
    fetch_keys = ['TIME', 'R', 'Z', 'VIEW_PHI'] + measurements

    # fetch
    TDIs = {}
    for sub in subsystems:
        try:
            channels = sorted([k for k in list(cerdat[sub].keys()) if 'CHANNEL' in k])
        except (TypeError, KeyError):
            continue
        for k, channel in enumerate(channels):
            for pos in fetch_keys:
                TDIs[f'{sub}_{channel}_{pos}'] = cerdat[sub][channel][pos].TDI
    data = mdsvalue('d3d', treename='IONS', pulse=pulse, TDI=TDIs).raw()

    # assign
    for sub in subsystems:
        try:
            channels = sorted([k for k in list(cerdat[sub].keys()) if 'CHANNEL' in k])
        except (TypeError, KeyError):
            continue
        for k, channel in enumerate(channels):
            postime = data[f'{sub}_{channel}_TIME']
            if isinstance(postime, Exception):
                continue
            postime = postime / 1000.0  # Convert ms to s
            ch = ods['charge_exchange.channel.+']
            ch['name'] = 'impCER_{sub:}{ch:02d}'.format(sub=sub.lower()[0], ch=k + 1)
            ch['identifier'] = '{}{:02d}'.format(sub[0], k + 1)
            for pos in ['R', 'Z', 'VIEW_PHI']:
                posdat = data[f'{sub}_{channel}_{pos}']
                chpos = ch['position'][pos.lower().split('_')[-1]]
                chpos['time'] = postime
                chpos['data'] = posdat * -np.pi / 180.0 if pos == 'VIEW_PHI' and not isinstance(posdat, Exception) else posdat
            if _measurements:
                ch['ion.0.t_i.data'] = data[f'{sub}_{channel}_TEMP'] * 1e3
                ch['ion.0.t_i.time'] = postime
                # ch['ion.0.velocity_pol.data'] = data[f'{sub}_{channel}_ROT'] # need to extract direction and add COCOS
                # ch['ion.0.velocity_pol.time'] = postime
                # ch['ion.0.velocity_tor.data'] = data[f'{sub}_{channel}_ROT'] # need to extract direction and add COCOS
                # ch['ion.0.velocity_tor.time'] = postime
                # ch['ion.0.n_i_over_n_e.data'] = impdata['ZEFF']/(impdata['ZIMP'])^2 # not sure what is required to make this work
                #                ch['ion.0.n_i_over_n_e.data.time'] = postime
                # ch['ion.0.z_ion'] = impdata['ZIMP'].data()[0] # not sure what is required to make this work
                # ch['ion.0.a'] = impdata['MASS']  # this is a placehold, not sure where to get it
                # ch['ion.0.z_n'] = impdata['NUCLEAR']  # this is a placehold, not sure where to get it
                ch['zeff.data'] = impdata['ZEFF']
                ch['zeff.time'] = impdata['TIME'] / 1000.0  # Convert ms to s


# ================================
def magnetics_weights(ods, pulse, time_index):
    r"""
    Load DIII-D tokamak magnetics equilibrium weights

    :param ods: ODS instance
    """
    from omfit_classes.omfit_omas_d3d import OMFITd3dfitweight

    fitweight = get_support_file(OMFITd3dfitweight, support_filenames('d3d', 'fitweight', pulse))
    weight_ishot = -1
    for ishot in fitweight:
        if pulse > ishot and ishot > weight_ishot:
            weight_ishot = ishot
    ods['equilibrium.time_slice.{time_index}.constraints.bpol_probe.:.weight'] = fitweight[weight_ishot]['fwtmp2']
    ods['equilibrium.time_slice.{time_index}.constraints.flux_loop.:.weight'] = fitweight[weight_ishot]['fwtsi']


@machine_mapping_function(__regression_arguments__, pulse=133221)
def magnetics_hardware(ods, pulse):
    r"""
    Load DIII-D tokamak flux loops and magnetic probes hardware geometry

    :param ods: ODS instance
    """
    from omfit_classes.omfit_efund import OMFITmhdin

    mhdin = get_support_file(OMFITmhdin, support_filenames('d3d', 'mhdin', pulse))
    mhdin.to_omas(ods, update='magnetics')


@machine_mapping_function(__regression_arguments__, pulse=133221)
def magnetics_floops_data(ods, pulse, nref=0):
    from scipy.interpolate import interp1d
    from omfit_classes.omfit_omas_d3d import OMFITd3dcompfile

    ods1 = ODS()
    unwrap(magnetics_hardware)(ods1, pulse)

    with omas_environment(ods, cocosio=1):
        fetch_assign(
            ods,
            ods1,
            pulse,
            channels='magnetics.flux_loop',
            identifier='magnetics.flux_loop.{channel}.identifier',
            time='magnetics.flux_loop.{channel}.flux.time',
            data='magnetics.flux_loop.{channel}.flux.data',
            validity='magnetics.flux_loop.{channel}.flux.validity',
            mds_server='d3d',
            mds_tree='D3D',
            tdi_expression='ptdata2("{signal}",{pulse})',
            time_norm=0.001,
            data_norm=1.0,
        )

    # Set reference flux loop to zero before
    ods[f'magnetics.flux_loop.{nref}.flux.data'] *= 0.0

    for compfile in ['btcomp', 'ccomp', 'icomp']:
        comp = get_support_file(OMFITd3dcompfile, support_filenames('d3d', compfile, pulse))
        compshot = -1
        for shot in comp:
            if pulse > compshot:
                compshot = shot
                break
        for compsig in comp[compshot]:
            if compsig == 'N1COIL' and pulse > 112962:
                continue
            m = mdsvalue('d3d', pulse=pulse, TDI=f'ptdata("{compsig}",{pulse})', treename=None)
            compsig_data = m.data()
            compsig_time = m.dim_of(0) / 1000.0
            for channel in ods['magnetics.flux_loop']:
                if f'magnetics.flux_loop.{channel}.identifier' in ods1 and ods[f'magnetics.flux_loop.{channel}.flux.validity'] >= 0:
                    sig = ods1[f'magnetics.flux_loop.{channel}.identifier']
                    sigraw_data = ods[f'magnetics.flux_loop.{channel}.flux.data']
                    sigraw_time = ods[f'magnetics.flux_loop.{channel}.flux.time']
                    compsig_data_interp = interp1d(compsig_time, compsig_data, bounds_error=False, fill_value=(0, 0))(sigraw_time)
                    ods[f'magnetics.flux_loop.{channel}.flux.data'] -= comp[compshot][compsig][sig] * compsig_data_interp

    # fetch uncertainties
    TDIs = {}
    for k in ods1['magnetics.flux_loop']:
        identifier = ods1[f'magnetics.flux_loop.{k}.identifier'].upper()
        TDIs[identifier] = f'pthead2("{identifier}",{pulse}), __rarray'

    data = mdsvalue('d3d', None, pulse, TDIs).raw()
    for k in ods1['magnetics.flux_loop']:
        identifier = ods1[f'magnetics.flux_loop.{k}.identifier'].upper()
        nt = len(ods[f'magnetics.flux_loop.{k}.flux.data'])
        ods[f'magnetics.flux_loop.{k}.flux.data_error_upper'] = 10 * abs(data[identifier][3] * data[identifier][4]) * np.ones(nt)


@machine_mapping_function(__regression_arguments__, pulse=133221)
def magnetics_probes_data(ods, pulse):
    from omfit_classes.omfit_omas_d3d import OMFITd3dcompfile

    ods1 = ODS()
    unwrap(magnetics_hardware)(ods1, pulse)

    with omas_environment(ods, cocosio=1):
        fetch_assign(
            ods,
            ods1,
            pulse,
            channels='magnetics.b_field_pol_probe',
            identifier='magnetics.b_field_pol_probe.{channel}.identifier',
            time='magnetics.b_field_pol_probe.{channel}.field.time',
            data='magnetics.b_field_pol_probe.{channel}.field.data',
            validity='magnetics.b_field_pol_probe.{channel}.field.validity',
            mds_server='d3d',
            mds_tree='D3D',
            tdi_expression='ptdata2("{signal}",{pulse})',
            time_norm=0.001,
            data_norm=1.0,
        )

    for compfile in ['btcomp', 'ccomp', 'icomp']:
        comp = get_support_file(OMFITd3dcompfile, support_filenames('d3d', compfile, pulse))
        compshot = -1
        for shot in comp:
            if pulse > compshot:
                compshot = shot
                break
        for compsig in comp[compshot]:
            if compsig == 'N1COIL' and pulse > 112962:
                continue
            m = mdsvalue('d3d', pulse=pulse, TDI=f"[ptdata2(\"{compsig}\",{pulse})]", treename=None)
            compsig_data = m.data()

            compsig_time = m.dim_of(0) / 1000
            for channel in ods1['magnetics.b_field_pol_probe']:
                if (
                    'magnetics.b_field_pol_probe.{channel}.identifier' in ods1
                    and ods[f'magnetics.b_field_pol_probe.{channel}.field.validity'] >= 0
                ):
                    sig = 'magnetics.b_field_pol_probe.{channel}.identifier'
                    sigraw_data = ods[f'magnetics.b_field_pol_probe.{channel}.field.data']
                    sigraw_time = ods[f'magnetics.b_field_pol_probe.{channel}.field.time']
                    compsig_data_interp = np.interp(sigraw_time, compsig_time, compsig_data)
                    ods[f'magnetics.b_field_pol_probe.{channel}.field.data'] -= comp[compshot][compsig][sig] * compsig_data_interp

    # fetch uncertainties
    TDIs = {}
    for k in ods1['magnetics.b_field_pol_probe']:
        identifier = ods1[f'magnetics.b_field_pol_probe.{k}.identifier'].upper()
        TDIs[identifier] = f'pthead2("{identifier}",{pulse}), __rarray'

    data = mdsvalue('d3d', None, pulse, TDIs).raw()

    for k in ods1['magnetics.b_field_pol_probe']:
        identifier = ods1[f'magnetics.b_field_pol_probe.{k}.identifier'].upper()
        nt = len(ods[f'magnetics.b_field_pol_probe.{k}.field.data'])
        ods[f'magnetics.b_field_pol_probe.{k}.field.data_error_upper'] = abs(data[identifier][3] * data[identifier][4]) * np.ones(nt) * 10.0


@machine_mapping_function(__regression_arguments__, pulse=133221)
def ip_bt_dflux_data(ods, pulse):
    r"""
    Load DIII-D tokamak Ip, Bt, and diamagnetic flux data

    :param ods: ODS instance

    :param pulse: shot number
    """

    mappings = {'magnetics.ip.0': 'IP', 'tf.b_field_tor_vacuum_r': 'BT', 'magnetics.diamagnetic_flux.0': 'DIAMAG3'}

    with omas_environment(ods, cocosio=1):
        TDIs = {}
        for key, val in mappings.items():
            TDIs[key + '.data'] = f'ptdata("{val}",{pulse})'
            TDIs[key + '.time'] = f'dim_of(ptdata2("{val}",{pulse}),0)/1000.'
            TDIs[key + '.data_error_upper'] = f'pthead2("{val}",{pulse}), __rarray'

        data = mdsvalue('d3d', None, pulse, TDIs).raw()
        for key in TDIs.keys():
            if 'data_error_upper' in key:
                nt = len(ods[key[:-12]])
                ods[key] = abs(data[key][3] * data[key][4]) * np.ones(nt) * 10.0
            else:
                ods[key] = data[key]

            if 'magnetics.diamagnetic_flux.0.data' in key:
                ods[key] *= 1e-3

        ods['tf.b_field_tor_vacuum_r.data'] *= 1.6955

<<<<<<< HEAD
@machine_mapping_function(__regression_arguments__, pulse=19438702, EFIT_tree="EFIT")
def equilibirum_time(ods, pulse, EFIT_tree="EFIT"):
    unwrap(equilibrium_special)(ods, pulse, EFIT_tree, False)
    

@machine_mapping_function(__regression_arguments__, pulse=19438702, EFIT_tree="EFIT", get_all=True)
def equilibrium_special(ods, pulse, EFIT_tree="EFIT", get_all=True):
    from omfit_classes.omfit_eqdsk import from_mds_plus, OMFITkeqdsk
    times = mdsvalue('d3d', treename=EFIT_tree, pulse=pulse, TDI="\\TOP.RESULTS.GEQDSK.GTIME").raw()
    if times is None:
        print("No mds+ data")
        raise ValueError(f"Could not find any data in MDS+ for {pulse} and {EFIT_tree}")
    ods["equilibrium.ids_properties.homogeneous_time"] = 1
    ods["equilibrium.time"]= times / 1.e3
    if get_all == False:
        return
    for i_time, time in enumerate(times):
        ods[f"equilibrium.time_slice[{i_time}].time"] = time / 1.e3
    kfiles = mdsvalue('d3d', treename=EFIT_tree, pulse=pulse, TDI="\\TOP.NAMELISTS.KEQDSKS").raw() #
    eq = from_mds_plus(device="d3d", shot=pulse, times=times,
                       exact=True, snap_file=EFIT_tree, get_afile=False, get_mfile=True,
                       show_missing_data_warnings=None, close=True)
    for time_index, time in enumerate(times):
        kstrstr = '\n'.join(list(kfiles[time_index]))
        kEQDSK = OMFITkeqdsk(f'k{pulse}.{time_index}',fromString=kstrstr)
        kEQDSK.to_omas(ods, time_index=time_index)
        eq['gEQDSK'][time].to_omas(ods, time_index=time_index)
        ods = eq['mEQDSK'][time].to_omas(ods, time_index=time_index)
        if (np.abs(ods[f"equilibrium.time_slice[{time_index}].global_quantities.ip"] - 
                   ods[f"equilibrium.code.parameters.time_slice.{time_index}.in1.plasma"]) > 
            np.abs(0.08*ods[f"equilibrium.time_slice[{time_index}].global_quantities.ip"])):
            raise ValueError("Cannot reconstruct contraints, current constraints not met.")
        ods[f"equilibrium.code.parameters.time_slice.{time_index}.inwant.vzeroj"] *=  \
            ods[f"equilibrium.time_slice[{time_index}].global_quantities.ip"] /\
            ods[f"equilibrium.time_slice[{time_index}].global_quantities.area"]
=======
>>>>>>> cc925c38

def add_extra_profile_structures():
    extra_structures = {}
    extra_structures["core_profiles"] = {}
    sh = "core_profiles.profiles_1d"
    for quant in ["ion.:.density_fit.psi_norm", "electrons.density_fit.psi_norm",
                  "ion.:.temperature_fit.psi_norm", "electrons.temperature_fit.psi_norm",
                  "ion.:.velocity.toroidal_fit.psi_norm"]:
        if "velocity" in quant:
            psi_struct = {"coordinates": "1- 1...N"}
        else:
            psi_struct = {"coordinates": sh + ".:." + quant.replace("psi_norm", "rho_tor_norm")}
        psi_struct["documentation"] = "Normalized Psi for fit data."
        psi_struct["data_type"] =  "FLT_1D"
        psi_struct["units"] = ""
        extra_structures["core_profiles"][f"core_profiles.profiles_1d.:.{quant}"] = psi_struct
    velo_struct = {"coordinates": sh + ".:." + "ion.:.velocity.toroidal_fit.psi_norm"}
    velo_struct["documentation"] = "Information on the fit used to obtain the toroidal velocity profile [m/s]"
    velo_struct["data_type"] =  "FLT_1D"
    velo_struct["units"] = "m.s^-1"
    extra_structures["core_profiles"][f"core_profiles.profiles_1d.:.ion.:.velocity.toroidal_fit.measured"] = velo_struct
    extra_structures["core_profiles"][f"core_profiles.profiles_1d.:.ion.:.velocity.toroidal_fit.measured_error_upper"] = velo_struct
    add_extra_structures(extra_structures)
<<<<<<< HEAD
    

@machine_mapping_function(__regression_arguments__, pulse=194842001, PROFILES_tree="OMFIT_PROFS")
def core_profiles_profile_1d(ods, pulse, PROFILES_tree="OMFIT_PROFS"):
    add_extra_profile_structures()
    ods["core_profiles.ids_properties.homogeneous_time"] = 1
    if "OMFIT_PROFS" in PROFILES_tree:
        omfit_profiles_node = '\\TOP.'
        query = {
            "electrons.density": "N_E",
            "electrons.density_fit.measured": "RW_N_E",
            "electrons.temperature": "T_E",
            "electrons.temperature_fit.measured": "RW_T_E",
            "ion[0].density": "N_D",
            "ion[0].temperature": "T_D",
            "ion[1].velocity.toroidal": "V_TOR_C",
            "ion[1].velocity.toroidal_fit.measured": "RW_V_TOR_C",
            "ion[1].density": "N_C",
=======


@machine_mapping_function(__regression_arguments__, pulse=194844, PROFILES_tree="OMFIT_PROFS", PROFILES_run_id='001')
def core_profiles_profile_1d(ods, pulse, PROFILES_tree="OMFIT_PROFS", PROFILES_run_id=None):
    add_extra_profile_structures()
    ods["core_profiles.ids_properties.homogeneous_time"] = 1
    sh = "core_profiles.profiles_1d"
    if "OMFIT_PROFS" in PROFILES_tree:
        pulse_id = int(str(pulse) + PROFILES_run_id)
        omfit_profiles_node = '\\TOP.'
        query = {
            "electrons.density_thermal": "N_E",
            "electrons.density_fit.measured": "RW_N_E",
            "electrons.temperature": "T_E",
            "electrons.temperature_fit.measured": "RW_T_E",
            "ion[0].density_thermal": "N_D",
            "ion[0].temperature": "T_D",
            "ion[1].velocity.toroidal": "V_TOR_C",
            "ion[1].velocity.toroidal_fit.measured": "RW_V_TOR_C",
            "ion[1].density_thermal": "N_C",
>>>>>>> cc925c38
            "ion[1].density_fit.measured": "RW_N_C",
            "ion[1].temperature": "T_C",
            "ion[1].temperature_fit.measured": "RW_T_C",
        }
        uncertain_entries = list(query.keys())
        query["electrons.density_fit.psi_norm"] = "PS_N_E"
        query["electrons.temperature_fit.psi_norm"] = "PS_T_E"
        query["ion[1].density_fit.psi_norm"] = "PS_N_C"
        query["ion[1].temperature_fit.psi_norm"] = "PS_T_C"
<<<<<<< HEAD
        query["ion[1].density_fit.psi_norm"] = "PS_T_C"
=======
>>>>>>> cc925c38
        query["ion[1].velocity.toroidal_fit.psi_norm"]= "PS_V_TOR_C"
        #query["j_total"] = "J_TOT"
        #query["pressure_perpendicular"] = "P_TOT"
        query["e_field.radial"] = "ER_C"
        query["grid.rho_tor_norm"] = "rho"
        normal_entries = set(query.keys()) - set(uncertain_entries)
        for entry in query:
            query[entry] = omfit_profiles_node + query[entry]
        for entry in uncertain_entries:
            query[entry + "_error_upper"] = "error_of(" + query[entry] + ")"
<<<<<<< HEAD
        data = mdsvalue('d3d', treename=PROFILES_tree, pulse=pulse, TDI=query).raw()
        if data is None:
            print("No mds+ data")
            raise ValueError(f"Could not find any data in MDS+ for {pulse} and {PROFILES_tree}")
        dim_info = mdsvalue('d3d', treename=PROFILES_tree, pulse=pulse, TDI="\\TOP.n_e")
=======
        data = mdsvalue('d3d', treename=PROFILES_tree, pulse=pulse_id, TDI=query).raw()
        if data is None:
            print("No mds+ data")
            raise ValueError(f"Could not find any data in MDS+ for {pulse} and {PROFILES_tree}")
        dim_info = mdsvalue('d3d', treename=PROFILES_tree, pulse=pulse_id, TDI="\\TOP.n_e")
>>>>>>> cc925c38
        data['time'] = dim_info.dim_of(1) * 1.e-3
        psi_n = dim_info.dim_of(0)
        data['grid.rho_pol_norm'] = np.zeros((data['time'].shape + psi_n.shape))
        data['grid.rho_pol_norm'][:] = np.sqrt(psi_n)
<<<<<<< HEAD
        # for density in densities:
        #     data[density] *= 1.e6
=======
        # for density_thermal in densities:
        #     data[density_thermal] *= 1.e6
>>>>>>> cc925c38
        for unc in ["", "_error_upper"]:
            data[f"ion[0].velocity.toroidal{unc}"] = data[f"ion[1].velocity.toroidal{unc}"]
        ods["core_profiles.time"] = data['time']
        sh = "core_profiles.profiles_1d"
        for i_time, time in enumerate(data["time"]):
            ods[f"{sh}[{i_time}].grid.rho_pol_norm"] = data['grid.rho_pol_norm'][i_time]
        for entry in uncertain_entries + ["ion[0].velocity.toroidal"]:
            if isinstance(data[entry], Exception):
                continue
            for i_time, time in enumerate(data["time"]):
                try:
                    ods[f"{sh}[{i_time}]." + entry] = data[entry][i_time]
                    ods[f"{sh}[{i_time}]." + entry + "_error_upper"] = data[entry + "_error_upper"][i_time]
                except Exception as e:
                    print("Uncertain entry", entry)
                    print("================ DATA =================")
                    print(data[entry][i_time])
                    print("================ ERROR =================")
                    print(data[entry + "_error_upper"][i_time])
<<<<<<< HEAD
                    print(data[entry][i_time].shape, 
=======
                    print(data[entry][i_time].shape,
>>>>>>> cc925c38
                            data[entry + "_error_upper"][i_time].shape)
                    print(e)
        for entry in normal_entries:
            if isinstance(data[entry], Exception):
                continue
            for i_time, time in enumerate(data["time"]):
                try:
                    ods[f"{sh}[{i_time}]."+entry] = data[entry][i_time]
                except:
                    print("Normal entry", entry)
                    print("================ DATA =================")
                    print(data[entry][i_time])
        for i_time, time in enumerate(data["time"]):
            ods[f"{sh}[{i_time}].ion[0].element[0].z_n"] = 1
            ods[f"{sh}[{i_time}].ion[0].element[0].a"] = 2.0141
            ods[f"{sh}[{i_time}].ion[1].element[0].z_n"] = 6
            ods[f"{sh}[{i_time}].ion[1].element[0].a"] = 12.011
            ods[f"{sh}[{i_time}].ion[0].label"] = "D"
            ods[f"{sh}[{i_time}].ion[1].label"] = "C"
<<<<<<< HEAD
    else:
        profiles_node = '\\TOP.PROFILES.'
        query = {
            "electrons.density": "EDENSFIT",
            "electrons.density_thermal": "EDENSFIT",
            "electrons.temperature": "ETEMPFIT"
=======
            ods[f"{sh}[{i_time}].electrons.density_thermal"] = copy.deepcopy(ods[f"{sh}[{i_time}].electrons.density"])
            ods[f"{sh}[{i_time}].electrons.density_thermal_error_upper"] = copy.deepcopy(ods[f"{sh}[{i_time}].electrons.density_error_upper"])
    else:
        profiles_node = '\\TOP.PROFILES.'
        query = {
            "electrons.density_thermal": "EDENSFIT",
            "electrons.temperature": "ETEMPFIT"#,
            # "ion[0].density_thermal": "ZDENSFIT", # Need to deal with different times
            #"ion[0].temperature": "ITEMPFIT",  # Need to deal with different times
            #"ion[1].velocity.toroidal": "TROTFIT",# Need to check units/meaning rot freq vs velocity
>>>>>>> cc925c38
        }
        for entry in query:
            query[entry] = profiles_node + query[entry]
        data = mdsvalue('d3d', treename=PROFILES_tree, pulse=pulse, TDI=query).raw()
        dim_info = mdsvalue('d3d', treename=PROFILES_tree, pulse=pulse, TDI="\\TOP.PROFILES.EDENSFIT")
        data['time'] = dim_info.dim_of(1) * 1.e-3
<<<<<<< HEAD
=======
        dim_info = mdsvalue('d3d', treename=PROFILES_tree, pulse=pulse, TDI="\\TOP.PROFILES.ETEMPFIT")
        data['time_te'] = dim_info.dim_of(1) * 1.e-3
        ods[f"core_profiles.time"] = data['time'][np.in1d(data['time'], data['time_te'])]
        mask_dict = {
                "electrons.density": np.in1d(data['time'], ods[f"core_profiles.time"]),
                "electrons.density_thermal": np.in1d(data['time'], ods[f"core_profiles.time"]),
                "electrons.temperature": np.in1d(data['time_te'], ods[f"core_profiles.time"])
        }
>>>>>>> cc925c38
        rho_tor_norm = dim_info.dim_of(0)
        data['grid.rho_tor_norm'] = np.zeros((data['time'].shape + rho_tor_norm.shape))
        data['grid.rho_tor_norm'][:] = rho_tor_norm
        ods[f"core_profiles.time"] = data['time']
        for entry in data:
            if isinstance(data[entry], Exception):
                continue
            for i_time, time in enumerate(data["time"]):
<<<<<<< HEAD
                ods[f"core_profiles.profiles_1d[{i_time}]."+entry] = data[entry][i_time]
=======
                ods[f"core_profiles.profiles_1d[{i_time}]."+entry] = data[entry][mask_dict[entry]][i_time]
        #Needed for ion components
        #for i_time, time in enumerate(data["time"]):
        #    ods[f"{sh}[{i_time}].ion[0].element[0].z_n"] = 1
        #    ods[f"{sh}[{i_time}].ion[0].element[0].a"] = 2.0141
        #    ods[f"{sh}[{i_time}].ion[1].element[0].z_n"] = 6
        #    ods[f"{sh}[{i_time}].ion[1].element[0].a"] = 12.011
        #    ods[f"{sh}[{i_time}].ion[0].label"] = "D"
        #    ods[f"{sh}[{i_time}].ion[1].label"] = "C"

>>>>>>> cc925c38
# ================================
@machine_mapping_function(__regression_arguments__, pulse=133221, PROFILES_tree="ZIPFIT01", PROFILES_run_id=None)
def core_profiles_global_quantities_data(ods, pulse, PROFILES_tree="ZIPFIT01", PROFILES_run_id=None):
    from scipy.interpolate import interp1d

    ods1 = ODS()
    unwrap(magnetics_hardware)(ods1, pulse)
    with omas_environment(ods, cocosio=1):
        cp = ods['core_profiles']
        gq = ods['core_profiles.global_quantities']
        if 'time' not in cp:
            if "ZIPFIT0" in PROFILES_tree:
                m = mdsvalue('d3d', pulse=pulse, TDI="\\TOP.PROFILES.EDENSFIT", treename=PROFILES_tree)
                cp['time'] = m.dim_of(1) * 1e-3
            elif "OMFIT_PROFS" in PROFILES_tree and PROFILES_run_id is not None:
                pulse_id = int(str(pulse) + PROFILES_run_id)
                dim_info = mdsvalue('d3d', treename=PROFILES_tree, pulse=pulse_id, TDI="\\TOP.n_e")
                cp['time'] = dim_info.dim_of(1) * 1.e-3
            else:
                raise ValueError(f"Trying to access global_quantities with unknown profiles tree: {PROFILES_tree}")
        t = cp['time']

        m = mdsvalue('d3d', pulse=pulse, TDI=f"ptdata2(\"VLOOP\",{pulse})", treename=None)

        gq['v_loop'] = interp1d(m.dim_of(0) * 1e-3, m.data(), bounds_error=False, fill_value=np.nan)(t)


<<<<<<< HEAD
# ================================
=======
# ================================
if __name__ == '__main__':
    test_machine_mapping_functions('d3d', ["core_profiles_profile_1d"], globals(), locals())
>>>>>>> cc925c38
<|MERGE_RESOLUTION|>--- conflicted
+++ resolved
@@ -10,12 +10,9 @@
 from omas.utilities.omas_mds import mdsvalue
 from omas.omas_core import ODS
 from omas.omas_structure import add_extra_structures
-<<<<<<< HEAD
-# from omas.omas_structure import add_extra_structures
-=======
 from omas.omas_physics import omas_environment
 import copy
->>>>>>> cc925c38
+
 
 __all__ = []
 __regression_arguments__ = {'__all__': __all__}
@@ -791,16 +788,13 @@
         for ich in range(1, N_ch + 1):
             query[f'T{ich}'] = TECE + '{0:02d}'.format(ich)
         ece_data = mdsvalue('d3d', treename='ELECTRONS', pulse=pulse, TDI=query).raw()
-<<<<<<< HEAD
         ece_uncertainty = {}
         for key in ece_data:
             # Calculate uncertainties and convert to eV
             # Assumes 7% calibration error (optimisitic) + Poisson uncertainty
             ece_uncertainty[key] = np.sqrt(np.abs(ece_data[key] * 1.e3)) + 70 * np.abs(ece_data[key])
 
-=======
     ods['ece.ids_properties.homogeneous_time'] = 0
->>>>>>> cc925c38
     # Not in mds+
     if not _measurements:
         points = [{}, {}]
@@ -1375,7 +1369,6 @@
 
         ods['tf.b_field_tor_vacuum_r.data'] *= 1.6955
 
-<<<<<<< HEAD
 @machine_mapping_function(__regression_arguments__, pulse=19438702, EFIT_tree="EFIT")
 def equilibirum_time(ods, pulse, EFIT_tree="EFIT"):
     unwrap(equilibrium_special)(ods, pulse, EFIT_tree, False)
@@ -1411,8 +1404,7 @@
         ods[f"equilibrium.code.parameters.time_slice.{time_index}.inwant.vzeroj"] *=  \
             ods[f"equilibrium.time_slice[{time_index}].global_quantities.ip"] /\
             ods[f"equilibrium.time_slice[{time_index}].global_quantities.area"]
-=======
->>>>>>> cc925c38
+
 
 def add_extra_profile_structures():
     extra_structures = {}
@@ -1436,26 +1428,6 @@
     extra_structures["core_profiles"][f"core_profiles.profiles_1d.:.ion.:.velocity.toroidal_fit.measured"] = velo_struct
     extra_structures["core_profiles"][f"core_profiles.profiles_1d.:.ion.:.velocity.toroidal_fit.measured_error_upper"] = velo_struct
     add_extra_structures(extra_structures)
-<<<<<<< HEAD
-    
-
-@machine_mapping_function(__regression_arguments__, pulse=194842001, PROFILES_tree="OMFIT_PROFS")
-def core_profiles_profile_1d(ods, pulse, PROFILES_tree="OMFIT_PROFS"):
-    add_extra_profile_structures()
-    ods["core_profiles.ids_properties.homogeneous_time"] = 1
-    if "OMFIT_PROFS" in PROFILES_tree:
-        omfit_profiles_node = '\\TOP.'
-        query = {
-            "electrons.density": "N_E",
-            "electrons.density_fit.measured": "RW_N_E",
-            "electrons.temperature": "T_E",
-            "electrons.temperature_fit.measured": "RW_T_E",
-            "ion[0].density": "N_D",
-            "ion[0].temperature": "T_D",
-            "ion[1].velocity.toroidal": "V_TOR_C",
-            "ion[1].velocity.toroidal_fit.measured": "RW_V_TOR_C",
-            "ion[1].density": "N_C",
-=======
 
 
 @machine_mapping_function(__regression_arguments__, pulse=194844, PROFILES_tree="OMFIT_PROFS", PROFILES_run_id='001')
@@ -1476,7 +1448,6 @@
             "ion[1].velocity.toroidal": "V_TOR_C",
             "ion[1].velocity.toroidal_fit.measured": "RW_V_TOR_C",
             "ion[1].density_thermal": "N_C",
->>>>>>> cc925c38
             "ion[1].density_fit.measured": "RW_N_C",
             "ion[1].temperature": "T_C",
             "ion[1].temperature_fit.measured": "RW_T_C",
@@ -1486,10 +1457,7 @@
         query["electrons.temperature_fit.psi_norm"] = "PS_T_E"
         query["ion[1].density_fit.psi_norm"] = "PS_N_C"
         query["ion[1].temperature_fit.psi_norm"] = "PS_T_C"
-<<<<<<< HEAD
         query["ion[1].density_fit.psi_norm"] = "PS_T_C"
-=======
->>>>>>> cc925c38
         query["ion[1].velocity.toroidal_fit.psi_norm"]= "PS_V_TOR_C"
         #query["j_total"] = "J_TOT"
         #query["pressure_perpendicular"] = "P_TOT"
@@ -1500,30 +1468,19 @@
             query[entry] = omfit_profiles_node + query[entry]
         for entry in uncertain_entries:
             query[entry + "_error_upper"] = "error_of(" + query[entry] + ")"
-<<<<<<< HEAD
-        data = mdsvalue('d3d', treename=PROFILES_tree, pulse=pulse, TDI=query).raw()
-        if data is None:
-            print("No mds+ data")
-            raise ValueError(f"Could not find any data in MDS+ for {pulse} and {PROFILES_tree}")
-        dim_info = mdsvalue('d3d', treename=PROFILES_tree, pulse=pulse, TDI="\\TOP.n_e")
-=======
         data = mdsvalue('d3d', treename=PROFILES_tree, pulse=pulse_id, TDI=query).raw()
         if data is None:
             print("No mds+ data")
             raise ValueError(f"Could not find any data in MDS+ for {pulse} and {PROFILES_tree}")
         dim_info = mdsvalue('d3d', treename=PROFILES_tree, pulse=pulse_id, TDI="\\TOP.n_e")
->>>>>>> cc925c38
+
         data['time'] = dim_info.dim_of(1) * 1.e-3
         psi_n = dim_info.dim_of(0)
         data['grid.rho_pol_norm'] = np.zeros((data['time'].shape + psi_n.shape))
         data['grid.rho_pol_norm'][:] = np.sqrt(psi_n)
-<<<<<<< HEAD
-        # for density in densities:
-        #     data[density] *= 1.e6
-=======
         # for density_thermal in densities:
         #     data[density_thermal] *= 1.e6
->>>>>>> cc925c38
+
         for unc in ["", "_error_upper"]:
             data[f"ion[0].velocity.toroidal{unc}"] = data[f"ion[1].velocity.toroidal{unc}"]
         ods["core_profiles.time"] = data['time']
@@ -1543,12 +1500,9 @@
                     print(data[entry][i_time])
                     print("================ ERROR =================")
                     print(data[entry + "_error_upper"][i_time])
-<<<<<<< HEAD
-                    print(data[entry][i_time].shape, 
-=======
+
                     print(data[entry][i_time].shape,
->>>>>>> cc925c38
-                            data[entry + "_error_upper"][i_time].shape)
+                          data[entry + "_error_upper"][i_time].shape)
                     print(e)
         for entry in normal_entries:
             if isinstance(data[entry], Exception):
@@ -1566,17 +1520,7 @@
             ods[f"{sh}[{i_time}].ion[1].element[0].z_n"] = 6
             ods[f"{sh}[{i_time}].ion[1].element[0].a"] = 12.011
             ods[f"{sh}[{i_time}].ion[0].label"] = "D"
-            ods[f"{sh}[{i_time}].ion[1].label"] = "C"
-<<<<<<< HEAD
-    else:
-        profiles_node = '\\TOP.PROFILES.'
-        query = {
-            "electrons.density": "EDENSFIT",
-            "electrons.density_thermal": "EDENSFIT",
-            "electrons.temperature": "ETEMPFIT"
-=======
-            ods[f"{sh}[{i_time}].electrons.density_thermal"] = copy.deepcopy(ods[f"{sh}[{i_time}].electrons.density"])
-            ods[f"{sh}[{i_time}].electrons.density_thermal_error_upper"] = copy.deepcopy(ods[f"{sh}[{i_time}].electrons.density_error_upper"])
+            ods[f"{sh}[{i_time}].ion[1].label"] = "C"            
     else:
         profiles_node = '\\TOP.PROFILES.'
         query = {
@@ -1584,16 +1528,13 @@
             "electrons.temperature": "ETEMPFIT"#,
             # "ion[0].density_thermal": "ZDENSFIT", # Need to deal with different times
             #"ion[0].temperature": "ITEMPFIT",  # Need to deal with different times
-            #"ion[1].velocity.toroidal": "TROTFIT",# Need to check units/meaning rot freq vs velocity
->>>>>>> cc925c38
+            #"ion[1].velocity.toroidal": "TROTFIT",# Need to check units/meaning rot freq vs velocityr
         }
         for entry in query:
             query[entry] = profiles_node + query[entry]
         data = mdsvalue('d3d', treename=PROFILES_tree, pulse=pulse, TDI=query).raw()
         dim_info = mdsvalue('d3d', treename=PROFILES_tree, pulse=pulse, TDI="\\TOP.PROFILES.EDENSFIT")
         data['time'] = dim_info.dim_of(1) * 1.e-3
-<<<<<<< HEAD
-=======
         dim_info = mdsvalue('d3d', treename=PROFILES_tree, pulse=pulse, TDI="\\TOP.PROFILES.ETEMPFIT")
         data['time_te'] = dim_info.dim_of(1) * 1.e-3
         ods[f"core_profiles.time"] = data['time'][np.in1d(data['time'], data['time_te'])]
@@ -1602,7 +1543,6 @@
                 "electrons.density_thermal": np.in1d(data['time'], ods[f"core_profiles.time"]),
                 "electrons.temperature": np.in1d(data['time_te'], ods[f"core_profiles.time"])
         }
->>>>>>> cc925c38
         rho_tor_norm = dim_info.dim_of(0)
         data['grid.rho_tor_norm'] = np.zeros((data['time'].shape + rho_tor_norm.shape))
         data['grid.rho_tor_norm'][:] = rho_tor_norm
@@ -1611,10 +1551,9 @@
             if isinstance(data[entry], Exception):
                 continue
             for i_time, time in enumerate(data["time"]):
-<<<<<<< HEAD
-                ods[f"core_profiles.profiles_1d[{i_time}]."+entry] = data[entry][i_time]
-=======
                 ods[f"core_profiles.profiles_1d[{i_time}]."+entry] = data[entry][mask_dict[entry]][i_time]
+        ods[f"{sh}[{i_time}].electrons.density"] = copy.deepcopy(ods[f"{sh}[{i_time}].electrons.density_thermal"])
+        ods[f"{sh}[{i_time}].electrons.density_error_upper"] = copy.deepcopy(ods[f"{sh}[{i_time}].electrons.density_thermal_error_upper"])
         #Needed for ion components
         #for i_time, time in enumerate(data["time"]):
         #    ods[f"{sh}[{i_time}].ion[0].element[0].z_n"] = 1
@@ -1624,7 +1563,6 @@
         #    ods[f"{sh}[{i_time}].ion[0].label"] = "D"
         #    ods[f"{sh}[{i_time}].ion[1].label"] = "C"
 
->>>>>>> cc925c38
 # ================================
 @machine_mapping_function(__regression_arguments__, pulse=133221, PROFILES_tree="ZIPFIT01", PROFILES_run_id=None)
 def core_profiles_global_quantities_data(ods, pulse, PROFILES_tree="ZIPFIT01", PROFILES_run_id=None):
@@ -1652,10 +1590,5 @@
         gq['v_loop'] = interp1d(m.dim_of(0) * 1e-3, m.data(), bounds_error=False, fill_value=np.nan)(t)
 
 
-<<<<<<< HEAD
-# ================================
-=======
-# ================================
 if __name__ == '__main__':
-    test_machine_mapping_functions('d3d', ["core_profiles_profile_1d"], globals(), locals())
->>>>>>> cc925c38
+    test_machine_mapping_functions('d3d', ["core_profiles_profile_1d"], globals(), locals())