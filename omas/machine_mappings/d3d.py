--- conflicted
+++ resolved
@@ -1496,14 +1496,6 @@
                 "electrons.temperature": np.in1d(data['time_te'], ods[f"core_profiles.time"])
         }
         rho_tor_norm = dim_info.dim_of(0)
-<<<<<<< HEAD
-        for i_time, time in enumerate(ods[f"core_profiles.time"]):
-            ods[f"core_profiles.profiles_1d.{i_time}.grid.rho_tor_norm"] = rho_tor_norm
-            for entry in query:
-                if isinstance(data[entry], Exception):
-                    continue
-                ods[f"core_profiles.profiles_1d[{i_time}]."+entry] = data[entry][mask_dict[entry]][i_time]
-=======
         data['grid.rho_tor_norm'] = np.zeros((data['time'].shape + rho_tor_norm.shape))
         data['grid.rho_tor_norm'][:] = rho_tor_norm
         ods[f"core_profiles.time"] = data['time']
@@ -1511,7 +1503,7 @@
             if isinstance(data[entry], Exception):
                 continue
             for i_time, time in enumerate(data["time"]):
-                ods[f"core_profiles.profiles_1d[{i_time}]."+entry] = data[entry][i_time]
+                ods[f"core_profiles.profiles_1d[{i_time}]."+entry] = data[entry][mask_dict[entry]][i_time]
         #Needed for ion components
         #for i_time, time in enumerate(data["time"]):
         #    ods[f"{sh}[{i_time}].ion[0].element[0].z_n"] = 1
@@ -1521,7 +1513,6 @@
         #    ods[f"{sh}[{i_time}].ion[0].label"] = "D"
         #    ods[f"{sh}[{i_time}].ion[1].label"] = "C"
 
->>>>>>> 5416ea79
 # ================================
 @machine_mapping_function(__regression_arguments__, pulse=133221, PROFILES_tree="ZIPFIT01", PROFILES_run_id=None)
 def core_profiles_global_quantities_data(ods, pulse, PROFILES_tree="ZIPFIT01", PROFILES_run_id=None):
