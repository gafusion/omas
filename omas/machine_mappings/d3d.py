--- conflicted
+++ resolved
@@ -6,10 +6,6 @@
 from omas.machine_mappings._common import *
 from uncertainties import unumpy
 from omas.utilities.machine_mapping_decorator import machine_mapping_function
-<<<<<<< HEAD
-=======
-from omas.utilities.omas_mds import mdsvalue, mdstree
->>>>>>> aa732e78
 from omas.omas_core import ODS
 from omas.omas_structure import add_extra_structures
 from omas.omas_physics import omas_environment
@@ -367,11 +363,7 @@
     filename = support_filenames('d3d', 'mhdin_ods.json', pulse)
     tmp_ods = ODS()
     tmp_ods.load(filename)
-<<<<<<< HEAD
     ods["pf_active"] = tmp_ods["pf_active"].copy()
-=======
-    ods["magnetics"] = tmp_ods["magnetics"].copy()
->>>>>>> aa732e78
 
     coil_names = [
         'ECOILA',
@@ -471,10 +463,6 @@
     :param ods: ODS instance
     """
 
-<<<<<<< HEAD
-=======
-
->>>>>>> aa732e78
     coil_names = []
     for compfile in ['ccomp', 'icomp']:
         comp = get_support_file(D3DCompfile, support_filenames('d3d', compfile, pulse))
@@ -762,15 +750,11 @@
         TDIs[f'{identifier}_validity'] = f"\\BCI::TOP.STAT{identifier}"
     TDIs['time'] = f"dim_of({TDIs['R0']})"
     TDIs['time_valid'] = f"dim_of({TDIs['R0_validity']})"
-<<<<<<< HEAD
     provider = ods.get_mds_provider('d3d')
     data = provider.raw('BCI', pulse, TDIs)
-=======
-    data = mdsvalue('d3d', 'BCI', pulse, TDIs).raw()
     if isinstance(data['time'], Exception):
         printe('WARNING: interferometer data is missing')
         return
->>>>>>> aa732e78
     # assign
     for k, channel in enumerate(ods1['interferometer.channel']):
         identifier = ods1[f'interferometer.channel.{k}.identifier'].upper()
@@ -1248,41 +1232,12 @@
     """
 
     printd('Setting up DIII-D CER data...', topic='machine')
-
-<<<<<<< HEAD
     provider = ods.get_mds_provider('d3d')
-    tree = provider.mds_tree('IONS', pulse)
-    cerdat = tree['CER'][analysis_type]
-
-    subsystems = np.array([k for k in list(cerdat.keys()) if type(cerdat[k]) is dict and 'CHANNEL01' in list(cerdat[k].keys())])
-
-    measurements = []
-    if _measurements:
-        measurements.extend(['TEMP', 'ROT'])
-        impdat = tree['IMPDENS'][analysis_type]
-        signals = ['TIME', 'ZEFF', 'ZIMP']
-        TDIs = {}
-        for pos in signals:
-            TDIs[f'{pos}'] = impdat[pos]['TDI']
-        impdata = provider.raw('IONS', pulse, TDIs)
-    fetch_keys = ['TIME', 'R', 'Z', 'VIEW_PHI'] + measurements
-=======
     subsystems = ['TANGENTIAL', 'VERTICAL']
->>>>>>> aa732e78
 
     # fetch
     TDIs = {}
     for sub in subsystems:
-<<<<<<< HEAD
-        try:
-            channels = sorted([k for k in list(cerdat[sub].keys()) if 'CHANNEL' in k])
-        except (TypeError, KeyError):
-            continue
-        for k, channel in enumerate(channels):
-            for pos in fetch_keys:
-                TDIs[f'{sub}_{channel}_{pos}'] = cerdat[sub][channel][pos]['TDI']
-    data = provider.raw('IONS', pulse, TDIs)
-=======
         for channel in range(1,100):
             for pos in ['TIME', 'R', 'Z', 'VIEW_PHI']:
                 TDIs[f'{sub}_{channel}_{pos}'] = f"\\IONS::TOP.CER.{analysis_type}.{sub}.CHANNEL{channel:02d}.{pos}"
@@ -1295,8 +1250,7 @@
                     TDIs[f'{sub}_{channel}_{pos}__time'] = f"dim_of(\\IONS::TOP.IMPDENS.{analysis_type}.{pos}{sub[0]}{channel}, 0)/1000"
 
     # fetch
-    data = mdsvalue('d3d', treename='IONS', pulse=pulse, TDI=TDIs).raw()
->>>>>>> aa732e78
+    data = provider.raw('IONS', pulse, TDIs)
 
     # assign
     for sub in subsystems:
@@ -1326,37 +1280,12 @@
                 # ch['ion.0.z_ion'] = impdata['ZIMP'].data()[0] # not sure what is required to make this work
                 # ch['ion.0.a'] = impdata['MASS']  # this is a placehold, not sure where to get it
                 # ch['ion.0.z_n'] = impdata['NUCLEAR']  # this is a placehold, not sure where to get it
-<<<<<<< HEAD
-                ch['zeff.data'] = impdata['ZEFF']
-                ch['zeff.time'] = impdata['TIME'] / 1000.0  # Convert ms to s
-    return ods
-
-
-# ================================
-def magnetics_weights(ods, pulse, time_index):
-    r"""
-    Load DIII-D tokamak magnetics equilibrium weights
-
-    :param ods: ODS instance
-    """
-
-    fitweight = get_support_file(D3DFitweight, support_filenames('d3d', 'fitweight', pulse))
-    weight_ishot = -1
-    for ishot in fitweight:
-        if pulse > ishot and ishot > weight_ishot:
-            weight_ishot = ishot
-    ods['equilibrium.time_slice.{time_index}.constraints.bpol_probe.:.weight'] = fitweight[weight_ishot]['fwtmp2']
-    ods['equilibrium.time_slice.{time_index}.constraints.flux_loop.:.weight'] = fitweight[weight_ishot]['fwtsi']
-    return ods
-
-=======
                 if not isinstance(data[f'{sub}_{channel}_ZEFF__data'], Exception):
                     ch['zeff.time'] = data[f'{sub}_{channel}_ZEFF__time']
                     ch['zeff.data'] = data[f'{sub}_{channel}_ZEFF__data']
-
+    return ods
 
 # ================================
->>>>>>> aa732e78
 @machine_mapping_function(__regression_arguments__, pulse=133221)
 def magnetics_hardware(ods, pulse):
     r"""
@@ -1367,28 +1296,16 @@
     # Handle cases where an MDSplus ID is passed instead of the pulse
     if len(str(pulse)) > 6:
         pulse = int(str(pulse)[:6])
-<<<<<<< HEAD
-
-=======
-    
->>>>>>> aa732e78
     filename = support_filenames('d3d', 'mhdin_ods.json', pulse)
     tmp_ods = ODS()
     tmp_ods.load(filename)
     ods["magnetics"] = tmp_ods["magnetics"].copy()
     return ods
-<<<<<<< HEAD
-=======
-
->>>>>>> aa732e78
 
 @machine_mapping_function(__regression_arguments__, pulse=133221)
 def magnetics_floops_data(ods, pulse, nref=None):
     from scipy.interpolate import interp1d
-<<<<<<< HEAD
-=======
-
->>>>>>> aa732e78
+
     ods1 = ODS()
     unwrap(magnetics_hardware)(ods1, pulse)
 
@@ -1411,11 +1328,8 @@
 
     for compfile in ['btcomp', 'ccomp', 'icomp']:
         comp = get_support_file(D3DCompfile, support_filenames('d3d', compfile, pulse))
-<<<<<<< HEAD
-=======
         if len(comp) == 0:
             raise ValueError(f"Could not find d3d {compfile} for shot {pulse}")
->>>>>>> aa732e78
         compshot = -1
         for shot in comp:
             if pulse > compshot:
@@ -1440,19 +1354,11 @@
         identifier = ods1[f'magnetics.flux_loop.{k}.identifier'].upper()
         TDIs[identifier] = f'pthead2("{identifier}",{pulse}), __rarray'
 
-<<<<<<< HEAD
     provider = ods.get_mds_provider('d3d')
     data = provider.raw(None, pulse, TDIs)
-=======
-    data = mdsvalue('d3d', None, pulse, TDIs).raw()
     weights = D3Dmagnetics_weights(pulse, 'fwtsi')
->>>>>>> aa732e78
     for k in ods1['magnetics.flux_loop']:
         nt = len(ods[f'magnetics.flux_loop.{k}.flux.data'])
-<<<<<<< HEAD
-        ods[f'magnetics.flux_loop.{k}.flux.data_error_upper'] = 10 * abs(data[identifier][3] * data[identifier][4]) * np.ones(nt)
-    return ods
-=======
         if ods[f'magnetics.flux_loop.{k}.flux.validity'] == -2:
             # Set large uncertainty for invalid data
             ods[f'magnetics.flux_loop.{k}.flux.data_error_upper'] = 1.e30 * np.ones(nt)
@@ -1478,7 +1384,7 @@
                 ref_interp = interp1d(ods[f'magnetics.flux_loop.{nref}.flux.time'], ref_data, bounds_error=False, fill_value=(0, 0))(ods[f'magnetics.flux_loop.{k}.flux.time']) # would be faster outside of loop if this is common (not expected)
                 ods[f'magnetics.flux_loop.{k}.flux.data'] -= ref_interp
 
->>>>>>> aa732e78
+    return ods
 
 @machine_mapping_function(__regression_arguments__, pulse=133221)
 def magnetics_probes_data(ods, pulse):
@@ -1533,20 +1439,13 @@
         identifier = ods1[f'magnetics.b_field_pol_probe.{k}.identifier'].upper()
         TDIs[identifier] = f'pthead2("{identifier}",{pulse}), __rarray'
 
-<<<<<<< HEAD
     provider = ods.get_mds_provider('d3d')
     data = provider.raw(None, pulse, TDIs)
-
-=======
     data = mdsvalue('d3d', None, pulse, TDIs).raw()
     weights = D3Dmagnetics_weights(pulse, 'fwtmp2')
->>>>>>> aa732e78
+
     for k in ods1['magnetics.b_field_pol_probe']:
         nt = len(ods[f'magnetics.b_field_pol_probe.{k}.field.data'])
-<<<<<<< HEAD
-        ods[f'magnetics.b_field_pol_probe.{k}.field.data_error_upper'] = abs(data[identifier][3] * data[identifier][4]) * np.ones(nt) * 10.0
-    return ods
-=======
         if ods[f'magnetics.b_field_pol_probe.{k}.field.validity'] == -2:
             # Set large uncertainty for invalid data
             ods[f'magnetics.b_field_pol_probe.{k}.field.data_error_upper'] = 1.e30 * np.ones(nt)
@@ -1559,7 +1458,6 @@
             identifier = ods1[f'magnetics.b_field_pol_probe.{k}.identifier'].upper()
             ods[f'magnetics.b_field_pol_probe.{k}.field.data_error_upper'] = abs(data[identifier][3] * data[identifier][4]) * np.ones(nt) * 10.0
 
->>>>>>> aa732e78
 
 @machine_mapping_function(__regression_arguments__, pulse=133221)
 def ip_bt_dflux_data(ods, pulse):
@@ -1668,19 +1566,12 @@
         if data is None:
             print("No MDSplus data")
             raise ValueError(f"Could not find any data in MDSplus for {pulse} and {PROFILES_tree}")
-<<<<<<< HEAD
-
         data['time'] = provider.dim_of(PROFILES_tree, pulse_id, "\\TOP.n_e", 1) * 1.e-3
         psi_n = provider.dim_of(PROFILES_tree, pulse_id, "\\TOP.n_e", 0)
-=======
-        dim_info = mdsvalue('d3d', treename=PROFILES_tree, pulse=pulse_id, TDI="\\TOP.n_e")
         if core_profiles_strict_grid:
             mask = data["grid.rho_tor_norm"] <= 1.0
         else:
             mask = np.ones(data["grid.rho_tor_norm"].shape, dtype=bool)
-        data['time'] = dim_info.dim_of(1) * 1.e-3
-        psi_n = dim_info.dim_of(0)
->>>>>>> aa732e78
         data['grid.rho_pol_norm'] = np.zeros((data['time'].shape + psi_n.shape))
         data['grid.rho_pol_norm'][:] = np.sqrt(psi_n)
         # for density_thermal in densities:
@@ -1851,13 +1742,9 @@
             ods['summary.global_quantities.power_radiated_inside_lcfs.value'] = -data["prad_tot.data"]
 
 if __name__ == '__main__':
-<<<<<<< HEAD
     # Test ALL machine mapping functions (skip OMFIT-dependent ones in test environments)
     test_machine_mapping_functions('d3d', __all__, globals(), locals(), skip_omfit_tests=True, compare_to_toksearch=True)
     
     # Backend comparison testing (new feature)
     # Uncomment the line below to test backend consistency for compatible functions
-    # test_machine_mapping_functions('d3d', __all__, globals(), locals(), compare_to_toksearch=True, skip_omfit_tests=True)
-=======
-    test_machine_mapping_functions('d3d', ["charge_exchange_data"], globals(), locals())
->>>>>>> aa732e78
+    # test_machine_mapping_functions('d3d', __all__, globals(), locals(), compare_to_toksearch=True, skip_omfit_tests=True)