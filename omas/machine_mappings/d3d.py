--- conflicted
+++ resolved
@@ -1631,25 +1631,12 @@
         mpulse = int(str(pulse)[:6])
 
     ods1 = ODS()
-<<<<<<< HEAD
-    unwrap(magnetics_hardware)(ods1, mpulse)
-
-=======
     unwrap(magnetics_hardware)(ods1, pulse)
->>>>>>> a594aa05
     with omas_environment(ods, cocosio=1):
         cp = ods['core_profiles']
         gq = ods['core_profiles.global_quantities']
 
         if 'time' not in cp:
-<<<<<<< HEAD
-            m = mdsvalue('d3d', pulse=mpulse, TDI="\\TOP.PROFILES.EDENSFIT", treename="ZIPFIT01")
-            cp['time'] = m.dim_of(1) * 1e-3
-        t = cp['time']
-
-        m = mdsvalue('d3d', pulse=mpulse, TDI=f"ptdata2(\"VLOOP\",{mpulse})", treename=None)
-
-=======
             if "ZIPFIT0" in PROFILES_tree:
                 m = mdsvalue('d3d', pulse=pulse, TDI="\\TOP.PROFILES.EDENSFIT", treename=PROFILES_tree)
                 cp['time'] = m.dim_of(1) * 1e-3
@@ -1662,7 +1649,6 @@
         t = cp['time']
 
         m = mdsvalue('d3d', pulse=pulse, TDI=f"ptdata2(\"VLOOP\",{pulse})", treename=None)
->>>>>>> a594aa05
         gq['v_loop'] = interp1d(m.dim_of(0) * 1e-3, m.data(), bounds_error=False, fill_value=np.nan)(t)
 
 
