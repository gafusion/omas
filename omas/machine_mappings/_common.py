--- conflicted
+++ resolved
@@ -4,10 +4,7 @@
 import os
 import glob
 from omas.omas_setup import omas_dir
-<<<<<<< HEAD
-=======
 from omas.utilities.omas_mds import mdsvalue
->>>>>>> 92ec1638
 
 __support_files_cache__ = {}
 
