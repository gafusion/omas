import numpy as np
from omas import *
from omas.omas_utils import printd
import os
import glob
from omas.omas_setup import omas_dir
<<<<<<< HEAD
from omas.utilities.omas_mds import mdsvalue
=======
from omas.utilities.omas_mds import mdsvalue, get_pulse_id
>>>>>>> cc925c38

__support_files_cache__ = {}


def support_filenames(device, filename, pulse):
    topdir = os.sep.join([omas_dir, 'machine_mappings', 'support_files', device])
    for rangefile in glob.glob(os.sep.join([topdir, '*', 'ranges.dat'])):
        with open(rangefile) as f:
            start, stop = map(int, f.read().split())
            if start < pulse < stop:
                dir = os.path.dirname(rangefile)
                filenames = glob.glob(os.sep.join([dir, filename]) + '*')
                if len(filenames):
                    filename = filenames[0]
                    printd(f'Reading {filename}', topic='machine')
                    return filename

    filenames = glob.glob(os.sep.join([topdir, filename]) + '*')
    if len(filenames):
        filename = filenames[0]
        printd(f'Reading {filename}', topic='machine')
        return filename
    raise FileNotFoundError(f"Could not find `{filename}` in {topdir} or any of its subdirectories.")


def get_support_file(object_type, filename):
    """
    Cached loading of support files

    :param object_type: Typically a OMFIT class

    :param filename: filename of the support file to load
    """
    if filename not in __support_files_cache__:
        __support_files_cache__[filename] = object_type(filename)
        __support_files_cache__[filename].load()
    return __support_files_cache__[filename]


__MDS_gEQDSK_COCOS_identify_cache__ = {}


def MDS_gEQDSK_COCOS_identify(machine, pulse, EFIT_tree, EFIT_run_id):
    """
    Python function that queries MDS+ EFIT tree to figure
    out COCOS convention used for a particular reconstruction

    :param machine: machine name

    :param pulse: pulse number

    :param EFIT_tree: MDS+ EFIT tree name

    :param EFIT_run_id:  with id extension for non-standard shot numbers. E.g. 19484401 for EFIT tree

    :return: integer cocos convention
    """
    pulse_id =  get_pulse_id(pulse, EFIT_run_id)
    if (machine, pulse_id, EFIT_tree) in __MDS_gEQDSK_COCOS_identify_cache__:
        return __MDS_gEQDSK_COCOS_identify_cache__[(machine, pulse_id, EFIT_tree)]
    TDIs = {'bt': f'mean(\\{EFIT_tree}::TOP.RESULTS.GEQDSK.BCENTR)', 'ip': f'mean(\\{EFIT_tree}::TOP.RESULTS.GEQDSK.CPASMA)'}
    res = mdsvalue(machine, EFIT_tree, pulse_id, TDIs).raw()
    bt = res['bt']
    ip = res['ip']
    g_cocos = {(+1, +1): 1, (+1, -1): 3, (-1, +1): 5, (-1, -1): 7, (+1, 0): 1, (-1, 0): 3}
    sign_Bt = int(np.sign(bt))
    sign_Ip = int(np.sign(ip))
    cocosio = g_cocos.get((sign_Bt, sign_Ip), None)
    __MDS_gEQDSK_COCOS_identify_cache__[(machine, pulse_id, EFIT_tree)] = cocosio
    return cocosio


def MDS_gEQDSK_psi(ods, machine, pulse, EFIT_tree):
    """
    evaluate EFIT psi

    :param ODS: input ODS

    :param machine: machine name

    :param pulse: pulse

    :param EFIT_tree: MDS+ EFIT tree name

    :return: integer cocos convention
    """
    cocosio = MDS_gEQDSK_COCOS_identify(machine, pulse, EFIT_tree)
    with omas_environment(ods, cocosio=cocosio):
        TDIs = {
            'psi_axis': f'\\{EFIT_tree}::TOP.RESULTS.GEQDSK.SSIMAG',
            'psi_boundary': f'\\{EFIT_tree}::TOP.RESULTS.GEQDSK.SSIBRY',
            'rho_tor_norm': f'\\{EFIT_tree}::TOP.RESULTS.GEQDSK.PSIN',
        }
        res = mdsvalue(machine, EFIT_tree, pulse, TDIs).raw()
        n = res['rho_tor_norm'].shape[1]
        for k in range(len(res['psi_axis'])):
            ods[f'equilibrium.time_slice.{k}.global_quantities.psi_axis'] = res['psi_axis'][k]
            ods[f'equilibrium.time_slice.{k}.global_quantities.psi_boundary'] = res['psi_boundary'][k]
            ods[f'equilibrium.time_slice.{k}.profiles_1d.rho_tor_norm'] = res['rho_tor_norm'][k]
            ods[f'equilibrium.time_slice.{k}.profiles_1d.psi'] = res['psi_axis'][k] + np.linspace(0, 1, n) * (
                res['psi_boundary'][k] - res['psi_axis'][k]
            )


def pf_coils_to_ods(ods, coil_data):
    """
    Transfers poloidal field coil geometry data from a standard EFIT mhdin.dat format to ODS.

    WARNING: only rudimentary identifies are assigned.
    You should assign your own identifiers and only rely on this function to assign numerical geometry data.

    :param ods: ODS instance
        Data will be added in-place

    :param coil_data: 2d array
        coil_data[i] corresponds to coil i. The columns are R (m), Z (m), dR (m), dZ (m), tilt1 (deg), and tilt2 (deg)
        This should work if you just copy data from iris:/fusion/usc/src/idl/efitview/diagnoses/<device>/*coils*.dat
        (the filenames for the coils vary)

    :return: ODS instance
    """

    from omas.omas_plot import geo_type_lookup

    rect_code = geo_type_lookup('rectangle', 'pf_active', ods.imas_version, reverse=True)
    outline_code = geo_type_lookup('outline', 'pf_active', ods.imas_version, reverse=True)

    nc = len(coil_data[:, 0])

    for i in range(nc):
        ods['pf_active.coil'][i]['name'] = ods['pf_active.coil'][i]['identifier'] = 'PF{}'.format(i)
        if (coil_data[i, 4] == 0) and (coil_data[i, 5] == 0):
            rect = ods['pf_active.coil'][i]['element.0.geometry.rectangle']
            rect['r'] = coil_data[i, 0]
            rect['z'] = coil_data[i, 1]
            rect['width'] = coil_data[i, 2]  # Or width in R
            rect['height'] = coil_data[i, 3]  # Or height in Z
            ods['pf_active.coil'][i]['element.0.geometry.geometry_type'] = rect_code
        else:
            outline = ods['pf_active.coil'][i]['element.0.geometry.outline']
            fdat = coil_data[i]
            fdat[4] = -coil_data[i, 4] * np.pi / 180.0
            fdat[5] = -(coil_data[i, 5] * np.pi / 180.0 if coil_data[i, 5] != 0 else np.pi / 2)
            outline['r'] = [
                fdat[0] - fdat[2] / 2.0 - fdat[3] / 2.0 * np.tan((np.pi / 2.0 + fdat[5])),
                fdat[0] - fdat[2] / 2.0 + fdat[3] / 2.0 * np.tan((np.pi / 2.0 + fdat[5])),
                fdat[0] + fdat[2] / 2.0 + fdat[3] / 2.0 * np.tan((np.pi / 2.0 + fdat[5])),
                fdat[0] + fdat[2] / 2.0 - fdat[3] / 2.0 * np.tan((np.pi / 2.0 + fdat[5])),
            ]
            outline['z'] = [
                fdat[1] - fdat[3] / 2.0 - fdat[2] / 2.0 * np.tan(-fdat[4]),
                fdat[1] + fdat[3] / 2.0 - fdat[2] / 2.0 * np.tan(-fdat[4]),
                fdat[1] + fdat[3] / 2.0 + fdat[2] / 2.0 * np.tan(-fdat[4]),
                fdat[1] - fdat[3] / 2.0 + fdat[2] / 2.0 * np.tan(-fdat[4]),
            ]
            ods['pf_active.coil'][i]['element.0.geometry.geometry_type'] = outline_code

    return ods


def fetch_assign(
    ods,
    ods1,
    pulse,
    channels,
    identifier,
    time,
    data,
    validity,
    mds_server,
    mds_tree,
    tdi_expression,
    time_norm,
    data_norm,
    homogeneous_time=True,
):
    """
    Utility function to get data from a list of TDI signals which all share the same time basis

    :param ods: ODS that will hold the data

    :param ods1: ODS that contains the channels information

    :param pulse: pulse number

    :param channels: location in `ods1` where the channels are defined

    :param identifier: location in `ods1` with the name of the signal to be retrieved

    :param time: location in `ods` where to set the time info

    :param data: location in `ods` where to set the data

    :param validity: location in `ods` where to set the validity flag

    :param mds_server: MDS+ server to connect to

    :param mds_tree: MDS+ tree from where to get the data

    :param tdi_expression: string with tdi_expression to use

    :param time_norm: time normalization

    :param data_norm: data normalization

    :param homogeneous_time: data has homogeneous time basis

    :return: ODS instance
    """
    t = None
    TDIs = []

    if isinstance(channels, str):
        channels = ods1[channels]

    for stage in ['fetch', 'assign']:
        for channel in channels:
            signal = ods1[identifier.format(**locals())]
            TDI = tdi_expression.format(**locals())
            TDIs.append(TDI)
            if not homogeneous_time:
                TDIs.append(f'dim_of({TDI},0)')
            elif stage == 'fetch' and t is None:
                try:
                    t = mdsvalue(mds_server, mds_tree, pulse, TDI=TDI).dim_of(0)
                    if len(t) <= 1:
                        t = None
                except Exception:
                    pass
            if stage == 'assign':
                if homogeneous_time and t is None:
                    raise RuntimeError(f'Could not determine time info from {TDI} signals')
                time_loc = str(time.format(**locals()))
                if 'None' in TDI and validity is None:
                    time_loc = time.format(**locals())
                    if not homogeneous_time:
                        ods[time_loc] = [0.0, 1e10]
                    else:
                        ods[time.format(**locals())] = t * time_norm
                    ods[data.format(**locals())] = np.zeros(len(ods[time.format(**locals())]))
                    ods[data.format(**locals())][:] = np.nan
                elif not isinstance(tmp[TDI], Exception):
                    if not homogeneous_time:
                        ods[time.format(**locals())] = tmp[f'dim_of({TDI},0)'] * time_norm
                    else:
                        ods[time.format(**locals())] = t * time_norm
                    ods[data.format(**locals())] = tmp[TDI] * data_norm
                    if validity is not None:
                        if len(ods[time.format(**locals())]) == len(ods[data.format(**locals())]) and len(ods[data.format(**locals())]) > 1:
                            ods[validity.format(**locals())] = 0
                        else:
                            ods[validity.format(**locals())] = -2
                elif validity is not None:
                    ods[validity.format(**locals())] = -2
        if stage == 'fetch':
            tmp = mdsvalue(mds_server, mds_tree, pulse, TDI=TDIs).raw()
    return ods<|MERGE_RESOLUTION|>--- conflicted
+++ resolved
@@ -4,11 +4,7 @@
 import os
 import glob
 from omas.omas_setup import omas_dir
-<<<<<<< HEAD
-from omas.utilities.omas_mds import mdsvalue
-=======
 from omas.utilities.omas_mds import mdsvalue, get_pulse_id
->>>>>>> cc925c38
 
 __support_files_cache__ = {}
 
