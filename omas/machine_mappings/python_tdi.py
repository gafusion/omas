--- conflicted
+++ resolved
@@ -28,18 +28,6 @@
     a[b == n] = np.NaN
     return a
 
-<<<<<<< HEAD
-def min_4(a, b, c, d):
-    import numpy as np
-
-    a = a.data()
-    b = b.data()
-    c = c.data()
-    d = d.data()
-    return np.nanmin(np.vstack([a,b,c,d]), axis=0)
-
-=======
->>>>>>> 1ab073b1
 def get_largest_axis_value(a, b):
     import numpy as np
 
