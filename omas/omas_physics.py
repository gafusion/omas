'''physics-based ODS methods and utilities

-------
'''
from scipy.interpolate import RectBivariateSpline, InterpolatedUnivariateSpline, interp1d
from scipy.integrate import cumulative_trapezoid
<<<<<<< HEAD
import contourpy
=======
>>>>>>> f65e3481
from .omas_utils import *
from .omas_core import ODS
__all__ = []
__ods__ = []


def add_to__ODS__(f):
    """
    anything wrapped here will be available as a ODS method with name 'physics_'+f.__name__
    """
    __ods__.append(f.__name__)
    return f


def add_to__ALL__(f):
    __all__.append(f.__name__)
    return f


def preprocess_ods(*require, require_mode=['warn_through', 'warn_skip', 'raise'][0]):
    """
    Decorator function that:
     * checks that required quantities are there
    """

    def _req(f):
        from functools import wraps

        @wraps(f)
        def wrapper(*args1, **kw1):
            args, kw = args_as_kw(f, args1, kw1)

            # handle missing required quantities
            missing = []
            for k in require:
                if k not in kw['ods']:
                    missing.append(k)
            if len(missing):
                txt = 'could not evaluate %s because of missing %s ODS' % (f.__name__, missing)
                if require_mode == 'warn_through':
                    printe(txt)
                elif require_mode == 'warn_skip':
                    printe(txt)
                    return kw['ods']
                elif require_mode == 'raise':
                    raise RuntimeError(txt)

            # run function
            return f(*args, **kw)

        return wrapper

    return _req


# constants class that mimics scipy.constants
class constants(object):
    e = 1.6021766208e-19


@add_to__ODS__
def consistent_times(ods, attempt_fix=True, raise_errors=True):
    """
    Assign .time and .ids_properties.homogeneous_time info for top-level structures since these are required for writing an IDS to IMAS

    :param attempt_fix: fix dataset_description and wall IDS to have 0 times if none is set

    :param raise_errors: raise errors if could not satisfy IMAS requirements

    :return: `True` if all is good, `False` if requirements are not satisfied, `None` if fixes were applied
    """

    # if called at top level, loop over all data structures
    if not len(ods.location):
        out = {}
        for ds in ods:
            out[ds] = ods.getraw(ds).physics_consistent_times(attempt_fix=attempt_fix, raise_errors=raise_errors)
        if any(k is False for k in out.values()):
            return False
        elif any(k is None for k in out.values()):
            return None
        else:
            return True

    ds = p2l(ods.location)[0]

    extra_info = {}
    time = ods.time(extra_info=extra_info)
    if extra_info['homogeneous_time'] is False:
        ods['ids_properties']['homogeneous_time'] = extra_info['homogeneous_time']
    elif time is not None and len(time):
        ods['time'] = time
        ods['ids_properties']['homogeneous_time'] = extra_info['homogeneous_time']
    elif attempt_fix:
        ods['time'] = [-1.0]
        extra_info['homogeneous_time'] = True
        ods['ids_properties']['homogeneous_time'] = extra_info['homogeneous_time']
        return None
    elif raise_errors:
        raise ValueError(ods.location + '.time cannot be automatically filled! Missing time information in the data structure.')
    else:
        return False
    return True


@add_to__ODS__
def imas_info(ods):
    """
    add ids_properties.version_put... information

    :return: updated ods
    """
    # if called at top level, loop over all data structures
    if not len(ods.location):
        for ds in ods:
            ods.getraw(ds).physics_imas_info()
        return
    else:
        ods['ids_properties.version_put.access_layer'] = 'N/A'
        ods['ids_properties.version_put.access_layer_language'] = 'OMAS'
        ods['ids_properties.version_put.data_dictionary'] = ods.imas_version

    return ods


@add_to__ODS__
@preprocess_ods('equilibrium')
def equilibrium_stored_energy(ods, update=True):
    """
    Calculate MHD stored energy from equilibrium pressure and volume

    :param ods: input ods

    :param update: operate in place

    :return: updated ods
    """
    ods_n = ods
    if not update:
        from omas import ODS

        ods_n = ODS().copy_attrs_from(ods)

    for time_index in ods['equilibrium']['time_slice']:
        pressure_equil = ods['equilibrium']['time_slice'][time_index]['profiles_1d']['pressure']
        volume_equil = ods['equilibrium']['time_slice'][time_index]['profiles_1d']['volume']

        ods_n['equilibrium.time_slice'][time_index]['.global_quantities.energy_mhd'] = (
            3.0 / 2.0 * numpy.trapz(pressure_equil, x=volume_equil)
        )  # [J]

    return ods_n


@add_to__ODS__
@preprocess_ods('equilibrium')
def equilibrium_ggd_to_rectangular(ods, time_index=None, resolution=None, method='linear', update=True):
    """
    Convert GGD data to profiles 2D

    :param ods: input ods

    :param time_index: time slices to process

    :param resolution: integer or tuple for rectangular grid resolution

    :param method: one of 'nearest', 'linear', 'cubic', 'extrapolate'

    :param update: operate in place

    :return: updated ods
    """
    ods_n = ods
    if not update:
        from omas import ODS

        ods_n = ODS().copy_attrs_from(ods)

    points = ods['equilibrium.grids_ggd[0].grid[0].space[0].objects_per_dimension[0].object[:].geometry']

    if resolution is None:
        resolution = int(numpy.sqrt(len(points[:, 0])))
    if isinstance(resolution, int):
        resolution = [resolution, resolution]

    if time_index is None:
        time_index = range(len(ods['equilibrium.time_slice']))
    elif isinstance(time_index, int):
        time_index = [time_index]

    cache = True
    for itime in time_index:
        ods_n[f'equilibrium.time_slice.{itime}.profiles_2d.0.grid_type'].setdefault('index', 1)
        for k in ods_n[f'equilibrium.time_slice.{itime}.profiles_2d']:
            profiles_2d = ods_n[f'equilibrium.time_slice.{itime}.profiles_2d.{k}']
            if 'grid_type.index' in profiles_2d and profiles_2d['grid_type.index'] == 1:
                break
        ggd = ods[f'equilibrium.time_slice.{itime}.ggd.0']
        for what in ggd:
            quantity = ggd[what + '.0.values']
            r, z, interpolated, cache = scatter_to_rectangular(
                points[:, 0], points[:, 1], quantity, resolution[0], resolution[1], method=method, return_cache=cache
            )
            profiles_2d[what] = interpolated.T
        profiles_2d['grid.dim1'] = r
        profiles_2d['grid.dim2'] = z
    return ods_n

@add_to__ODS__
@preprocess_ods('equilibrium')
def add_rho_pol_norm_to_equilbrium_profiles_1d_ods(ods, time_index):
    try:
        if (len(ods["equilibrium"]["time_slice"][time_index]["profiles_1d"]["rho_pol-norm"]) ==
            len(ods["equilibrium"]["time_slice"][time_index]["profiles_1d"]["psi"])):
            return
        else:
            raise LookupError
    except LookupError:
        ods["equilibrium"]["time_slice"][time_index]["profiles_1d"]["rho_pol_norm"] = (
            ods.map_pol_flux_to_flux_coordinate(ods, time_index, "rho_pol_norm", 
            ods["equilibrium"]["time_slice"][time_index]["profiles_1d"]["psi"])
        )

def mask_SOL(ods, time_index, psi_values):
    """
        Returns a numpy array of `dtype=bool`/
        The array is true for all values inside and on the LCFS
        :param ods: input ods

        :param time_index: time slices to process

        :param values: Psi values that need to masked

        :return: mask that is True for values inside and on the LCFS
    """
    if (ods["equilibrium"]["time_slice"][time_index]["global_quantities"]["psi_axis"] <
        ods["equilibrium"]["time_slice"][time_index]["global_quantities"]["psi_boundary"]):
        return psi_values <= ods["equilibrium"]["time_slice"][time_index]["global_quantities"]["psi_boundary"]
    else:
        return psi_values >= ods["equilibrium"]["time_slice"][time_index]["global_quantities"]["psi_boundary"]

@add_to__ODS__
@preprocess_ods('equilibrium')
def add_phi_to_equilbrium_profiles_1d_ods(ods, time_index):
    """
        Adds `profiles_1d.phi` to an ODS using q
        :param ods: input ods

        :param time_index: time slices to process
    """
    try:
        if (len(ods["equilibrium"]["time_slice"][time_index]["profiles_1d"]["phi"]) ==
            len(ods["equilibrium"]["time_slice"][time_index]["profiles_1d"]["psi"])):
            return
        else:
            raise LookupError
    except (LookupError, ValueError):
        from scipy.interpolate import InterpolatedUnivariateSpline
        #TODO: 
        # - Any cocos needed here?
        psi = ods["equilibrium"]["time_slice"][time_index]["profiles_1d"]["psi"]
        mask = mask_SOL(ods, time_index, psi)
        q_spline = InterpolatedUnivariateSpline(
                ods["equilibrium"]["time_slice"][time_index]["profiles_1d"]["psi"][mask],
                ods["equilibrium"]["time_slice"][time_index]["profiles_1d"]["q"][mask])
        phi_spline = q_spline.antiderivative(1)
        ods["equilibrium"]["time_slice"][time_index]["profiles_1d"]["phi"] = numpy.zeros(psi.shape)
        ods["equilibrium"]["time_slice"][time_index]["profiles_1d"]["phi"][mask] = (
            phi_spline(ods["equilibrium"]["time_slice"][time_index]["profiles_1d"]["psi"][mask]))
        ods["equilibrium"]["time_slice"][time_index]["profiles_1d"]["phi"][mask==False] = numpy.inf


def map_flux_coordinate_to_pol_flux(ods, time_index, origin, values):
    import numpy as np
    """
    Maps from one magnetic coordinate system to psi
    :param ods: input ods

    :param time_index: time slices to process

    :param origin: Specifier for original coordinate system

    :param values: Values to transform to poloidal flux

    :return: Transformed values
    """
    if origin == "psi_norm" or origin == "rho_pol_norm":
        if origin == "rho_pol_norm":
            values = values**2
        return (values * (ods["equilibrium"]["time_slice"][time_index]["global_quantities"]["psi_boundary"]
               - ods["equilibrium"]["time_slice"][time_index]["global_quantities"]["psi_axis"])
               + ods["equilibrium"]["time_slice"][time_index]["global_quantities"]["psi_axis"])
    if origin == "rho_pol_norm":
        return (values**2 * (ods["equilibrium"]["time_slice"][time_index]["global_quantities"]["psi_boundary"]
                - ods["equilibrium"]["time_slice"][time_index]["global_quantities"]["psi_axis"])
                + ods["equilibrium"]["time_slice"][time_index]["global_quantities"]["psi_axis"])
    elif origin == "rho_tor_norm":
        phi = values**2
        phi *= map_pol_flux_to_flux_coordinate(ods, time_index, "phi", 
                np.array([ods["equilibrium"]["time_slice"][time_index]["global_quantities"]["psi_boundary"]]))
        return map_flux_coordinate_to_pol_flux(ods, time_index, "phi", phi)
    elif origin == "phi":
        from scipy.interpolate import InterpolatedUnivariateSpline
        psi_grid = ods["equilibrium"]["time_slice"][time_index]["profiles_1d"]["psi"]
        psi_mask = mask_SOL(ods, time_index, psi_grid)
        phi_grid = ods["equilibrium"]["time_slice"][time_index]["profiles_1d"]["phi"][psi_mask]
        if phi_grid[-1] < phi_grid[0]:
            psi_spl = InterpolatedUnivariateSpline(phi_grid[psi_mask][::-1], psi_grid[psi_mask][::-1])
        else:
            psi_spl = InterpolatedUnivariateSpline(phi_grid[psi_mask], psi_grid[psi_mask])
        phi_min = np.min(phi_grid)
        phi_max = np.max(phi_grid)
        values_mask = np.logical_and(values >= phi_min, values <= phi_max)
        psi = np.zeros(values.shape)
        psi[:] = np.nan
        psi[values_mask] = psi_spl(values[values_mask])
        return psi
    else:
        raise NotImplementedError(f"Conversion from {origin} not yet implemented.")


def map_pol_flux_to_flux_coordinate(ods, time_index, destination, values):
    import numpy as np

    """
        Maps from one magnetic coordinate system to psi
        :param ods: input ods

        :param time_index: time slices to process

        :param destination: Target coordinate system for output

        :param values: Values to transform to poloidal flux

        :return: Transformed values
    """
    if destination == "psi_norm" or destination == "rho_pol_norm":
        psi_n = ((values - ods["equilibrium"]["time_slice"][time_index]["global_quantities"]["psi_axis"])
                 / (ods["equilibrium"]["time_slice"][time_index]["global_quantities"]["psi_boundary"]
                 - ods["equilibrium"]["time_slice"][time_index]["global_quantities"]["psi_axis"]))
        if destination == "rho_pol_norm":
            return np.sqrt(psi_n)
        else:
            return psi_n
    elif destination == "rho_tor_norm":
        mask = mask_SOL(ods, time_index, values)
        phi = map_pol_flux_to_flux_coordinate(ods, time_index, "phi", values[mask])
        rho_tor_norm = np.zeros(values.shape)
        phi_boundary = map_pol_flux_to_flux_coordinate(ods, time_index, "phi", 
                np.array([ods["equilibrium"]["time_slice"][time_index]["global_quantities"]["psi_boundary"]]))
        rho_tor_norm[mask] = np.sqrt(phi / phi_boundary)
        rho_tor_norm[mask==False] = np.inf
        return rho_tor_norm
    elif destination == "phi":
        from scipy.interpolate import InterpolatedUnivariateSpline
        psi_grid = ods["equilibrium"]["time_slice"][time_index]["profiles_1d"]["psi"]
        psi_grid_mask = mask_SOL(ods, time_index, psi_grid)
        try:
            phi_spl = InterpolatedUnivariateSpline(psi_grid[psi_grid_mask],
                    ods["equilibrium"]["time_slice"][time_index]["profiles_1d"]["phi"][psi_grid_mask])
        except ValueError:
            add_phi_to_equilbrium_profiles_1d_ods(ods, time_index)
            phi_spl = InterpolatedUnivariateSpline(psi_grid[psi_grid_mask],
                    ods["equilibrium"]["time_slice"][time_index]["profiles_1d"]["phi"][psi_grid_mask])
        mask = mask_SOL(ods, time_index, values)
        phi = np.zeros(values.shape)
        phi[mask] = phi_spl(values[mask])
        phi_bound = phi_spl(ods["equilibrium"]["time_slice"][time_index]["global_quantities"]["psi_boundary"])
        phi[mask==False] = np.inf * np.sign(phi_bound)
        wrong_sign_mask = phi_bound * phi < 0
        if np.any(wrong_sign_mask):
            if np.any(np.abs(phi[wrong_sign_mask]/phi_bound) > 1.e-4):
                raise ValueError("Unphysical phi encountered when mapping to phi")
            else:
                phi[wrong_sign_mask] = 0.0
        return phi
    else:
        raise NotImplementedError(f"Conversion to {destination} not yet implemented.")


@add_to__ODS__
@preprocess_ods('equilibrium')
def remap_flux_coordinates(ods, time_index, origin, destination, values):
    """
    Maps from one magnetic coordinate system to another. At the moment only supports
    psi <-> rho_pol
    :param ods: input ods

    :param time_index: time slices to process

    :param origin: Specifier for original coordinate system

    :param destination: Target coordinate system for output

    :param values: Values to transform

    :return: Transformed values
    """
    if origin != "psi":
        psi = map_flux_coordinate_to_pol_flux(ods, time_index, origin, values)
    else:
        psi = values
    if destination != "psi":
        return map_pol_flux_to_flux_coordinate(ods, time_index, destination, psi)
    return psi


@add_to__ODS__
@preprocess_ods('equilibrium')
def resolve_equilibrium_profiles_2d_grid_index(ods, time_index, grid_identifier):
    """
    Convenience function to identify which of profiles_2d[:].grid_type.index
    matches the specified grid_identifier

    :param ods: input ods

    :param time_index: time index to search

    :param grid_identifier: grid type to be resolved

    :return: Index of grid the requested grid, not to be confused with
        profiles_2d[:].grid_type.index
    """
    grid_type = {'grid_type.index': grid_identifier}
    try:
        grid_index = search_in_array_structure(
            ods[f'equilibrium.time_slice.{time_index}.profiles_2d'], grid_type, no_matches_raise_error=True
        )[0]
    except IndexError:
        raise ValueError("Requested equilibrium.profiles_2d_grid_type not present")
    return grid_index


@add_to__ODS__
@preprocess_ods('equilibrium')
def derive_equilibrium_profiles_2d_quantity(ods, time_index, grid_index, quantity, cache=None, 
    return_cache=False, force_linear_interpolation=False):
    """
    This function derives values of empty fields in profiles_2d from other parameters in the equilibrium ods
    Currently only the magnetic field components are supported

    :param ods: input ods

    :param time_index: time slice to process

    :param grid_index: Index of grid to map

    :param quantity: Member of profiles_2d to be derived

    :param cache: Cache of Splines of profiles_2d quantities. Right now used to 
                  to cash psi to reduce recalculation for Br/Bz calculation

    :param return cache: Whether to return the Cache

    :return: updated ods
    """
    from scipy.interpolate import RectBivariateSpline, InterpolatedUnivariateSpline
    with omas_environment(ods, cocosio=11):
        cocos = define_cocos(11)
        r, z = numpy.meshgrid(
            ods[f'equilibrium.time_slice.{time_index}.profiles_2d.{grid_index}.grid.dim1'],
            ods[f'equilibrium.time_slice.{time_index}.profiles_2d.{grid_index}.grid.dim2'],
            indexing="ij",
        )
        if quantity in ["b_field_r", "b_field_z"]:
            if force_linear_interpolation:
                [dPSIdR, dPSIdZ] = numpy.gradient(ods[f'equilibrium.time_slice.{time_index}.profiles_2d.{grid_index}.psi'],
                                                  ods[f'equilibrium.time_slice.{time_index}.profiles_2d.{grid_index}.grid.dim1'][1]
                                                  - ods[f'equilibrium.time_slice.{time_index}.profiles_2d.{grid_index}.grid.dim1'][0], 
                                                  ods[f'equilibrium.time_slice.{time_index}.profiles_2d.{grid_index}.grid.dim2'][1]
                                                  - ods[f'equilibrium.time_slice.{time_index}.profiles_2d.{grid_index}.grid.dim2'][0])
            else:
                psi_spl = get_cached_interpolator(cache, time_index, grid_index, "psi")
                if psi_spl is None:
                    psi_spl = RectBivariateSpline(
                        ods[f'equilibrium.time_slice.{time_index}.profiles_2d.{grid_index}.grid.dim1'],
                        ods[f'equilibrium.time_slice.{time_index}.profiles_2d.{grid_index}.grid.dim2'],
                        ods[f'equilibrium.time_slice.{time_index}.profiles_2d.{grid_index}.psi']
                    )
                    cache = cache_interpolator(cache, time_index, grid_index, "psi", psi_spl)
                [dPSIdZ, dPSIdR] = [psi_spl(r, z, dy=1, grid=False), psi_spl(r, z, dx=1, grid=False)]
            if quantity == "b_field_r":
                ods[f'equilibrium.time_slice.{time_index}.profiles_2d.{grid_index}.b_field_r'] = (
                    dPSIdZ * cocos['sigma_RpZ'] * cocos['sigma_Bp'] / ((2.0 * numpy.pi) ** cocos['exp_Bp'] * r)
                )
                if return_cache:
                    return ods, cache
                return ods
            elif quantity == "b_field_z":
                ods[f'equilibrium.time_slice.{time_index}.profiles_2d.{grid_index}.b_field_z'] = (
                    -dPSIdR * cocos['sigma_RpZ'] * cocos['sigma_Bp'] / ((2.0 * numpy.pi) ** cocos['exp_Bp'] * r)
                )
                if return_cache:
                    return ods, cache
                return ods
        elif quantity == "b_field_tor":
            mask = numpy.logical_and(
                ods[f'equilibrium.time_slice.{time_index}.profiles_2d.{grid_index}.psi']
                < numpy.max(ods[f'equilibrium.time_slice.{time_index}.profiles_1d.psi']),
                ods[f'equilibrium.time_slice.{time_index}.profiles_2d.{grid_index}.psi']
                > numpy.min(ods[f'equilibrium.time_slice.{time_index}.profiles_1d.psi']),
            )
            ods[f'equilibrium.time_slice.{time_index}.profiles_2d.{grid_index}.b_field_tor'] = numpy.zeros(r.shape)
            ods[f'equilibrium.time_slice.{time_index}.profiles_2d.{grid_index}.b_field_tor'][mask == False] = (
                    ods[f'equilibrium.time_slice.{time_index}.profiles_1d.f'][-1] / r[mask == False]
                )
            if force_linear_interpolation:
                ods[f'equilibrium.time_slice.{time_index}.profiles_2d.{grid_index}.b_field_tor'][mask] = (
                    interp1d(ods[f'equilibrium.time_slice.{time_index}.profiles_1d.psi'], 
                            ods[f'equilibrium.time_slice.{time_index}.profiles_1d.f'], 
                            kind='linear'
                            )(ods[f'equilibrium.time_slice.{time_index}.profiles_2d.{grid_index}.psi'][mask])/ r[mask]
                )
            else:
                f_spl = InterpolatedUnivariateSpline(
                    ods[f'equilibrium.time_slice.{time_index}.profiles_1d.psi'], 
                    ods[f'equilibrium.time_slice.{time_index}.profiles_1d.f']
                )
                ods[f'equilibrium.time_slice.{time_index}.profiles_2d.{grid_index}.b_field_tor'][mask] = (
                    f_spl(ods[f'equilibrium.time_slice.{time_index}.profiles_2d.{grid_index}.psi'][mask] / r[mask])
                )
            return ods
        else:
            raise NotImplementedError(f"Cannot add {quantity}. Not yet implemented.")


def cache_interpolator(cache, time_index, grid_index, quantity, interpolator):
    """
    Utility function for equilibrium_profiles_2d_map. Creates a tree dictionary structure to store interpolators.

    :param cache: cache object to add tree entry to

    :param time_index: time slices to process

    :param grid_index: Index of grid to map

    :param quantity: Member of profiles_2d[:]

    :param interpolator: Interpolator to store

    :return: updated cache

    """
    if cache is None:
        cache = {}
    id = (time_index, grid_index, quantity)
    cache[id] = interpolator
    return cache

def get_cached_interpolator(cache, time_index, grid_index, quantity):
    """
    Utility function for equilibrium_profiles_2d_map. Creates a tree dictionary structure to store interpolators.

    :param cache: cache object to add tree entry to

    :param time_index: time slices to process

    :param grid_index: Index of grid to map

    :param quantity: Member of profiles_2d[:]

    :return: RectBivariateSpline instance or None if not cached
    """

    if cache is None:
        return None
    id = (time_index, grid_index, quantity)
    return cache.get(id, None) 


@add_to__ODS__
@preprocess_ods('equilibrium')
def equilibrium_profiles_2d_map(
    ods, time_index, grid_index, quantity, dim1=None, dim2=None, cache=None, 
    return_cache=False, out_of_bounds_value=numpy.nan
):
    """
    This routines creates interpolators for quantities and stores them in the cache for future use.
    It can also be used to just return the current profile_2d quantity by omitting dim1 and dim2.
    At the moment this routine always extrapolates for data outside the defined grid range.

    :param ods: input ods

    :param time_index: time slices to process

    :param grid_index: Index of grid to map

    :param quantity: Member of profiles_2d[:] to map

    :param dim1: First coordinate of the points to map to

    :param dim2: Second coordinate of the points to map to

    :param cache: Cache to store interpolants in

    :param return_cache: Toggles return of cache

    :return: mapped positions (and cahce if return_cache)
    """
    if quantity not in ods[f'equilibrium.time_slice.{time_index}.profiles_2d.{grid_index}']:
        ods.physics_derive_equilibrium_profiles_2d_quantity(time_index, grid_index, quantity)
    if dim1 is None or dim2 is None:
        return ods[f'equilibrium.time_slice.{time_index}.profiles_2d.0.{quantity}']
    # Try to use an interpolator from the cache
    interpolator = get_cached_interpolator(cache, time_index, grid_index, quantity)
    if interpolator is None:
        if ods[f'equilibrium.time_slice[{time_index}].profiles_2d[{grid_index}].grid_type.index'] == 91:
            interpolator = create_scatter_interpolator(
                ods[f'equilibrium.time_slice.{time_index}.profiles_2d.0.grid.dim1'],
                ods[f'equilibrium.time_slice.{time_index}.profiles_2d.{grid_index}.grid.dim2'],
                ods[f'equilibrium.time_slice.{time_index}.profiles_2d.{grid_index}.{quantity}'],
                method='cubic',
                return_cache=False,
            )
        else:
            interpolator = RectBivariateSpline(
                ods[f'equilibrium.time_slice.{time_index}.profiles_2d.{grid_index}.grid.dim1'],
                ods[f'equilibrium.time_slice.{time_index}.profiles_2d.{grid_index}.grid.dim2'],
                ods[f'equilibrium.time_slice.{time_index}.profiles_2d.{grid_index}.{quantity}'],
            )
    mapped_values = numpy.zeros(dim1.shape)
    mapped_values[:] = numpy.nan
    mask = numpy.logical_and(
        numpy.logical_and(
            dim1 > numpy.min(ods[f'equilibrium.time_slice.{time_index}.profiles_2d.{grid_index}.grid.dim1']),
            dim1 < numpy.max(ods[f'equilibrium.time_slice.{time_index}.profiles_2d.{grid_index}.grid.dim1']),
        ),
        numpy.logical_and(
            dim2 > numpy.min(ods[f'equilibrium.time_slice.{time_index}.profiles_2d.{grid_index}.grid.dim2']),
            dim2 < numpy.max(ods[f'equilibrium.time_slice.{time_index}.profiles_2d.{grid_index}.grid.dim2']),
        ),
    )
    if return_cache:
        cache = cache_interpolator(cache, time_index, grid_index, quantity, interpolator)
        mapped_values[mask] = cache[time_index][grid_index][quantity](dim1[mask], dim2[mask], grid=False)
        return mapped_values, cache
    mapped_values[mask] = interpolator(dim1[mask], dim2[mask], grid=False)
    return mapped_values

@add_to__ODS__
def add_volume_profile(ods, grid_index=0):
<<<<<<< HEAD
=======
    import contourpy
>>>>>>> f65e3481
    with omas_environment(ods, cocosio=11):
        cocos = define_cocos(11)
        for time_index in range(len(ods['equilibrium']['time'])):
            eq_slice = ods['equilibrium']['time_slice'][time_index]
            eq1d_psi = eq_slice['profiles_1d']['psi']
            cache = {}
            if not "b_field_r" in eq_slice[f'profiles_2d.0']:
                ods, cache = derive_equilibrium_profiles_2d_quantity(ods, time_index, grid_index, "b_field_r", 
                                                                    cache=cache, return_cache=True)
            if not "b_field_z" in eq_slice[f'profiles_2d.0']:
                ods, cache = derive_equilibrium_profiles_2d_quantity(ods, time_index, grid_index, "b_field_z", 
                                                                    cache=cache, return_cache=True)
            b_field_r_spline = RectBivariateSpline(
                    eq_slice[f'profiles_2d.{grid_index}.grid.dim1'],
                    eq_slice[f'profiles_2d.{grid_index}.grid.dim2'],
                    eq_slice[f'profiles_2d.{grid_index}.b_field_r'])
            
            b_field_z_spline = RectBivariateSpline(
                    eq_slice[f'profiles_2d.{grid_index}.grid.dim1'],
                    eq_slice[f'profiles_2d.{grid_index}.grid.dim2'],
                    eq_slice[f'profiles_2d.{grid_index}.b_field_z'])
            
            # Lifted from OMFIT but don't use the outdated contouring algorithm
            contgen = contourpy.contour_generator(
                    eq_slice[f'profiles_2d.{grid_index}.grid.dim1'],
                    eq_slice[f'profiles_2d.{grid_index}.grid.dim2'],
                    eq_slice[f'profiles_2d.{grid_index}.psi'].T,
                    corner_mask=True)
            eq_slice['profiles_1d.dvolume_dpsi'] = numpy.zeros(len(eq1d_psi))
            for k, psi in enumerate(eq1d_psi):
                if k == 0:
                    # Skip the axis
                    continue
                # This produces bp close to zero throwing things off
                # elif k == len(eq1d_psi) - 1:
                #     # Avoid manual contouring at the edge, it's hard
                #     r = ods[f'equilibrium.time_slice.{time_index}.boundary.outline.r']
                #     z = ods[f'equilibrium.time_slice.{time_index}.boundary.outline.z']
                else:
                    if k == len(eq1d_psi) - 1:
                        contours = contgen.lines(psi * (1.0 - 1.e-3))
                    else:
                        contours = contgen.lines(psi)
                    npts = 0
                    # Since we are on a regularly spaced grid
                    # and the flux matrix is reasonably smooth the number of grid points
                    # should be enough to identify the longest contour (also we really should not find two closed contours for the same flux surface)
                    i_contour = 0
                    for i, contour in enumerate(contours):
                        if numpy.all(contour[0] == contour[-1]):
                            if len(contour) > npts:
                                i_contour = i
                                npts = len(contour)
                    r, z = numpy.array(contours[i_contour]).T
                dl = numpy.sqrt(numpy.ediff1d(r, to_begin=0.0) ** 2 + numpy.ediff1d(z, to_begin=0.0) ** 2)
                # Linear correction for the reduction in psi above
                if k == len(eq1d_psi) - 1:
                    dl /= (1.0 - 1.e-3)
                bp = numpy.sqrt(b_field_r_spline(r, z, grid=False)**2 + b_field_z_spline(r, z, grid=False)**2)
                int_fluxexpansion_dl = numpy.sum(dl/bp)
                eq_slice['profiles_1d.dvolume_dpsi'][k] = (
                            cocos['sigma_rhotp']
                            * cocos['sigma_Bp']
                            * numpy.sign(numpy.mean(bp))
                            * int_fluxexpansion_dl
                            * (2.0 * numpy.pi) ** (1.0 - cocos['exp_Bp']))

            volume_spline = InterpolatedUnivariateSpline(eq1d_psi, eq_slice['profiles_1d.dvolume_dpsi']).antiderivative()
            eq_slice['profiles_1d.volume'] = volume_spline(eq1d_psi)
    return ods

def remove_integrator_drift(time, data, time_after_shot):
    # assume that the drift is zero at time[0]
    ind = time > time_after_shot
    return data - (time - time[0]) / (time[ind].mean() - time[0]) * data[ind].mean(0)


@add_to__ODS__
def equilibrium_form_constraints(
    ods,
    times=None,
    default_average=0.02,
    constraints=None,
    averages=None,
    cutoff_hz=None,
    rm_integr_drift_after=None,
    update=True,
    **nuconv_kw,
):
    """
    generate equilibrium constraints from experimental data in ODS

    :param ods: input ODS

    :param times: list of times at which to generate the constraints

    :param default_average: default averaging time

    :param constraints: list of constraints to be formed (if experimental data is available)
                        NOTE: only the constraints marked with `OK` are supported at this time::

                         OK b_field_tor_vacuum_r
                         OK bpol_probe
                         OK diamagnetic_flux
                          * faraday_angle
                         OK flux_loop
                         OK ip
                          * iron_core_segment
                          * mse_polarisation_angle
                          * n_e
                          * n_e_line
                         OK pf_current
                          * pf_passive_current
                          * pressure
                          * q
                          * strike_point
                          * x_point

    :param averages: dictionary with average times for individual constraints
               Smoothed using Gaussian, sigma=averages/4. and the convolution is integrated across +/-4.*sigma.

    :param cutoff_hz: a list of two elements with low and high cutoff frequencies [lowFreq, highFreq]

    :param rm_integr_drift_after: time in ms after which is assumed thet all currents are zero and signal should be equal to zero. Used for removing of the integrators drift

    :param update: operate in place

    :return: updated ods
    """
    from omfit_classes.utils_math import smooth_by_convolution, firFilter

    if averages is None:
        averages = {}

    # identify possible constraints
    possible_constraints = omas_info('equilibrium')['equilibrium.time_slice.0.constraints'].keys()
    if constraints is None:
        constraints = possible_constraints
    else:
        for constraint in constraints:
            if constraint not in possible_constraints:
                raise ValueError(f'Constraint `{constraint}` not recognized: possible options are {possible_constraints}')

    # instantiate new ODS if not operating in place
    ods_n = ods
    if not update:
        from omas import ODS

        ods_n = ODS().copy_attrs_from(ods)

    if times is None:
        if 'equilibrium.time' in ods:
            times = ods['equilibrium.time']
        else:
            raise ValueError('Must specify times at which to apply equilibrium constraint')

    times = numpy.atleast_1d(times)
    ods_n['equilibrium.time'] = times

    nuconv_kw.setdefault('window_function', 'boxcar')
    # pf_current
    if 'pressure' in constraints and 'thompson' in ods:
        raise Exception('Not implemented yet!!')

    # pf_current
    if 'pf_current' in constraints and 'pf_active.coil' in ods:
        average = averages.get('pf_active', default_average)
        for channel in ods['pf_active.coil']:
            printd(f'Processing pf_active.coil.{channel}', topic='machine')
            try:
                # get
                label = ods[f'pf_active.coil.{channel}.name']
                turns = ods[f'pf_active.coil.{channel}.element[0].turns_with_sign']
                data = ods[f'pf_active.coil.{channel}.current.data']
                time = ods[f'pf_active.coil.{channel}.current.time']
                if f'pf_active.coil.{channel}.current.data_error_upper' in ods:
                    error = ods[f'pf_active.coil.{channel}.current.data_error_upper']
                else:
                    error = None
                # process
                if rm_integr_drift_after is not None:
                    data = remove_integrator_drift(time, data, rm_integr_drift_after)
                if cutoff_hz is not None:
                    data = firFilter(time, data, cutoff_hz)
                # Don't average for length=2 arrays or smaller
                if len(data) >2:
                    const = smooth_by_convolution(data * turns, time, times, average, **nuconv_kw)
                    if error is not None:
                        const_error = smooth_by_convolution(error * turns, time, times, average, **nuconv_kw)
                else:
                    const = smooth_by_convolution(data * turns, time, times)
                    if error is not None:
                         const_error = smooth_by_convolution(error * turns, time, times)

                # assign
                for time_index in range(len(times)):
                    ods_n[f'equilibrium.time_slice.{time_index}.constraints.pf_current.{channel}.measured'] = const[time_index]
                    if error is not None:
                        ods_n[f'equilibrium.time_slice.{time_index}.constraints.pf_current.{channel}.measured_error_upper'] = const_error[
                            time_index
                        ]
                    ods_n[f'equilibrium.time_slice.{time_index}.constraints.pf_current.{channel}.source'] = label
            except Exception as _excp:
                raise _excp.__class__(f'Problem with pf_current channel {channel} :' + str(_excp))

    # bpol_probe
    if 'bpol_probe' in constraints and 'magnetics.b_field_pol_probe' in ods:
        average = averages.get('bpol_probe', default_average)
        for channel in ods[f'magnetics.b_field_pol_probe']:
            printd(f'Processing magnetics.b_field_pol_probe.{channel}', topic='machine')
            try:
                # get
                label = ods[f'magnetics.b_field_pol_probe.{channel}.identifier']
                for time_index in range(len(times)):
                    ods_n[f'equilibrium.time_slice.{time_index}.constraints.bpol_probe.{channel}.source'] = label
                valid = ods.get(
                    f'magnetics.b_field_pol_probe.{channel}.field.validity',
                    1 - int(f'magnetics.b_field_pol_probe.{channel}.field.data' in ods),
                )
                if valid == 0:  # 0 means that the data is good
                    data = ods[f'magnetics.b_field_pol_probe.{channel}.field.data']
                    time = ods[f'magnetics.b_field_pol_probe.{channel}.field.time']
                    if f'magnetics.b_field_pol_probe.{channel}.field.data_error_upper' in ods:
                        error = ods[f'magnetics.b_field_pol_probe.{channel}.field.data_error_upper']
                    else:
                        error = None
                    # process
                    if rm_integr_drift_after is not None:
                        data = remove_integrator_drift(time, data, rm_integr_drift_after)
                    if cutoff_hz is not None:
                        data = firFilter(time, data, cutoff_hz)
                    const = smooth_by_convolution(data, time, times, average, **nuconv_kw)
                    if error is not None:
                        const_error = smooth_by_convolution(error, time, times, average, **nuconv_kw)
                    # assign
                    for time_index in range(len(times)):
                        ods_n[f'equilibrium.time_slice.{time_index}.constraints.bpol_probe.{channel}.measured'] = const[time_index]
                        if error is not None:
                            ods_n[
                                f'equilibrium.time_slice.{time_index}.constraints.bpol_probe.{channel}.measured_error_upper'
                            ] = const_error[time_index]
                else:
                    for time_index in range(len(times)):
                        ods_n[f'equilibrium.time_slice.{time_index}.constraints.bpol_probe.{channel}.measured'] = numpy.nan
                        if error is not None:
                            ods_n[f'equilibrium.time_slice.{time_index}.constraints.bpol_probe.{channel}.measured_error_upper'] = numpy.nan
            except Exception as _excp:
                raise _excp.__class__(f'Problem with bpol_probe channel {channel}: ' + str(_excp))

    # flux_loop
    if 'flux_loop' in constraints and 'magnetics.flux_loop' in ods:
        average = averages.get('flux_loop', default_average)
        for channel in ods[f'magnetics.flux_loop']:
            printd(f'Processing magnetics.flux_loop.{channel}', topic='machine')
            try:
                # get
                label = ods[f'magnetics.flux_loop.{channel}.identifier']
                for time_index in range(len(times)):
                    ods_n[f'equilibrium.time_slice.{time_index}.constraints.flux_loop.{channel}.source'] = label
                valid = ods.get(f'magnetics.flux_loop.{channel}.flux.validity', 1 - int(f'magnetics.flux_loop.{channel}.flux.data' in ods))
                if valid == 0:  # 0 means that the data is good
                    data = ods[f'magnetics.flux_loop.{channel}.flux.data']
                    time = ods[f'magnetics.flux_loop.{channel}.flux.time']
                    if f'magnetics.flux_loop.{channel}.flux.data_error_upper' in ods:
                        error = ods[f'magnetics.flux_loop.{channel}.flux.data_error_upper']
                    else:
                        error = None
                    # process
                    if rm_integr_drift_after is not None:
                        data = remove_integrator_drift(time, data, rm_integr_drift_after)
                    if cutoff_hz is not None:
                        data = firFilter(time, data, cutoff_hz)
                    const = smooth_by_convolution(data, time, times, average, **nuconv_kw)
                    if error is not None:
                        const_error = smooth_by_convolution(error, time, times, average, **nuconv_kw)
                    # assign
                    for time_index in range(len(times)):
                        ods_n[f'equilibrium.time_slice.{time_index}.constraints.flux_loop.{channel}.measured'] = const[time_index]
                        if error is not None:
                            ods_n[
                                f'equilibrium.time_slice.{time_index}.constraints.flux_loop.{channel}.measured_error_upper'
                            ] = const_error[time_index]
                else:
                    for time_index in range(len(times)):
                        ods_n[f'equilibrium.time_slice.{time_index}.constraints.flux_loop.{channel}.measured'] = numpy.nan
                        if error is not None:
                            ods_n[f'equilibrium.time_slice.{time_index}.constraints.flux_loop.{channel}.measured_error_upper'] = numpy.nan
            except Exception as _excp:
                raise _excp.__class__(f'Problem with flux_loop channel {channel}: {_excp}')

    # ip
    if 'ip' in constraints and 'magnetics.ip.0.data' in ods:
        average = averages.get('ip', default_average)
        printd(f'Processing magnetics.ip', topic='machine')
        try:
            # get
            data = ods['magnetics.ip.0.data']
            time = ods['magnetics.ip.0.time']
            if 'magnetics.ip.0.data_error_upper' in ods:
                error = ods['magnetics.ip.0.data_error_upper']
            else:
                error = None
            # process
            if rm_integr_drift_after is not None:
                data = remove_integrator_drift(time, data, rm_integr_drift_after)
            if cutoff_hz is not None:
                data = firFilter(time, data, cutoff_hz)
            const = smooth_by_convolution(data, time, times, average, **nuconv_kw)
            if error is not None:
                const_error = smooth_by_convolution(error, time, times, average, **nuconv_kw)
            # assign
            for time_index in range(len(times)):
                ods_n[f'equilibrium.time_slice.{time_index}.constraints.ip.measured'] = const[time_index]
                if error is not None:
                    ods_n[f'equilibrium.time_slice.{time_index}.constraints.ip.measured_error_upper'] = const_error[time_index]
        except Exception as _excp:
            raise _excp.__class__(f'Problem with ip: {_excp}')

    # diamagnetic_flux
    if 'diamagnetic_flux' in constraints and 'magnetics.diamagnetic_flux.0.data' in ods:
        average = averages.get('diamagnetic_flux', default_average)
        printd(f'Processing magnetics.diamagnetic_flux', topic='machine')
        try:
            # get
            data = ods['magnetics.diamagnetic_flux.0.data']
            time = ods['magnetics.diamagnetic_flux.0.time']
            if 'magnetics.diamagnetic_flux.0.data_error_upper' in ods:
                error = ods['magnetics.diamagnetic_flux.0.data_error_upper']
            else:
                error = None
            # process
            # if rm_integr_drift_after is not None:
            # drift is already removed?
            # data = remove_integrator_drift(time, data, rm_integr_drift_after)
            if cutoff_hz is not None:
                data = firFilter(time, data, cutoff_hz)
            const = smooth_by_convolution(data, time, times, average, **nuconv_kw)
            if error is not None:
                const_error = smooth_by_convolution(error, time, times, average, **nuconv_kw)
            # assign
            for time_index in range(len(times)):
                ods_n[f'equilibrium.time_slice.{time_index}.constraints.diamagnetic_flux.measured'] = const[time_index]
                if error is not None:
                    ods_n[f'equilibrium.time_slice.{time_index}.constraints.diamagnetic_flux.measured_error_upper'] = const_error[
                        time_index
                    ]
        except Exception as _excp:
            raise _excp.__class__(f'Problem with diamagnetic_flux: {_excp}')

    # b_field_tor_vacuum_r
    if 'b_field_tor_vacuum_r' in constraints and 'tf.b_field_tor_vacuum_r.data' in ods:
        printd(f'Processing tf.b_field_tor_vacuum_r', topic='machine')
        average = averages.get('b_field_tor_vacuum_r', default_average)
        try:
            # get
            data = ods['tf.b_field_tor_vacuum_r.data']
            time = ods['tf.b_field_tor_vacuum_r.time']
            if 'tf.b_field_tor_vacuum_r.data_error_upper' in ods:
                error = ods['tf.b_field_tor_vacuum_r.data_error_upper']
            else:
                error = None
            # process
            if rm_integr_drift_after is not None:
                data = remove_integrator_drift(time, data, rm_integr_drift_after)
            if cutoff_hz is not None:
                data = firFilter(time, data, cutoff_hz)
            const = smooth_by_convolution(data, time, times, average, **nuconv_kw)
            if error is not None:
                const_error = smooth_by_convolution(error, time, times, average, **nuconv_kw)
            # assign
            for time_index in range(len(times)):
                ods_n[f'equilibrium.time_slice.{time_index}.constraints.b_field_tor_vacuum_r.measured'] = const[time_index]
                if error is not None:
                    ods_n[f'equilibrium.time_slice.{time_index}.constraints.b_field_tor_vacuum_r.measured_error_upper'] = const_error[
                        time_index
                    ]
        except Exception as _excp:
            raise _excp.__class__(f'Problem with b_field_tor_vacuum_r: {_excp}')

    # mse
    if 'mse_polarisation_angle' in constraints and 'mse.channel.0.polarisation_angle.data' in ods:
        average = averages.get('mse_polarisation_angle', default_average)
        for channel in ods[f'mse.channel']:
            printd(f'Processing mse.channel.{channel}', topic='machine')

            try:
                # get
                label = ods[f'mse.channel.{channel}.name']
                for time_index in range(len(times)):
                    ods_n[f'equilibrium.time_slice.{time_index}.constraints.mse_polarisation_angle.{channel}.source'] = label
                valid = ods.get(
                    f'mse.channel.{channel}.polarisation_angle.validity', 1 - int(f'mse.channel.{channel}.polarisation_angle.data' in ods)
                )
                if valid == 0:  # 0 means that the data is good
                    data = copy.deepcopy(ods[f'mse.channel.{channel}.polarisation_angle.data'])
                    time = ods[f'mse.channel.{channel}.polarisation_angle.time']
                    if f'mse.channel.{channel}.polarisation_angle.data_error_upper' in ods:
                        error = ods[f'mse.channel.{channel}.polarisation_angle.data_error_upper']
                    else:
                        error = None
                    # process
                    if cutoff_hz is not None:
                        data = firFilter(time, data, cutoff_hz)
                    if f'mse.channel.{channel}.polarisation_angle.validity_timed' in ods:
                        data[ods[f'mse.channel.{channel}.polarisation_angle.validity_timed'] != 0] = numpy.nan
                        error[ods[f'mse.channel.{channel}.polarisation_angle.validity_timed'] != 0] = numpy.nan
                    const = smooth_by_convolution(data, time, times, average, **nuconv_kw)
                    if error is not None:
                        const_error = smooth_by_convolution(error, time, times, average, **nuconv_kw)
                    # assign
                    for time_index in range(len(times)):
                        ods_n[f'equilibrium.time_slice.{time_index}.constraints.mse_polarisation_angle.{channel}.measured'] = const[
                            time_index
                        ]
                        if error is not None:
                            ods_n[
                                f'equilibrium.time_slice.{time_index}.constraints.mse_polarisation_angle.{channel}.measured_error_upper'
                            ] = const_error[time_index]
                else:
                    for time_index in range(len(times)):
                        ods_n[f'equilibrium.time_slice.{time_index}.constraints.mse_polarisation_angle.{channel}.measured'] = numpy.nan
                        if error is not None:
                            ods_n[
                                f'equilibrium.time_slice.{time_index}.constraints.mse_polarisation_angle.{channel}.measured_error_upper'
                            ] = numpy.nan
               
                ods_n['mse.channel.:.active_spatial_resolution[0].geometric_coefficients']
                ods_n['mse.channel.:.active_spatial_resolution[0].centre.r']
                ods_n['mse.channel.:.active_spatial_resolution[0].centre.z']
                ods_n['mse.channel.:.active_spatial_resolution[0].centre.phi']

            except Exception as _excp:
                raise _excp.__class__(f'Problem with mse channel {channel}: {_excp}')

    return ods_n


@add_to__ODS__
@preprocess_ods('core_profiles', 'equilibrium')
def summary_greenwald(ods, update=True):
    """
    Calculates Greenwald Fraction for each time slice and stores them in the summary ods.

    :param ods: input ods

    :param update: operate in place

    :return: updated ods
    """

    ods_n = ods
    if not update:
        from omas import ODS

        ods_n = ODS().copy_attrs_from(ods)

    a = (ods['equilibrium.time_slice.:.profiles_1d.r_outboard'][:, -1] - ods['equilibrium.time_slice.:.profiles_1d.r_inboard'][:, -1]) / 2
    ip = ods['equilibrium.time_slice.:.global_quantities.ip']
    nel = []
    for time_index in ods['equilibrium.time_slice']:
        with omas_environment(
            ods,
            coordsio={
                'core_profiles.profiles_1d.%d.grid.rho_tor_norm'
                % time_index: ods['equilibrium.time_slice.%s.profiles_1d.rho_tor_norm' % time_index]
            },
        ):
            ne = ods['core_profiles.profiles_1d.%d.electrons.density_thermal' % time_index]
            volume = ods['equilibrium.time_slice.%d.profiles_1d.volume' % time_index]
            ne_vol_avg = numpy.trapz(ne, x=volume) / volume[-1]

            if 'interferometer' in ods:
                ods.physics_summary_lineaverage_density()
                nel.append(ods['interferometer.channel.0.n_e_line_average.data'][time_index])
            else:
                print(
                    "Warning: greenwald fraction calculation used volume average density instead of line average fill in ods['interferometer'] to use nel"
                )
                nel.append(ne_vol_avg)
    ods_n['summary.global_quantities.greenwald_fraction.value'] = abs(numpy.array(nel) / 1e20 / ip * 1e6 * numpy.pi * a**2)
    ods_n['summary.time'] = ods['equilibrium.time']

    return ods_n


@add_to__ODS__
@preprocess_ods('core_profiles', 'equilibrium', 'interferometer')
def summary_lineaverage_density(ods, line_grid=2000, time_index=None, update=True, doPlot=False):
    """
    Calculates line-average electron density for each time slice and stores them in the summary ods

    :param ods: input ods

    :param line_grid: number of points to calculate line average density over (includes point outside of boundary)

    :param time_index: time slices to process

    :param update: operate in place

    :param doPlot: plots the interferometer lines on top of the equilibrium boundary shape

    :return: updated ods
    """
    import scipy

    if doPlot:
        from matplotlib import pyplot as plt

    ods_n = ods
    if not update:
        from omas import ODS

        ods_n = ODS().copy_attrs_from(ods)

    if time_index is None:
        ods_n['summary.line_average.n_e.value'] = numpy.zeros(len(ods['core_profiles']['profiles_1d']))
        for time_index in range(len(ods['core_profiles']['profiles_1d'])):
            line_average_ne = summary_lineaverage_density(ods_n, line_grid=line_grid, time_index=time_index, update=update, doPlot=doPlot)[
                'interferometer'
            ]['channel'][0]['n_e_line_average']['data'][time_index]
            ods_n['summary.line_average.n_e.value'][time_index] = line_average_ne
        ods_n['summary.time'] = ods['equilibrium.time']
        return ods_n

    Rb = ods['equilibrium']['time_slice'][time_index]['boundary']['outline']['r']
    Zb = ods['equilibrium']['time_slice'][time_index]['boundary']['outline']['z']

    Rgrid = ods['equilibrium']['time_slice'][time_index]['profiles_2d'][0]['grid']['dim1']
    Zgrid = ods['equilibrium']['time_slice'][time_index]['profiles_2d'][0]['grid']['dim2']

    psi2d = ods['equilibrium']['time_slice'][time_index]['profiles_2d'][0]['psi']
    psi_spl = RectBivariateSpline(Rgrid, Zgrid, psi2d)
    psi_eq = ods['equilibrium']['time_slice'][time_index]['profiles_1d']['psi']
    rhon_eq = ods['equilibrium']['time_slice'][time_index]['profiles_1d']['rho_tor_norm']
    rhon_cp = ods['core_profiles']['profiles_1d'][time_index]['grid']['rho_tor_norm']
    ne = ods['core_profiles']['profiles_1d'][time_index]['electrons']['density_thermal']
    ne = numpy.interp(rhon_eq, rhon_cp, ne)
    tck = scipy.interpolate.splrep(psi_eq, ne, k=3)

    if 'time' not in ods['interferometer']:
        ods_n['interferometer.ids_properties.homogeneous_time'] = 1
        ods_n['interferometer']['time'] = copy.copy(ods['core_profiles']['time'])

    ifpaths = [['first_point', 'second_point'], ['second_point', 'third_point']]

    if doPlot:
        plt.plot(
            ods['equilibrium.time_slice[0].boundary.outline.r'], ods['equilibrium.time_slice[0].boundary.outline.z'], label='Boundary shape'
        )
        plt.xlabel('r [m]')
        plt.ylabel('z [m]')

    for channel in ods['interferometer']['channel']:
        ne_line_paths = []
        dist_paths = []
        for ifpath in ifpaths:
            R1 = ods['interferometer']['channel'][channel]['line_of_sight'][ifpath[0]]['r']
            Z1 = ods['interferometer']['channel'][channel]['line_of_sight'][ifpath[0]]['z']
            phi1 = ods['interferometer']['channel'][channel]['line_of_sight'][ifpath[0]]['phi']
            x1 = R1 * numpy.cos(phi1)
            y1 = R1 * numpy.sin(phi1)

            R2 = ods['interferometer']['channel'][channel]['line_of_sight'][ifpath[1]]['r']
            Z2 = ods['interferometer']['channel'][channel]['line_of_sight'][ifpath[1]]['z']
            phi2 = ods['interferometer']['channel'][channel]['line_of_sight'][ifpath[1]]['phi']
            x2 = R2 * numpy.cos(phi2)
            y2 = R2 * numpy.sin(phi2)

            xline = numpy.linspace(x1, x2, line_grid)
            yline = numpy.linspace(y1, y2, line_grid)
            Rline = numpy.linspace(R1, R2, line_grid)
            Zline = numpy.linspace(Z1, Z2, line_grid)
            dist = numpy.zeros(line_grid)

            if doPlot:
                plt.plot(Rline, Zline, label=f'interferometer path : {"-".join(ifpath)} channel:{channel}')
                plt.legend()

            for i, Rval in enumerate(Rline):
                dist[i] = numpy.min((Rline[i] - Rb) ** 2 + (Zline[i] - Zb) ** 2)

            zero_crossings = numpy.where(numpy.diff(numpy.sign(numpy.gradient(dist))))[0]
            i1 = zero_crossings[0]
            i2 = zero_crossings[-1]

            psival = [psi_spl(Rline[i], Zline[i], grid=False).item() for i in range(i1, i2, numpy.sign(i2 - i1))]
            ne_interp = scipy.interpolate.splev(psival, tck)
            ne_line = numpy.trapz(ne_interp)
            ne_line /= abs(i2 - i1)
            ne_line_paths.append(ne_line)
            dist_paths.append(numpy.sqrt((xline[i2] - xline[i1]) ** 2 + (yline[i2] - yline[i1]) ** 2 + (Zline[i2] - Zline[i1]) ** 2))

        ne_line = numpy.average(ne_line_paths, weights=dist_paths)
        if f'interferometer.channel.{channel}.n_e_line_average.data' not in ods_n:
            ods_n['interferometer']['channel'][channel]['n_e_line_average']['data'] = numpy.zeros(len(ods['interferometer']['time']))

        ods_n['interferometer']['channel'][channel]['n_e_line_average']['data'][time_index] = ne_line

    return ods_n


@add_to__ODS__
@preprocess_ods('core_profiles', 'equilibrium')
def summary_currents(ods, time_index=None, update=True):
    """
    Calculatess plasma currents from core_profiles for each time slice and stores them in the summary ods

    :param ods: input ods

    :param time_index: time slices to process

    :param update: operate in place

    :return: updated ods
    """

    ods_n = ods
    if not update:
        from omas import ODS

        ods_n = ODS().copy_attrs_from(ods)

    current_names = [
        ('j_bootstrap', 'current_bootstrap.value'),
        ('j_non_inductive', 'current_non_inductive.value'),
        ('j_ohmic', 'current_ohm.value'),
    ]
    rho = ods['equilibrium.time_slice[0].profiles_1d.rho_tor_norm']
    time_index = 0
    coordsio = {'core_profiles.profiles_1d.%d.grid.rho_tor_norm' % time_index: rho}

    with omas_environment(ods, coordsio=coordsio):

        for (jname_cp, jname_sum) in current_names:
            if f'core_profiles.profiles_1d.{time_index}.{jname_cp}' in ods:
                Bt = ods['equilibrium.vacuum_toroidal_field.b0']
                JtoR = transform_current(
                    rho=rho,
                    JparB=ods['core_profiles']['profiles_1d'][time_index][jname_cp] * Bt,
                    equilibrium=ods['equilibrium.time_slice'][time_index],
                )
                Ip = numpy.trapz(JtoR, ods['equilibrium.time_slice[0].profiles_1d.volume']) / 2 / numpy.pi

                if f'summary.global_quantities.{jname_sum}' not in ods:
                    ods_n['summary.global_quantities'][jname_sum] = numpy.zeros(time_index + 1)

                    ods_n['summary.global_quantities'][jname_sum][time_index] = Ip

    return ods_n


@add_to__ODS__
@preprocess_ods('core_profiles', 'equilibrium')
def summary_thermal_stored_energy(ods, update=True):
    """
    Calculates the stored energy based on the contents of core_profiles for all time-slices

    :param ods: input ods

    :param update: operate in place

    :return: updated ods
    """
    ods_n = ods
    if not update:
        from omas import ODS

        ods_n = ODS().copy_attrs_from(ods)

    ods.physics_core_profiles_pressures()
    thermal_energy = []
    for time_index in ods['core_profiles.profiles_1d']:
        eq = ods[f'equilibrium.time_slice[{time_index}].profiles_1d']
        volume = numpy.interp(x=ods[f'core_profiles.profiles_1d.{time_index}.grid.rho_tor_norm'], xp=eq['rho_tor_norm'], fp=eq['volume'])
        thermal_energy.append(numpy.trapz(3 / 2 * ods['core_profiles.profiles_1d[0].pressure_thermal'], x=volume))

    ods_n['summary.global_quantities.energy_thermal.value'] = numpy.array(thermal_energy)
    ods_n['summary.time'] = ods['equilibrium.time']

    return ods_n


@add_to__ODS__
@preprocess_ods('core_profiles', 'core_sources', 'equilibrium')
def summary_taue(ods, thermal=True, update=True):
    """
    Calculates Energy confinement time estimated from the IPB98(y,2) scaling for each time slice and stores them in the summary ods

    :param ods: input ods

    :thermal: calculates the thermal part of the energy confinement time from core_profiles if True, otherwise use the stored energy MHD from the equilibrium ods

    :param update: operate in place

    :return: updated ods
    """
    ods_n = ods
    if not update:
        from omas import ODS

        ods_n = ODS().copy_attrs_from(ods)

    tau_e_scaling = []
    tau_e_MHD = []
    for time_index in ods['equilibrium']['time_slice']:
        equilibrium_ods = ods['equilibrium']['time_slice'][time_index]
        a = (equilibrium_ods['profiles_1d']['r_outboard'][-1] - equilibrium_ods['profiles_1d']['r_inboard'][-1]) / 2
        r_major = (equilibrium_ods['profiles_1d']['r_outboard'][-1] + equilibrium_ods['profiles_1d']['r_inboard'][-1]) / 2
        bt = ods['equilibrium']['vacuum_toroidal_field']['b0'][time_index] * ods['equilibrium']['vacuum_toroidal_field']['r0'] / r_major
        ip = equilibrium_ods['global_quantities']['ip']
        aspect = r_major / a
        psi = ods['equilibrium']['time_slice'][time_index]['profiles_1d']['psi']
        rho_tor_norm_equi = equilibrium_ods['profiles_1d']['rho_tor_norm']
        rho_tor_norm_core = ods['core_profiles']['profiles_1d'][time_index]['grid']['rho_tor_norm']
        psi = numpy.interp(rho_tor_norm_core, rho_tor_norm_equi, psi)
        # Making Equilibrium grid same grid as core_sources and core_profiles
        with omas_environment(ods, coordsio={'equilibrium.time_slice.0.profiles_1d.psi': psi}):
            volume = equilibrium_ods['profiles_1d']['volume']
            kappa = volume[-1] / 2 / numpy.pi / numpy.pi / a / a / r_major
            ne = ods['core_profiles']['profiles_1d'][time_index]['electrons']['density_thermal']
            ne_vol_avg = numpy.trapz(ne, x=volume) / volume[-1]

            if 'interferometer' in ods:
                ods.physics_summary_lineaverage_density()
                nel = ods['interferometer.channel.0.n_e_line_average.data'][time_index]
            else:
                print(
                    "Warning: taue calculation used volume average density instead of line average fill in ods['interferometer'] to use nel"
                )
                nel = ne_vol_avg
            # Naive weighted isotope average:
            n_deuterium_avg = 0.0
            n_tritium_avg = 0.0
            ions = ods['core_profiles']['profiles_1d'][time_index]['ion']
            for ion in ods['core_profiles']['profiles_1d'][time_index]['ion']:
                if ions[ion]['label'] == 'D' or 'd':
                    n_deuterium_avg = numpy.trapz(ions[ion]['density_thermal'], x=volume)
                elif ions[ion]['label'] == 'T' or 't':
                    n_tritium_avg = numpy.trapz(ions[ion]['density_thermal'], x=volume)
            isotope_factor = (2.014102 * n_deuterium_avg + 3.016049 * n_tritium_avg) / (n_deuterium_avg + n_tritium_avg)

            info_string = ''
            # Get total power from ods function:
            if 'power_loss' in ods['summary.global_quantities']:
                power_loss = ods['summary.global_quantities.power_loss.value'][time_index]
                info_string += "Power from: summary.global_quantities.power_loss.value,  "
            elif 'power_steady' in ods['summary.global_quantities']:
                print("Warning: taue calculation used power steady instead of power_loss")
                ods.physics_summary_heating_power()
                power_loss = ods['summary.global_quantities.power_steady.value'][time_index]
                info_string += "INACCURATE Power from: summary.global_quantities.power_steady.value,  "
            else:
                return ods_n
            # Stored energy from profiles or equilibrium
            if 'summary.global_quantities.energy_thermal' in ods and thermal:
                stored_energy = ods['summary.global_quantities.energy_thermal.value'][time_index]
                info_string += "Stored energy from: summary.global_quantities.energy_thermal.value"
            elif 'global_quantities.energy_mhd' in equilibrium_ods:
                if thermal:
                    print("Warning, tau_e calculated with stored energy MHD")
                stored_energy = equilibrium_ods['global_quantities']['energy_mhd']
                info_string += "Stored energy from: 'global_quantities']['energy_mhd"
            else:
                return ods_n
            # Calculate tau_e
            tau_e = abs(
                56.2e-3
                * (abs(ip) / 1e6) ** 0.93
                * abs(bt) ** 0.15
                * (nel / 1e19) ** 0.41
                * (power_loss / 1e6) ** -0.69
                * r_major**1.97
                * kappa**0.78
                * aspect**-0.58
                * isotope_factor**0.19
            )  # [s]
            for k in ['kappa', 'bt', 'ip', 'nel', 'power_loss', 'aspect', 'isotope_factor', 'tau_e']:
                printd(f'{k}: {eval(k)}', topic='summary_taue')
            tau_e_scaling.append(tau_e)
            tau_e_MHD.append(stored_energy / power_loss)

    # assign quantities in the ODS
    ods_n['summary']['global_quantities']['tau_energy_98']['value'] = numpy.array(tau_e_scaling)
    ods_n['summary']['global_quantities']['tau_energy']['value'] = numpy.array(tau_e_MHD)

    ods_n['summary.global_quantities.tau_energy.source'] = info_string
    ods_n['summary.global_quantities.tau_energy_98.source'] = "h98y2 scaling law"

    ods_n['summary.time'] = ods['equilibrium.time']

    return ods_n


@add_to__ODS__
@preprocess_ods('core_sources')
def summary_heating_power(ods, update=True):
    """
    Integrate power densities to the total and heating and current drive systems and fills summary.global_quantities

    :param ods: input ods

    :param update: operate in place

    :return: updated ods
    """
    ods_n = ods
    if not update:
        from omas import ODS

        ods_n = ODS().copy_attrs_from(ods)

    if 'core_sources' not in ods:
        return ods_n
    sources = ods_n['core_sources']['source']
    index_dict = {2: 'nbi', 3: 'ec', 4: 'lh', 5: 'ic', 6: 'fusion', 7: 'ohmic'}
    power_dict = {'total_heating': [], 'nbi': [], 'ec': [], 'lh': [], 'ic': [], 'fusion': []}
    if 'core_sources.source.0' not in ods_n:
        return ods_n
    q_init = numpy.zeros([len(ods['core_sources']['time']),
                         len(sources[0]['profiles_1d'][0]['grid']['rho_tor_norm'])])

    q_dict = {
        'total_heating': copy.deepcopy(q_init),
        'nbi': copy.deepcopy(q_init),
        'ec': copy.deepcopy(q_init),
        'lh': copy.deepcopy(q_init),
        'ic': copy.deepcopy(q_init),
        'fusion': copy.deepcopy(q_init),
    }

    for time_index in sources[0]['profiles_1d']:
        vol = sources[0]['profiles_1d'][time_index]['grid']['volume']
        for source in sources:
            source_1d = sources[source]['profiles_1d'][time_index]
            if sources[source]['identifier.index'] in index_dict:
                if 'electrons' in source_1d and 'energy' in source_1d['electrons']:
                    q_dict['total_heating'][time_index,:] += source_1d['electrons']['energy']
                    if sources[source]['identifier.index'] in index_dict and index_dict[sources[source]['identifier.index']] in q_dict:
                        q_dict[index_dict[sources[source]['identifier.index']]][time_index,:]  += source_1d['electrons']['energy']
                if 'total_ion_energy' in source_1d:
                    q_dict['total_heating'][time_index,:] += source_1d['total_ion_energy']
                    if sources[source]['identifier.index'] in index_dict and index_dict[sources[source]['identifier.index']] in q_dict:
                        q_dict[index_dict[sources[source]['identifier.index']]][time_index,:] += source_1d['total_ion_energy']

    for key, value in power_dict.items():
        power_dict[key] = numpy.trapz(q_dict[key], x=vol,axis=1)
        if numpy.sum(power_dict[key]) > 0:
            if key == 'total_heating':
                ods_n['summary.global_quantities.power_steady.value'] = numpy.array(power_dict[key])
                continue
            elif key == 'fusion':
                ods_n['summary.fusion.power.value'] = numpy.array(power_dict[key])
                ods_n['summary.fusion.neutron_power_total.value'] = (14.1 / 3.5) * numpy.array(power_dict[key])
                continue
            ods_n[f'summary.heating_current_drive.{key}[0].power.value'] = numpy.array(power_dict[key])

    ods_n['summary.time'] = ods['equilibrium.time']
    return ods_n


@add_to__ODS__
@preprocess_ods()
def summary_global_quantities(ods, update=True):
    """
    Calculates global quantities for each time slice and stores them in the summary ods:
     - Greenwald Fraction
     - Energy confinement time estimated from the IPB98(y,2) scaling
     - Integrate power densities to the totals
     - Generate summary.global_quantities from global_quantities of other IDSs

    :param ods: input ods

    :param update: operate in place

    :return: updated ods
    """
    ods_n = ods
    if not update:
        from omas import ODS

        ods_n = ODS().copy_attrs_from(ods)

    ods_n.update(ods.physics_summary_greenwald(update=update))
    ods_n.update(ods.physics_summary_currents(update=update))
    ods_n.update(ods.physics_summary_thermal_stored_energy(update=update))
    ods_n.update(ods.physics_summary_heating_power(update=update))
    ods_n.update(ods.physics_summary_taue(update=update))
    ods_n.update(ods.physics_summary_consistent_global_quantities(update=update))

    return ods_n


@add_to__ODS__
def summary_consistent_global_quantities(ods, ds=None, update=True):
    """
    Generate summary.global_quantities from global_quantities of other IDSs

    :param ods: input ods

    :param ds: IDS from which to update summary.global_quantities. All IDSs if `None`.

    :param update: operate in place

    :return: updated ods
    """
    ods_n = ods
    if not update:
        from omas import ODS

        ods_n = ODS().copy_attrs_from(ods)

    global_quantities = copy.copy(omas_global_quantities(ods.imas_version))

    if ds is None:
        ds = set(map(lambda x: x.split('.')[0], global_quantities))
    ds = set(ds)
    if 'summary' in ds:
        ds.remove('summary')

    # global_quantities destinations
    dst = []
    for item in global_quantities:
        path = item.split('.')
        if path[0] == 'summary':
            dst.append(path[-1])

    # global_quantities sources
    src = []
    for item in global_quantities:
        path = item.split('.')
        if path[0] in ds and path[0] in ods and path[-1] in dst:
            src.append(item)

    # copy global_quantities from other IDSs to summary
    for item in src:
        if item.replace(':', '0') in ods:
            path = item.split('.')
            ods_n[f'summary.global_quantities.{path[-1]}.value'] = ods[item]
            ods_n[f'summary.global_quantities.{path[-1]}.source'] = 'Consistency with ' + path[0]

    return ods_n


@add_to__ODS__
@preprocess_ods()
def core_profiles_consistent(ods, update=True, use_electrons_density=False, enforce_quasineutrality=False):
    """
    Calls all core_profiles consistency functions including
      - core_profiles_densities
      - core_profiles_pressures
      - core_profiles_zeff

    :param ods: input ods

    :param update: operate in place

    :param use_electrons_density:
            denominator is core_profiles.profiles_1d.:.electrons.density
            instead of sum Z*n_i in Z_eff calculation

    :param enforce_quasineutrality: update electron density to be quasineutral with ions

    :return: updated ods
    """
    ods = core_profiles_densities(ods, update=update, enforce_quasineutrality=enforce_quasineutrality)
    core_profiles_pressures(ods)
    core_profiles_zeff(ods, use_electrons_density=use_electrons_density, enforce_quasineutrality=enforce_quasineutrality)
    return ods


@add_to__ODS__
@preprocess_ods('core_profiles')
def core_profiles_pressures(ods, update=True):
    """
    Calculates individual ions pressures

        `core_profiles.profiles_1d.:.ion.:.pressure_thermal` #Pressure (thermal) associated with random motion ~average((v-average(v))^2)
        `core_profiles.profiles_1d.:.ion.:.pressure`         #Pressure (thermal+non-thermal)

    as well as total pressures

        `core_profiles.profiles_1d.:.pressure_thermal`       #Thermal pressure (electrons+ions)
        `core_profiles.profiles_1d.:.pressure_ion_total`     #Total (sum over ion species) thermal ion pressure
        `core_profiles.profiles_1d.:.pressure_perpendicular` #Total perpendicular pressure (electrons+ions, thermal+non-thermal)
        `core_profiles.profiles_1d.:.pressure_parallel`      #Total parallel pressure (electrons+ions, thermal+non-thermal)

    NOTE: the fast particles ion pressures are read, not set by this function:

        `core_profiles.profiles_1d.:.ion.:.pressure_fast_parallel`      #Pressure (thermal) associated with random motion ~average((v-average(v))^2)
        `core_profiles.profiles_1d.:.ion.:.pressure_fast_perpendicular` #Pressure (thermal+non-thermal)

    :param ods: input ods

    :param update: operate in place

    :return: updated ods
    """
    ods_p = ods
    if not update:
        from omas import ODS

        ods_p = ODS().copy_attrs_from(ods)

    for time_index in ods['core_profiles']['profiles_1d']:
        prof1d = ods['core_profiles']['profiles_1d'][time_index]
        prof1d_p = ods_p['core_profiles']['profiles_1d'][time_index]

        if not update:
            prof1d_p['grid']['rho_tor_norm'] = prof1d['grid']['rho_tor_norm']

        __zeros__ = 0.0 * prof1d['grid']['rho_tor_norm']

        prof1d_p['pressure_thermal'] = copy.deepcopy(__zeros__)
        prof1d_p['pressure_ion_total'] = copy.deepcopy(__zeros__)
        prof1d_p['pressure_perpendicular'] = copy.deepcopy(__zeros__)
        prof1d_p['pressure_parallel'] = copy.deepcopy(__zeros__)

        # electrons
        prof1d_p['electrons']['pressure'] = copy.deepcopy(__zeros__)

        __p__ = None
        if 'density_thermal' in prof1d['electrons'] and 'temperature' in prof1d['electrons']:
            __p__ = nominal_values(prof1d['electrons']['density_thermal'] * prof1d['electrons']['temperature'] * constants.e)
        elif 'pressure_thermal' in prof1d['electrons']:
            __p__ = nominal_values(prof1d['electrons']['pressure_thermal'])

        if __p__ is not None:
            prof1d_p['electrons']['pressure_thermal'] = __p__
            prof1d_p['electrons']['pressure'] += __p__
            prof1d_p['pressure_thermal'] += __p__
            prof1d_p['pressure_perpendicular'] += __p__ / 3.0
            prof1d_p['pressure_parallel'] += __p__ / 3.0

        if 'pressure_fast_perpendicular' in prof1d['electrons']:
            __p__ = nominal_values(prof1d['electrons']['pressure_fast_perpendicular'])
            if not update:
                prof1d_p['electrons']['pressure_fast_perpendicular'] = __p__
            prof1d_p['electrons']['pressure'] += 2.0 * __p__
            prof1d_p['pressure_perpendicular'] += __p__

        if 'pressure_fast_parallel' in prof1d['electrons']:
            __p__ = nominal_values(prof1d['electrons']['pressure_fast_parallel'])
            if not update:
                prof1d_p['electrons']['pressure_fast_parallel'] = __p__
            prof1d_p['electrons']['pressure'] += __p__
            prof1d_p['pressure_parallel'] += __p__

        # ions
        for k in range(len(prof1d['ion'])):

            prof1d_p['ion'][k]['pressure'] = copy.deepcopy(__zeros__)

            __p__ = None
            if 'density_thermal' in prof1d['ion'][k] and 'temperature' in prof1d['ion'][k]:
                __p__ = nominal_values(prof1d['ion'][k]['density_thermal'] * prof1d['ion'][k]['temperature'] * constants.e)
            elif 'pressure_thermal' in prof1d['ion'][k]:
                __p__ = nominal_values(prof1d['ion'][k]['pressure_thermal'])

            if __p__ is not None:
                prof1d_p['ion'][k]['pressure_thermal'] = __p__
                prof1d_p['ion'][k]['pressure'] += __p__
                prof1d_p['pressure_thermal'] += __p__
                prof1d_p['pressure_perpendicular'] += __p__ / 3.0
                prof1d_p['pressure_parallel'] += __p__ / 3.0
                prof1d_p['pressure_ion_total'] += __p__

            if 'pressure_fast_perpendicular' in prof1d['ion'][k]:
                __p__ = nominal_values(prof1d['ion'][k]['pressure_fast_perpendicular'])
                if not update:
                    prof1d_p['ion'][k]['pressure_fast_perpendicular'] = __p__
                prof1d_p['ion'][k]['pressure'] += 2.0 * __p__
                prof1d_p['pressure_perpendicular'] += __p__

            if 'pressure_fast_parallel' in prof1d['ion'][k]:
                __p__ = nominal_values(prof1d['ion'][k]['pressure_fast_parallel'])
                if not update:
                    prof1d_p['ion'][k]['pressure_fast_parallel'] = __p__
                prof1d_p['ion'][k]['pressure'] += __p__
                prof1d_p['pressure_parallel'] += __p__

        # extra pressure information that is not within IMAS structure is set only if consistency_check is False
        if ods_p.consistency_check is False:
            prof1d_p['pressure'] = prof1d_p['pressure_perpendicular'] * 2 + prof1d_p['pressure_parallel']
            prof1d_p['pressure_electron_total'] = prof1d_p['pressure_thermal'] - prof1d_p['pressure_ion_total']
            prof1d_p['pressure_fast'] = prof1d_p['pressure'] - prof1d_p['pressure_thermal']

    return ods_p


@add_to__ODS__
@preprocess_ods('core_profiles')
def core_profiles_densities(ods, update=True, enforce_quasineutrality=False):
    """
    Density, density_thermal, and density_fast for electrons and ions are filled and are self-consistent

    :param ods: input ods

    :param update: operate in place

    :param enforce_quasineutrality: update electron density to be quasineutral with ions

    :return: updated ods
    """

    ods_n = ods
    if not update:
        from omas import ODS

        ods_n = ODS().copy_attrs_from(ods)

    def consistent_density(loc):
        if 'density' in loc:

            # if there is no thermal nor fast, assume it is thermal
            if 'density_thermal' not in loc and 'density_fast' not in loc:
                loc['density_thermal'] = loc['density']

            # if there is no thermal calculate it
            elif 'density_thermal' not in loc and 'density_fast' in loc:
                loc['density_thermal'] = loc['density'] - loc['density_fast']

            # if there is no fast calculate it
            elif 'density_thermal' in loc and 'density_fast' not in loc:
                loc['density_fast'] = loc['density'] - loc['density_thermal']

        # enforce self-consistency
        loc['density'] = copy.deepcopy(__zeros__)
        for density in ['density_thermal', 'density_fast']:
            if density in loc:
                loc['density'] += loc[density]
            else:
                loc[density] = copy.deepcopy(__zeros__)

    for time_index in ods['core_profiles']['profiles_1d']:
        prof1d = ods['core_profiles']['profiles_1d'][time_index]
        prof1d_n = ods_n['core_profiles']['profiles_1d'][time_index]

        if not update:
            prof1d_n['grid']['rho_tor_norm'] = prof1d['grid']['rho_tor_norm']

        __zeros__ = 0.0 * prof1d['grid']['rho_tor_norm']

        # electrons
        consistent_density(prof1d_n['electrons'])

        # ions
        for k in range(len(prof1d['ion'])):
            consistent_density(prof1d_n['ion'][k])

        if enforce_quasineutrality:
            ne_q = copy.deepcopy(__zeros__)
            for k in range(len(prof1d_n['ion'])):
                ne_q += prof1d_n[f'ion[{k}].element[0].z_n'] * prof1d_n[f'ion[{k}].density']
            qnfac = ne_q / (prof1d_n[f'electrons.density'] + numpy.finfo(numpy.float64).tiny)
            for den in ['density', 'density_fast', 'density_thermal']:
                prof1d_n['electrons'][den] *= qnfac

    return ods_n


@add_to__ODS__
@preprocess_ods('core_profiles')
def core_profiles_zeff(ods, update=True, use_electrons_density=False, enforce_quasineutrality=False):
    """
    calculates effective charge

    :param ods: input ods

    :param update: operate in place

    :param use_electrons_density:
            denominator core_profiles.profiles_1d.:.electrons.density
            instead of sum Z*n_i

    :param enforce_quasineutrality: update electron density to be quasineutral with ions

    :return: updated ods
    """

    ods_z = core_profiles_densities(ods, update=update, enforce_quasineutrality=enforce_quasineutrality)

    for time_index in ods['core_profiles']['profiles_1d']:
        prof1d = ods['core_profiles']['profiles_1d'][time_index]
        prof1d_z = ods_z['core_profiles']['profiles_1d'][time_index]

        Z2n = 0.0 * prof1d_z['grid']['rho_tor_norm']
        Zn = 0.0 * prof1d_z['grid']['rho_tor_norm']

        for k in range(len(prof1d['ion'])):
            Z = prof1d['ion'][k]['element'][0]['z_n']  # from old ODS
            n = prof1d_z['ion'][k]['density']  # from new ODS
            Z2n += n * Z**2
            Zn += n * Z
        if use_electrons_density:
            prof1d_z['zeff'] = Z2n / prof1d_z['electrons']['density']
        else:
            prof1d_z['zeff'] = Z2n / Zn
    return ods_z


@add_to__ODS__
@preprocess_ods('equilibrium', 'core_profiles')
def current_from_eq(ods, time_index):
    """
    This function sets the currents in ods['core_profiles']['profiles_1d'][time_index]
    using ods['equilibrium']['time_slice'][time_index]['profiles_1d']['j_tor']

    :param ods: ODS to update in-place

    :param time_index: ODS time index to updated
    if None, all times are updated
    """

    # run an all time slices if time_index is None
    if time_index is None:
        for itime in ods['equilibrium.time_slice']:
            current_from_eq(ods, time_index=itime)
        return

    rho = ods['equilibrium.time_slice'][time_index]['profiles_1d.rho_tor_norm']

    with omas_environment(ods, coordsio={'core_profiles.profiles_1d.%d.grid.rho_tor_norm' % time_index: rho}):
        # call all current ohmic to start
        fsa_invR = ods['equilibrium']['time_slice'][time_index]['profiles_1d']['gm9']
        JtoR_tot = ods['equilibrium']['time_slice'][time_index]['profiles_1d']['j_tor'] * fsa_invR
        if 'core_profiles.vacuum_toroidal_field.b0' in ods:
            B0 = ods['core_profiles']['vacuum_toroidal_field']['b0'][time_index]
        elif 'equilibrium.vacuum_toroidal_field.b0' in ods:
            R0 = ods['equilibrium']['vacuum_toroidal_field']['r0']
            B0 = ods['equilibrium']['vacuum_toroidal_field']['b0'][time_index]
            ods['core_profiles']['vacuum_toroidal_field']['r0'] = R0
            ods.set_time_array('core_profiles.vacuum_toroidal_field.b0', time_index, B0)

        JparB_tot = transform_current(rho, JtoR=JtoR_tot, equilibrium=ods['equilibrium']['time_slice'][time_index], includes_bootstrap=True)

    try:
        core_profiles_currents(ods, time_index, rho, j_total=JparB_tot / B0)
    except AssertionError:
        # redo but wipe out old current components since we can't make it consistent
        core_profiles_currents(
            ods, time_index, rho, j_actuator=None, j_bootstrap=None, j_ohmic=None, j_non_inductive=None, j_total=JparB_tot / B0
        )

    return


@add_to__ODS__
@preprocess_ods('equilibrium', 'core_profiles')
def core_profiles_currents(
    ods,
    time_index=None,
    rho_tor_norm=None,
    j_actuator='default',
    j_bootstrap='default',
    j_ohmic='default',
    j_non_inductive='default',
    j_total='default',
    warn=True,
):
    """
    This function sets currents in ods['core_profiles']['profiles_1d'][time_index]

    If provided currents are inconsistent with each other or ods, ods is not updated and an error is thrown.

    Updates integrated currents in ods['core_profiles']['global_quantities']
    (N.B.: `equilibrium` IDS is required for evaluating j_tor and integrated currents)

    :param ods: ODS to update in-place

    :param time_index: ODS time index to updated
    if None, all times are updated

    :param rho_tor_norm:  normalized rho grid upon which each j is given

    For each j:
      - ndarray: set in ods if consistent
      - 'default': use value in ods if present, else set to None
      - None: try to calculate from currents; delete from ods if you can't

    :param j_actuator: Non-inductive, non-bootstrap current <J.B>/B0
        N.B.: used for calculating other currents and consistency, but not set in ods

    :param j_bootstrap: Bootstrap component of <J.B>/B0

    :param j_ohmic: Ohmic component of <J.B>/B0

    :param j_non_inductive: Non-inductive component of <J.B>/B0
        Consistency requires j_non_inductive = j_actuator + j_bootstrap, either
        as explicitly provided or as computed from other components.

    :param j_total: Total <J.B>/B0
        Consistency requires j_total = j_ohmic + j_non_inductive either as
        explicitly provided or as computed from other components.
    """

    # run an all time slices if time_index is None
    if time_index is None:
        for itime in ods['core_profiles.profiles_1d']:
            core_profiles_currents(
                ods,
                time_index=itime,
                rho_tor_norm=rho_tor_norm,
                j_actuator=j_actuator,
                j_bootstrap=j_bootstrap,
                j_ohmic=j_ohmic,
                j_non_inductive=j_non_inductive,
                j_total=j_total,
                warn=warn,
            )
        return

    try:
        from scipy.integrate import cumulative_trapezoid as cumtrapz
    except ImportError:
        from scipy.integrate import cumtrapz

    prof1d = ods['core_profiles.profiles_1d'][time_index]

    if rho_tor_norm is None:
        rho_tor_norm = prof1d['grid.rho_tor_norm']

    # SETUP DEFAULTS
    data = {}
    with omas_environment(ods, coordsio={'core_profiles.profiles_1d.%d.grid.rho_tor_norm' % time_index: rho_tor_norm}):
        for j in ['j_actuator', 'j_bootstrap', 'j_non_inductive', 'j_ohmic', 'j_total']:
            if isinstance(eval(j), str) and eval(j) == 'default':
                if j in prof1d:
                    data[j] = copy.deepcopy(prof1d[j])
                elif (j == 'j_actuator') and 'core_sources' in ods:
                    data[j] = core_sources_j_parallel_sum(ods)
                elif (j == 'j_actuator') and (('j_bootstrap' in prof1d) and ('j_non_inductive' in prof1d)):
                    data['j_actuator'] = prof1d['j_non_inductive'] - prof1d['j_bootstrap']
                else:
                    data[j] = None
            else:
                data[j] = eval(j)
    j_actuator = data['j_actuator']
    j_bootstrap = data['j_bootstrap']
    j_ohmic = data['j_ohmic']
    j_non_inductive = data['j_non_inductive']
    j_total = data['j_total']

    # =================
    # UPDATE FORWARD
    # =================

    # j_non_inductive
    if (j_actuator is not None) and (j_bootstrap is not None):
        if j_non_inductive is None:
            j_non_inductive = j_actuator + j_bootstrap

    # j_total
    if (j_ohmic is not None) and (j_non_inductive is not None):
        if j_total is None:
            j_total = j_ohmic + j_non_inductive

    # get some quantities we'll use below
    if 'equilibrium.time_slice.%d' % time_index in ods:
        eq = ods['equilibrium']['time_slice'][time_index]
        if 'core_profiles.vacuum_toroidal_field.b0' in ods:
            B0 = ods['core_profiles']['vacuum_toroidal_field']['b0'][time_index]
        elif 'equilibrium.vacuum_toroidal_field.b0' in ods:
            R0 = ods['equilibrium']['vacuum_toroidal_field']['r0']
            B0 = ods['equilibrium']['vacuum_toroidal_field']['b0'][time_index]
            ods['core_profiles']['vacuum_toroidal_field']['r0'] = R0
            ods.set_time_array('core_profiles.vacuum_toroidal_field.b0', time_index, B0)
        fsa_invR = omas_interp1d(rho_tor_norm, eq['profiles_1d']['rho_tor_norm'], eq['profiles_1d']['gm9'])
    else:
        # can't do any computations with the equilibrium
        if warn:
            printe("Warning: ods['equilibrium'] does not exist: Can't convert between j_total and j_tor or calculate integrated currents")
        eq = None

    # j_tor
    if (j_total is not None) and (eq is not None):
        JparB_tot = j_total * B0
        JtoR_tot = transform_current(rho_tor_norm, JparB=JparB_tot, equilibrium=eq, includes_bootstrap=True)
        j_tor = JtoR_tot / fsa_invR
    else:
        j_tor = None

    # =================
    # UPDATE BACKWARD
    # =================

    if j_total is not None:

        # j_non_inductive
        if (j_non_inductive is None) and (j_ohmic is not None):
            j_non_inductive = j_total - j_ohmic

        # j_ohmic
        elif (j_ohmic is None) and (j_non_inductive is not None):
            j_ohmic = j_total - j_non_inductive

    if j_non_inductive is not None:

        # j_actuator
        if (j_actuator is None) and (j_bootstrap is not None):
            j_actuator = j_non_inductive - j_bootstrap

        # j_bootstrap
        if (j_bootstrap is None) and (j_actuator is not None):
            j_bootstrap = j_non_inductive - j_actuator

    # ===============
    # CONSISTENCY?
    # ===============

    err = "Cannot set j_actuator without j_bootstrap provided or calculable"
    if j_actuator is not None:
        assert j_bootstrap is not None, err

    # j_non_inductive
    err = 'j_non_inductive inconsistent with j_actuator and j_bootstrap'
    if (j_non_inductive is not None) and ((j_actuator is not None) or (j_bootstrap is not None)):
        assert numpy.allclose(j_non_inductive, j_actuator + j_bootstrap), err

    # j_total
    err = 'j_total inconsistent with j_ohmic and j_non_inductive'
    if (j_total is not None) and ((j_ohmic is not None) or (j_non_inductive is not None)):
        assert numpy.allclose(j_total, j_ohmic + j_non_inductive), err

    # j_tor
    err = 'j_tor inconsistent with j_total'
    if (j_total is not None) and (j_tor is not None):
        if eq is not None:
            JparB_tot = j_total * B0
            JtoR_tot = transform_current(rho_tor_norm, JparB=JparB_tot, equilibrium=eq, includes_bootstrap=True)
            assert numpy.allclose(j_tor, JtoR_tot / fsa_invR), err
        else:
            if warn:
                printe("Warning: ods['equilibrium'] does not exist")
                printe("         can't determine if " + err)

    # =============
    # UPDATE ODS
    # =============
    with omas_environment(ods, coordsio={'core_profiles.profiles_1d.%d.grid.rho_tor_norm' % time_index: rho_tor_norm}):
        for j in ['j_bootstrap', 'j_non_inductive', 'j_ohmic', 'j_total', 'j_tor']:
            if eval(j) is not None:
                prof1d[j] = eval(j)
            elif j in prof1d:
                del prof1d[j]

    # ======================
    # INTEGRATED CURRENTS
    # ======================
    if eq is None:
        # can't integrate currents without the equilibrium
        return

    # Calculate integrated currents
    rho_eq = eq['profiles_1d']['rho_tor_norm']
    vp = eq['profiles_1d']['dvolume_dpsi']
    psi = eq['profiles_1d']['psi']
    fsa_invR = eq['profiles_1d']['gm9']
    with omas_environment(ods, coordsio={'core_profiles.profiles_1d.%d.grid.rho_tor_norm' % time_index: rho_eq}):

        currents = [('j_bootstrap', 'current_bootstrap', True), ('j_non_inductive', 'current_non_inductive', True), ('j_tor', 'ip', False)]

        for Jname, Iname, transform in currents:
            if Jname in prof1d:
                J = prof1d[Jname]
                if transform:
                    # transform <J.B>/B0 to <Jt/R>
                    J = transform_current(rho_eq, JparB=J * B0, equilibrium=eq, includes_bootstrap=True)
                else:
                    # already <Jt/R>/<1/R>
                    J *= fsa_invR
                ods.set_time_array('core_profiles.global_quantities.%s' % Iname, time_index, cumtrapz(vp * J, psi)[-1] / (2.0 * numpy.pi))
            elif 'core_profiles.global_quantities.%s' % Iname in ods:
                # set current to zero if this time_index exists already
                if time_index < len(ods['core_profiles.global_quantities.%s' % Iname]):
                    ods['core_profiles.global_quantities.%s' % Iname][time_index] = 0.0

    return


@add_to__ODS__
@preprocess_ods()
def wall_add(ods, machine=None):
    """
    Add wall information to the ODS

    :param ods: ODS to update in-place

    :param machine: machine of which to load the wall (if None it is taken from ods['dataset_description.data_entry.machine'])
    """
    if machine is None:
        if 'machine' in ods['dataset_description.data_entry']:
            machine = ods['dataset_description.data_entry.machine']
        else:
            raise LookupError('Could not figure out what machine wall to use: dataset_description.data_entry.machine is not set')

    # fmt: off
    walls = {}
    walls['iter'] = {'RLIM': [6.267, 7.283, 7.899, 8.306, 8.395, 8.27, 7.904, 7.4,
                              6.587, 5.753, 4.904, 4.311, 4.126, 4.076, 4.046, 4.046,
                              4.067, 4.097, 4.178, 3.9579, 4.0034, 4.1742, 4.3257, 4.4408,
                              4.5066, 4.5157, 4.467, 4.4064, 4.4062, 4.3773, 4.3115, 4.2457,
                              4.1799, 4.4918, 4.5687, 4.6456, 4.8215, 4.9982, 5.1496, 5.2529,
                              5.2628, 5.2727, 5.565, 5.565, 5.565, 5.565, 5.572, 5.572,
                              5.572, 5.572, 5.6008, 5.6842, 5.815, 5.9821, 6.171, 6.3655,
                              6.267],
                     'ZLIM': [-3.036, -2.247, -1.332, -0.411, 0.643, 1.691, 2.474,
                              3.189, 3.904, 4.542, 4.722, 4.334, 3.592, 2.576,
                              1.559, 0.543, -0.474, -1.49, -2.496, -2.5284, -2.5284,
                              -2.5574, -2.6414, -2.7708, -2.931, -3.1039, -3.2701, -3.3943,
                              -3.3948, -3.4699, -3.6048, -3.7397, -3.8747, -3.8992, -3.8176,
                              -3.736, -3.699, -3.7314, -3.8282, -3.9752, -4.1144, -4.2536,
                              -4.5459, -4.3926, -4.2394, -4.0862, -3.9861, -3.9856, -3.886,
                              -3.885, -3.6924, -3.5165, -3.3723, -3.2722, -3.225, -3.2346,
                              -3.036]}
    walls['west'] = {'RLIM': [2.86135614, 2.87861924, 2.90016384, 2.91997554, 2.93800414,
                              2.95420434, 2.96853494, 2.98095994, 2.99144794, 2.99997234,
                              3.00651164, 3.01104944, 3.01357414, 3.01407934, 3.01256394,
                              3.00903154, 3.00349134, 2.99595704, 2.98644784, 2.97498774,
                              2.96160574, 2.94633544, 2.92921564, 2.91028954, 2.88960484,
                              2.86721394, 3.1298712, 3.1117572, 3.0928301, 3.0731123,
                              3.0526269, 3.031398, 3.0094508, 2.9868111, 2.9635054,
                              2.9395614, 2.9150072, 2.8898718, 2.8641847, 2.8379762,
                              2.8112773, 2.766, 2.735, 2.704, 2.673,
                              2.642, 2.611, 2.58, 2.549, 2.518,
                              2.487, 2.456, 2.4446, 2.4199, 2.3952,
                              2.3705, 2.3458, 2.3211, 2.2965, 2.2718,
                              2.2471, 2.2224, 2.1977, 2.173, 2.1483,
                              2.1236, 2.0989, 2.0742, 2.0495, 2.0249,
                              2.0002, 1.9755, 1.9508, 1.9261, 1.9014,
                              1.8966603, 1.8901254, 1.8839482, 1.8781297, 1.8726708,
                              1.8675721, 1.8628345, 1.8584587, 1.8544453, 1.8507948,
                              1.8475079, 1.844585, 1.8420265, 1.8398328, 1.8380042,
                              1.836541, 1.8354435, 1.8347117, 1.8343457, 1.8343457,
                              1.8347117, 1.8354435, 1.836541, 1.8380042, 1.8398328,
                              1.8420265, 1.844585, 1.8475079, 1.8507948, 1.8544453,
                              1.8584587, 1.8628345, 1.8675721, 1.8726708, 1.8781297,
                              1.8839482, 1.8901254, 1.8966603, 1.9091, 1.928,
                              1.9468, 1.9657, 1.9845, 2.0034, 2.0222,
                              2.0411, 2.0599, 2.0788, 2.0977, 2.1165,
                              2.1354, 2.1542, 2.1731, 2.1919, 2.2108,
                              2.2297, 2.2485, 2.2674, 2.2862, 2.3051,
                              2.3239, 2.3428, 2.3616, 2.3805, 2.3895,
                              2.43351111, 2.47752222, 2.52153333, 2.56554444, 2.60955556,
                              2.65356667, 2.69757778, 2.74158889, 2.7856, 2.802274,
                              2.8291295, 2.855505, 2.8813692, 2.9066919, 2.9314431,
                              2.9555937, 2.9791152, 3.0019799, 3.0241609, 3.045632,
                              3.0663679, 3.0863443, 3.1055375, 3.1239249, 2.86135614],
                     'ZLIM': [-0.4702282, -0.44550049, -0.41155163, -0.37656315, -0.34062343,
                              -0.30382328, -0.26625564, -0.22801541, -0.1891992, -0.14990505,
                              -0.11023223, -0.07028096, -0.03015215, 0.01005283, 0.05023242,
                              0.09028511, 0.13010973, 0.16960569, 0.20867321, 0.2472136,
                              0.2851295, 0.32232515, 0.35870657, 0.39418187, 0.42866144,
                              0.46205816, 0.51562535, 0.53962674, 0.56299231, 0.58569451,
                              0.60770659, 0.62900263, 0.64955753, 0.66934707, 0.68834792,
                              0.70653771, 0.723895, 0.74039934, 0.75603128, 0.77077241,
                              0.78460535, 0.7492, 0.7492, 0.7492, 0.7492,
                              0.7492, 0.7492, 0.7492, 0.7492, 0.7492,
                              0.7492, 0.7492, 0.7986, 0.7886, 0.7787,
                              0.7687, 0.7587, 0.7487, 0.7388, 0.7288,
                              0.7188, 0.7088, 0.6989, 0.6889, 0.6789,
                              0.6689, 0.659, 0.649, 0.639, 0.6291,
                              0.6191, 0.6091, 0.5991, 0.5892, 0.5792,
                              0.555, 0.52546258, 0.49584828, 0.46616143, 0.43640637,
                              0.40658745, 0.37670903, 0.3467755, 0.31679123, 0.28676061,
                              0.25668802, 0.22657788, 0.19643458, 0.16626254, 0.13606618,
                              0.1058499, 0.07561814, 0.04537531, 0.01512584, -0.01512584,
                              -0.04537531, -0.07561814, -0.1058499, -0.13606618, -0.16626254,
                              -0.19643458, -0.22657788, -0.25668802, -0.28676061, -0.31679123,
                              -0.3467755, -0.37670903, -0.40658745, -0.43640637, -0.46616143,
                              -0.49584828, -0.52546258, -0.555, -0.5798, -0.5874,
                              -0.595, -0.6026, -0.6102, -0.6178, -0.6254,
                              -0.633, -0.6406, -0.6482, -0.6558, -0.6634,
                              -0.671, -0.6786, -0.6862, -0.6938, -0.7014,
                              -0.709, -0.7166, -0.7242, -0.7318, -0.7394,
                              -0.747, -0.7546, -0.7622, -0.7698, -0.6754,
                              -0.6754, -0.6754, -0.6754, -0.6754, -0.6754,
                              -0.6754, -0.6754, -0.6754, -0.6754, -0.78901166,
                              -0.77548512, -0.76104485, -0.74570785, -0.7294922, -0.71241701,
                              -0.69450238, -0.67576944, -0.65624025, -0.63593783, -0.61488609,
                              -0.59310985, -0.57063475, -0.54748729, -0.52369473, -0.4702282]}
    # fmt: on

    if machine.lower() not in walls:
        raise LookupError('OMAS wall information only available for: %s' % walls.keys())

    ods['wall.description_2d.+.limiter.type.name'] = 'first_wall'
    ods['wall.description_2d.-1.limiter.type.index'] = 0
    ods['wall.description_2d.-1.limiter.type.description'] = 'first wall'
    ods['wall.description_2d.-1.limiter.unit.0.outline.r'] = walls[machine.lower()]['RLIM']
    ods['wall.description_2d.-1.limiter.unit.0.outline.z'] = walls[machine.lower()]['ZLIM']


@add_to__ODS__
@preprocess_ods('equilibrium')
def equilibrium_consistent(ods):
    """
    Calculate missing derived quantities for equilibrium IDS

    :param ods: ODS to update in-place

    :return: updated ods
    """
    for time_index in ods['equilibrium.time_slice']:
        eq = ods['equilibrium.time_slice'][time_index]
        eq1d = ods['equilibrium.time_slice'][time_index]['profiles_1d']

        psi = eq1d['psi']
        psi_norm = abs(psi - psi[0]) / abs(psi[-1] - psi[0])
        psirz = eq['profiles_2d.0.psi']
        psirz_norm = abs(psirz - psi[0]) / abs(psi[-1] - psi[0])
        fpol = eq1d['f']

        # extend functions in PSI to be clamped at edge value when outside of PSI range (i.e. outside of LCFS)
        ext_psi_norm_mesh = numpy.hstack((psi_norm[0] - 1e6, psi_norm, psi_norm[-1] + 1e6))

        def ext_arr(inv):
            return numpy.hstack((inv[0], inv, inv[-1]))

        fpol = omas_interp1d(psirz_norm, ext_psi_norm_mesh, ext_arr(fpol))
        Z, R = numpy.meshgrid(eq['profiles_2d.0.grid.dim2'], eq['profiles_2d.0.grid.dim1'])
        eq['profiles_2d.0.r'] = R
        eq['profiles_2d.0.z'] = Z
        eq['profiles_2d.0.b_field_tor'] = fpol / R

    equilibrium_stored_energy(ods, update=True)

    return ods


@add_to__ODS__
@preprocess_ods('equilibrium')
def equilibrium_transpose_RZ(ods, flip_dims=False):
    """
    Transpose 2D grid values for RZ grids under equilibrium.time_slice.:.profiles_2d.:.

    :param ods: ODS to update in-place

    :param flip_dims: whether to switch the equilibrium.time_slice.:.profiles_2d.:.grid.dim1 and dim1

    :return: updated ods
    """
    for time_index in ods['equilibrium.time_slice']:
        for grid in ods['equilibrium.time_slice'][time_index]['profiles_2d']:
            if ods['equilibrium.time_slice'][time_index]['profiles_2d'][grid]['grid_type.index'] == 1:
                eq2D = ods['equilibrium.time_slice'][time_index]['profiles_2d'][grid]
                for item in eq2D:
                    if isinstance(eq2D[item], numpy.ndarray) and len(eq2D[item].shape) == 2:
                        eq2D[item] = eq2D[item].T

                if flip_dims:
                    tmp = eq2D['grid.dim1']
                    eq2D['grid.dim1'] = ed2D['grid.dim2']
                    eq2D['grid.dim1'] = tmp
    return ods


@add_to__ODS__
@preprocess_ods('magnetics')
def magnetics_sanitize(ods, remove_bpol_probe=True):
    """
    Take data in legacy magnetics.bpol_probe and store it in current magnetics.b_field_pol_probe and magnetics.b_field_tor_probe

    :param ods: ODS to update in-place

    :return: updated ods
    """
    if 'magnetics.bpol_probe' not in ods:
        return ods

    if 'magnetics.b_field_pol_probe' in ods:
        ods['magnetics.b_field_pol_probe'].clear()
    if 'magnetics.b_field_tor_probe' in ods:
        ods['magnetics.b_field_tor_probe'].clear()

    tor_angle = ods['magnetics.bpol_probe[:].toroidal_angle']
    for k in ods['magnetics.bpol_probe']:
        if abs(numpy.sin(ods.get(f'magnetics.bpol_probe.{k}.toroidal_angle', 0.0))) < numpy.sin(numpy.pi / 4):
            ods[f'magnetics.b_field_pol_probe.+'] = ods['magnetics.bpol_probe'][k]
        else:
            ods[f'magnetics.b_field_tor_probe.+'] = ods['magnetics.bpol_probe'][k]

    if remove_bpol_probe:
        del ods['magnetics.bpol_probe']

    return ods


def delete_ggd(ods, ds=None):
    """
    delete all .ggd and .grids_ggd entries

    :param ods: input ods

    :param ds: string or list of strings where to limit the deletion process

    :return: list of strings with deleted entries
    """
    if ds is None:
        ds = ods.keys()
    elif isinstance(ds, str):
        ds = [ds]

    from .omas_structure import extract_ggd

    ggds = extract_ggd()

    deleted = []
    for ggd in ggds:
        if not any(ggd.startswith(structure + '.') for structure in ds):
            continue

        if ':' not in ggd:
            if ggd in ods:
                del ods[ggd]
                deleted.append(ggd)
        else:
            dir, base = ggd.split('[:]')
            if dir in ods:
                for k in ods[dir].keys():
                    if 'ggd' in ods[dir + '[%d]' % k]:
                        del ods[dir][k][base]
                        deleted.append(ggd)

    return deleted


def grids_ggd_points_triangles(grid):
    """
    Return points and triangles in grids_ggd structure

    :param grid: a ggd grid such as 'equilibrium.grids_ggd[0].grid[0]'

    :return: tuple with points and triangles
    """
    # objects_per_dimension: 0 = nodes, 1 = edges, 2 = faces, 3 = cells / volumes
    points = grid['space[0].objects_per_dimension[0].object[:].geometry']
    triangles = grid['space[0].objects_per_dimension[2].object[:].nodes']
    return points, triangles


class ScatterInterpolator(object):
    """
    Interface class for a unified call function for the scipy interpolators:
        - NearestNDInterpolator
        - LinearNDInterpolator
        - CloughTocher2DInterpolator
        - Rbf
    Created by factory create_scatter_interpolator
    """

    def __init__(self, interpolant, method):
        """
        Constructor

        :param interpolant: Instance of the scipy interpolator

        :param method: Interpolation method
        """
        self.interpolant = interpolant
        self.method = method

    def __call__(self, R, Z, **kwargs):
        """
        Call the interpolator

        :param interpolant: Instance of the scipy interpolator

        :param method: Interpolation method

        :param kwargs: Catch extra arguments (needed for polymorphism in equilibrium_profiles_2d_map)
        """
        if self.method == 'extrapolate':
            return numpy.reshape(self.interpolant(R.flat, Z.flat), R.shape)
        else:
            return numpy.reshape(self.interpolant(numpy.vstack((R.flat, Z.flat)).T), R.shape)


def create_scatter_interpolator(r, z, data, method=['nearest', 'linear', 'cubic', 'extrapolate'][1], return_cache=False):
    """
    Create an interpolator for scattered data points. Utility function for scatter_to_rectangular and equilibrium_profiles_2d_map

    :param r: r coordinate of data points

    :param z: z coordinate of data points

    :param data: data

    :param method: one of 'nearest', 'linear', 'cubic', 'extrapolate'

    :param sanitize: avoid NaNs in regions where data is missing

    :return: interpolator(R,Z) -> interpolated data (and cache if return_cache)
    """
    import scipy
    from scipy import interpolate

    cache = None
    if method == 'nearest':
        interpolant = scipy.interpolate.NearestNDInterpolator((r, z), data)
    elif method == 'linear':
        if cache is None:
            cache = scipy.spatial.Delaunay(numpy.vstack((r, z)).T)
        interpolant = scipy.interpolate.LinearNDInterpolator(cache, data)
    elif method == 'cubic':
        if cache is None:
            cache = scipy.spatial.Delaunay(numpy.vstack((r, z)).T)
        interpolant = scipy.interpolate.CloughTocher2DInterpolator(cache, data)
    elif method == 'extrapolate':
        if cache is None:
            cache = True
        interpolant = scipy.interpolate.Rbf(r, z, data)
    else:
        raise ValueError('Interpolation method %s is not recognized' % method)
    if return_cache:
        return ScatterInterpolator(interpolant, method), cache
    return ScatterInterpolator(interpolant, method)


def scatter_to_rectangular(r, z, data, R, Z, method=['nearest', 'linear', 'cubic', 'extrapolate'][1], sanitize=True, return_cache=False):
    """
    Interpolate scattered data points to rectangular grid

    :param r: r coordinate of data points

    :param z: z coordinate of data points

    :param data: data

    :param R: scalars, 1D arrays, or 2D arrays

    :param Z: scalars, 1D arrays, or 2D arrays

    :param method: one of 'nearest', 'linear', 'cubic', 'extrapolate'

    :param sanitize: avoid NaNs in regions where data is missing

    :param return_cache: cache object or boolean to return cache object for faster interpolaton

    :return: R, Z, interpolated_data (and cache if return_cache)
    """
    import scipy

    if isinstance(R, int) and isinstance(Z, int):
        R, Z = numpy.meshgrid(numpy.linspace(numpy.min(r), numpy.max(r), R), numpy.linspace(numpy.min(z), numpy.max(z), Z))
    elif len(numpy.atleast_1d(R).shape) == 1 and len(numpy.atleast_1d(Z).shape) == 1:
        R, Z = numpy.meshgrid(R, Z)
    elif len(numpy.atleast_1d(R).shape) == 2 and len(numpy.atleast_1d(Z).shape) == 2:
        pass
    else:
        raise ValueError('R and Z must both be either scalars, 1D arrays, or 2D arrays')

    cache = None
    if return_cache:
        scatter_interpolator, cache = create_scatter_interpolator(r, z, data, method=method, return_cache=return_cache)
    else:
        scatter_interpolator = create_scatter_interpolator(r, z, data, method=method, return_cache=return_cache)
    intepolated_data = scatter_interpolator(R, Z)
    # remove any NaNs using a rough nearest interpolation
    index = ~numpy.isnan(intepolated_data.flat)
    if sanitize and sum(1 - index):
        intepolated_data.flat[~index] = scipy.interpolate.NearestNDInterpolator(
            (R.flatten()[index], Z.flatten()[index]), intepolated_data.flatten()[index]
        )((R.flatten()[~index], Z.flatten()[~index]))

    if return_cache:
        return R[0, :], Z[:, 0], intepolated_data, cache
    return R[0, :], Z[:, 0], intepolated_data


@add_to__ODS__
def check_iter_scenario_requirements(ods):
    """
    Check that the current ODS satisfies the ITER scenario database requirements as defined in https://confluence.iter.org/x/kQqOE

    :return: list of elements that are missing to satisfy the ITER scenario requirements
    """
    from .omas_imas import iter_scenario_requirements

    fail = []
    for item in iter_scenario_requirements:
        try:
            ods[item]  # acccessing a leaf that has no data will raise an error
        except Exception:
            fail.append(item)
    return fail


@add_to__ALL__
def probe_endpoints(r0, z0, a0, l0, cocos):
    """
    Transform r,z,a,l arrays commonly used to describe poloidal magnetic
    probes geometry to actual r,z coordinates of the end-points of the probes.
    This is useful for plotting purposes.

    :param r0: r coordinates [m]

    :param z0: Z coordinates [m]

    :param a0: poloidal angles [radiants]

    :param l0: lenght [m]

    :param cocos: cocos convention

    :return: list of 2-points r and z coordinates of individual probes
    """
    theta_convention = 1
    if cocos in [1, 4, 6, 7, 11, 14, 16, 17]:
        theta_convention = -1

    boo = (1 - numpy.sign(l0)) / 2.0
    cor = boo * numpy.pi / 2.0
    # then, compute the two-point arrays to build the partial rogowskis
    # as segments rather than single points, applying the correction
    px = r0 - l0 / 2.0 * numpy.cos(theta_convention * (a0 + cor))
    py = z0 - l0 / 2.0 * numpy.sin(theta_convention * (a0 + cor))
    qx = r0 + l0 / 2.0 * numpy.cos(theta_convention * (a0 + cor))
    qy = z0 + l0 / 2.0 * numpy.sin(theta_convention * (a0 + cor))
    segx = []
    segy = []
    for k in range(len(r0)):
        segx.append([px[k], qx[k]])
        segy.append([py[k], qy[k]])

    return segx, segy


@add_to__ALL__
def transform_current(rho, JtoR=None, JparB=None, equilibrium=None, includes_bootstrap=False):
    """
    Given <Jt/R> returns <J.B>, or vice versa
    Transformation obeys <J.B> = (1/f)*(<B^2>/<1/R^2>)*(<Jt/R> + dp/dpsi*(1 - f^2*<1/R^2>/<B^2>))
    N.B. input current must be in the same COCOS as equilibrium.cocosio

    :param rho: normalized rho grid for input JtoR or JparB

    :param JtoR: input <Jt/R> profile (cannot be set along with JparB)

    :param JparB: input <J.B> profile (cannot be set along with JtoR)

    :param equilibrium: equilibrium.time_slice[:] ODS containing quanities needed for transformation

    :param includes_bootstrap: set to True if input current includes bootstrap

    :return: <Jt/R> if JparB set or <J.B> if JtoR set

    Example: given total <Jt/R> on rho grid with an existing ods, return <J.B>
             JparB = transform_current(rho, JtoR=JtoR,
                                       equilibrium=ods['equilibrium']['time_slice'][0],
                                       includes_bootstrap=True)
    """

    if (JtoR is not None) and (JparB is not None):
        raise RuntimeError("JtoR and JparB cannot both be set")
    if equilibrium is None:
        raise ValueError("equilibrium ODS must be provided, specifically equilibrium.time_slice[:]")

    cocos = define_cocos(equilibrium.cocosio)
    rho_eq = equilibrium['profiles_1d.rho_tor_norm']
    fsa_B2 = omas_interp1d(rho, rho_eq, equilibrium['profiles_1d.gm5'])
    fsa_invR2 = omas_interp1d(rho, rho_eq, equilibrium['profiles_1d.gm1'])
    f = omas_interp1d(rho, rho_eq, equilibrium['profiles_1d.f'])
    dpdpsi = omas_interp1d(rho, rho_eq, equilibrium['profiles_1d.dpressure_dpsi'])

    # diamagnetic term to get included with bootstrap currrent
    JtoR_dia = dpdpsi * (1.0 - fsa_invR2 * f**2 / fsa_B2)
    JtoR_dia *= cocos['sigma_Bp'] * (2.0 * numpy.pi) ** cocos['exp_Bp']

    if JtoR is not None:
        Jout = fsa_B2 * (JtoR + includes_bootstrap * JtoR_dia) / (f * fsa_invR2)
    elif JparB is not None:
        Jout = f * fsa_invR2 * JparB / fsa_B2 - includes_bootstrap * JtoR_dia

    return Jout


@add_to__ODS__
def core_sources_j_parallel_sum(ods, time_index=0):
    """
    ods function used to sum all j_parallel contributions from core_sources (j_actuator)

    :param ods: input ods

    :param time_index: time slice to process

    :return: sum of j_parallel in [A/m^2]
    """

    rho = ods[f'core_profiles.profiles_1d.{time_index}.grid.rho_tor_norm']
    j_act = numpy.zeros(len(rho))

    for source in ods['core_sources.source']:
        if 'j_parallel' in ods[f'core_sources.source[{source}].profiles_1d.{time_index}']:
            with omas_environment(ods, coordsio={f'core_sources.source.{source}.profiles_1d.{time_index}.grid.rho_tor_norm': rho}):
                j_act += ods[f'core_sources.source[{source}].profiles_1d[{time_index}].j_parallel']

    return j_act


@add_to__ALL__
def search_ion(ion_ods, label=None, Z=None, A=None, no_matches_raise_error=True, multiple_matches_raise_error=True):
    """
    utility function used to identify the ion number and element numbers given the ion label and or their Z and/or A

    :param ion_ods: ODS location that ends with .ion

    :param label: ion label

    :param Z: ion element charge

    :param A: ion element mass

    :parame no_matches_raise_error: whether to raise a IndexError when no ion matches are found

    :parame multiple_matches_raise_error: whether to raise a IndexError when multiple ion matches are found

    :return: dictionary with matching ions labels, each with list of matching ion elements
    """
    if not ion_ods.location.endswith('.ion'):
        raise ValueError('ods location must end with `.ion`')
    match = {}
    for ki in ion_ods:
        if label is None or (label is not None and 'label' in ion_ods[ki] and ion_ods[ki]['label'] == label):
            if A is not None or Z is not None and 'element' in ion_ods[ki]:
                for ke in ion_ods[ki]['element']:
                    if A is not None and A == ion_ods[ki]['element'][ke]['a'] and Z is not None and Z == ion_ods[ki]['element'][ke]['z_n']:
                        match.setdefault(ki, []).append(ke)
                    elif A is not None and A == ion_ods[ki]['element'][ke]['a']:
                        match.setdefault(ki, []).append(ke)
                    elif Z is not None and Z == ion_ods[ki]['element'][ke]['z_n']:
                        match.setdefault(ki, []).append(ke)
            elif 'element' in ion_ods[ki] and len(ion_ods[ki]['element']):
                match.setdefault(ki, []).extend(range(len(ion_ods[ki]['element'])))
            else:
                match[ki] = []
    if multiple_matches_raise_error and (len(match) > 1 or len(match) == 1 and len(list(match.values())[0]) > 1):
        raise IndexError('Multiple ion match query: label=%s  Z=%s  A=%s' % (label, Z, A))
    if no_matches_raise_error and len(match) == 0:
        raise IndexError('No ion match query: label=%s  Z=%s  A=%s' % (label, Z, A))
    return match


@add_to__ALL__
def search_in_array_structure(ods, conditions, no_matches_return=0, no_matches_raise_error=False, multiple_matches_raise_error=True):
    """
    search for the index in an array structure that matches some conditions

    :param ods: ODS location that is an array of structures

    :param conditions: dictionary (or ODS) whith entries that must match and their values
                       * condition['name']=value  : check value
                       * condition['name']=True   : check existance
                       * condition['name']=False  : check not existance
                       NOTE: True/False as flags for (not)existance is not an issue since IMAS does not support booleans

    :param no_matches_return: what index to return if no matches are found

    :param no_matches_raise_error: wheter to raise an error in no matches are found

    :param multiple_matches_raise_error: whater to raise an error if multiple matches are found

    :return: list with indeces matching conditions
    """

    if ods.omas_data is not None and not isinstance(ods.omas_data, list):
        raise Exception('ods location must be an array of structures')

    if isinstance(conditions, ODS):
        conditions = conditions.flat()

    match = []
    for k in ods:
        k_match = True
        for key in conditions:
            if conditions[key] is False:
                if key in ods[k]:
                    k_match = False
                    break
            elif conditions[key] is True:
                if key not in ods[k]:
                    k_match = False
                    break
            elif key not in ods[k] or ods[k][key] != conditions[key]:
                k_match = False
                break
        if k_match:
            match.append(k)

    if not len(match):
        if no_matches_raise_error:
            raise IndexError('no matches for conditions: %s' % conditions)
        match = [no_matches_return]

    if multiple_matches_raise_error and len(match) > 1:
        raise IndexError('multiple matches for conditions: %s' % conditions)

    return match

@add_to__ALL__
def get_plot_scale_and_unit(phys_quant, species=None):
    """
    Returns normalizing scale for a physical quantity.
    E.g. "temprerature" returns 1.e-3 and keV
    :param phys_qaunt: str with a physical quantity. Uses IMAS scheme names where possible
    :return: scale, unit
    """
    if "temperature" in phys_quant:
        return 1.e-3, r"\mathrm{keV}"
    elif "density" in phys_quant :
        if species is not None and species not in ["H", "D", "He"]:
            return 1.e-18, r"\times 10^{18}\,\mathrm{m}^{-3}"
        else:
            return 1.e-19, r"\times 10^{19}\,\mathrm{m}^{-3}"
    elif "velocity" in  phys_quant:
        return 1.e-6, r"\mathrm{Mm}\,\mathrm{s}^{-1}"
    elif "e_field" in phys_quant:
        return 1.e-3, r"\mathrm{kV}\,\mathrm{m}^{-1}"
    

@add_to__ALL__
def define_cocos(cocos_ind):
    """
    Returns dictionary with COCOS coefficients given a COCOS index

    https://docs.google.com/document/d/1-efimTbI55SjxL_yE_GKSmV4GEvdzai7mAj5UYLLUXw/edit

    :param cocos_ind: COCOS index

    :return: dictionary with COCOS coefficients
    """

    cocos = dict.fromkeys(['sigma_Bp', 'sigma_RpZ', 'sigma_rhotp', 'sign_q_pos', 'sign_pprime_pos', 'exp_Bp'])

    # all multipliers shouldn't change input values if cocos_ind is None
    if cocos_ind is None:
        cocos['exp_Bp'] = 0
        cocos['sigma_Bp'] = +1
        cocos['sigma_RpZ'] = +1
        cocos['sigma_rhotp'] = +1
        cocos['sign_q_pos'] = 0
        cocos['sign_pprime_pos'] = 0
        return cocos

    # if COCOS>=10, this should be 1
    cocos['exp_Bp'] = 0
    if cocos_ind >= 10:
        cocos['exp_Bp'] = +1

    if cocos_ind in [1, 11]:
        # These cocos are for
        # (1)  psitbx(various options), Toray-GA
        # (11) ITER, Boozer
        cocos['sigma_Bp'] = +1
        cocos['sigma_RpZ'] = +1
        cocos['sigma_rhotp'] = +1
        cocos['sign_q_pos'] = +1
        cocos['sign_pprime_pos'] = -1

    elif cocos_ind in [2, 12, -12]:
        # These cocos are for
        # (2)  CHEASE, ONETWO, HintonHazeltine, LION, XTOR, MEUDAS, MARS, MARS-F
        # (12) GENE
        # (-12) ASTRA
        cocos['sigma_Bp'] = +1
        cocos['sigma_RpZ'] = -1
        cocos['sigma_rhotp'] = +1
        cocos['sign_q_pos'] = +1
        cocos['sign_pprime_pos'] = -1

    elif cocos_ind in [3, 13]:
        # These cocos are for
        # (3) Freidberg*, CAXE and KINX*, GRAY, CQL3D^, CarMa, EFIT* with : ORB5, GBSwith : GT5D
        # (13)  CLISTE, EQUAL, GEC, HELENA, EU ITM-TF up to end of 2011
        cocos['sigma_Bp'] = -1
        cocos['sigma_RpZ'] = +1
        cocos['sigma_rhotp'] = -1
        cocos['sign_q_pos'] = -1
        cocos['sign_pprime_pos'] = +1

    elif cocos_ind in [4, 14]:
        # These cocos are for
        cocos['sigma_Bp'] = -1
        cocos['sigma_RpZ'] = -1
        cocos['sigma_rhotp'] = -1
        cocos['sign_q_pos'] = -1
        cocos['sign_pprime_pos'] = +1

    elif cocos_ind in [5, 15]:
        # These cocos are for
        # (5) TORBEAM, GENRAY^
        cocos['sigma_Bp'] = +1
        cocos['sigma_RpZ'] = +1
        cocos['sigma_rhotp'] = -1
        cocos['sign_q_pos'] = -1
        cocos['sign_pprime_pos'] = -1

    elif cocos_ind in [6, 16]:
        # These cocos are for
        cocos['sigma_Bp'] = +1
        cocos['sigma_RpZ'] = -1
        cocos['sigma_rhotp'] = -1
        cocos['sign_q_pos'] = -1
        cocos['sign_pprime_pos'] = -1

    elif cocos_ind in [7, 17]:
        # These cocos are for
        # (17) LIUQE*, psitbx(TCV standard output)
        cocos['sigma_Bp'] = -1
        cocos['sigma_RpZ'] = +1
        cocos['sigma_rhotp'] = +1
        cocos['sign_q_pos'] = +1
        cocos['sign_pprime_pos'] = +1

    elif cocos_ind in [8, 18]:
        # These cocos are for
        cocos['sigma_Bp'] = -1
        cocos['sigma_RpZ'] = -1
        cocos['sigma_rhotp'] = +1
        cocos['sign_q_pos'] = +1
        cocos['sign_pprime_pos'] = +1

    return cocos


@add_to__ALL__
def cocos_transform(cocosin_index, cocosout_index):
    """
    Returns a dictionary with coefficients for how various quantities should get multiplied in order to go from cocosin_index to cocosout_index

    https://docs.google.com/document/d/1-efimTbI55SjxL_yE_GKSmV4GEvdzai7mAj5UYLLUXw/edit

    :param cocosin_index: COCOS index in

    :param cocosout_index: COCOS index out

    :return: dictionary with transformation multipliers
    """

    # Don't transform if either cocos is undefined
    if (cocosin_index is None) or (cocosout_index is None):
        printd("No COCOS tranformation for " + str(cocosin_index) + " to " + str(cocosout_index), topic='cocos')
        sigma_Ip_eff = 1
        sigma_B0_eff = 1
        sigma_Bp_eff = 1
        exp_Bp_eff = 0
        sigma_rhotp_eff = 1
    else:
        printd("COCOS tranformation from " + str(cocosin_index) + " to " + str(cocosout_index), topic='cocos')
        cocosin = define_cocos(cocosin_index)
        cocosout = define_cocos(cocosout_index)

        sigma_Ip_eff = cocosin['sigma_RpZ'] * cocosout['sigma_RpZ']
        sigma_B0_eff = cocosin['sigma_RpZ'] * cocosout['sigma_RpZ']
        sigma_Bp_eff = cocosin['sigma_Bp'] * cocosout['sigma_Bp']
        exp_Bp_eff = cocosout['exp_Bp'] - cocosin['exp_Bp']
        sigma_rhotp_eff = cocosin['sigma_rhotp'] * cocosout['sigma_rhotp']

    # Transform
    transforms = {}
    transforms['1/PSI'] = sigma_Ip_eff * sigma_Bp_eff / (2 * numpy.pi) ** exp_Bp_eff
    transforms['invPSI'] = transforms['1/PSI']
    transforms['dPSI'] = transforms['1/PSI']
    transforms['F_FPRIME'] = transforms['dPSI']
    transforms['PPRIME'] = transforms['dPSI']
    transforms['PSI'] = sigma_Ip_eff * sigma_Bp_eff * (2 * numpy.pi) ** exp_Bp_eff
    transforms['Q'] = sigma_Ip_eff * sigma_B0_eff * sigma_rhotp_eff
    transforms['TOR'] = sigma_B0_eff
    transforms['BT'] = transforms['TOR']
    transforms['IP'] = transforms['TOR']
    transforms['F'] = transforms['TOR']
    transforms['POL'] = sigma_B0_eff * sigma_rhotp_eff
    transforms['BP'] = transforms['POL']
    transforms[None] = 1

    printd(transforms, topic='cocos')

    return transforms


@add_to__ALL__
def identify_cocos(B0, Ip, q, psi, clockwise_phi=None, a=None):
    """
    Utility function to identify COCOS coordinate system
    If multiple COCOS are possible, then all are returned.

    :param B0: toroidal magnetic field (with sign)

    :param Ip: plasma current (with sign)

    :param q: safety factor profile (with sign) as function of psi

    :param psi: poloidal flux as function of psi(with sign)

    :param clockwise_phi: (optional) [True, False] if phi angle is defined clockwise or not
                          This is required to identify odd Vs even COCOS
                          Note that this cannot be determined from the output of a code.
                          An easy way to determine this is to answer the question: is positive B0 clockwise?

    :param a: (optional) flux surfaces minor radius as function of psi
              This is required to identify 2*pi term in psi definition

    :return: list with possible COCOS
    """

    if clockwise_phi is None:
        sigma_rpz = clockwise_phi
    elif clockwise_phi:
        sigma_rpz = -1
    else:
        sigma_rpz = +1

    # return both even and odd COCOS if clockwise_phi is not provided
    if sigma_rpz is None:
        tmp = identify_cocos(B0, Ip, q, psi, True, a)
        tmp.extend(identify_cocos(B0, Ip, q, psi, False, a))
        return tmp

    sigma_Ip = numpy.sign(Ip)
    sigma_B0 = numpy.sign(B0)
    sign_dpsi_pos = numpy.sign(numpy.gradient(psi))[0]
    sign_q_pos = numpy.sign(q)[0]

    sigma_Bp = sign_dpsi_pos / sigma_Ip
    sigma_rhotp = sign_q_pos / (sigma_Ip * sigma_B0)

    sigma2cocos = {
        (+1, +1, +1): 1,  # +Bp, +rpz, +rtp
        (+1, -1, +1): 2,  # +Bp, -rpz, +rtp
        (-1, +1, -1): 3,  # -Bp, +rpz, -rtp
        (-1, -1, -1): 4,  # -Bp, -rpz, -rtp
        (+1, +1, -1): 5,  # +Bp, +rpz, -rtp
        (+1, -1, -1): 6,  # +Bp, -rpz, -rtp
        (-1, +1, +1): 7,  # -Bp, +rpz, +rtp
        (-1, -1, +1): 8,  # -Bp, -rpz, +rtp
    }

    # identify 2*pi term in psi definition based on q estimate
    if a is not None:
        index = numpy.argmin(numpy.abs(q))
        if index == 0:
            index += 1
        q_estimate = abs((numpy.pi * B0 * (a[index] - a[0]) ** 2) / (psi[index] - psi[0]))
        q_actual = abs(q[index])
        if abs(q_estimate - q_actual) < abs(q_estimate / (2 * numpy.pi) - q_actual):
            eBp = 1
        else:
            eBp = 0

        return [sigma2cocos[(sigma_Bp, sigma_rpz, sigma_rhotp)] + 10 * eBp]

    # return COCOS<10 as well as COCOS>10 if a is not provided
    else:
        return [sigma2cocos[(sigma_Bp, sigma_rpz, sigma_rhotp)], sigma2cocos[(sigma_Bp, sigma_rpz, sigma_rhotp)] + 10]


@add_to__ALL__
@contextmanager
def omas_environment(
    ods,
    cocosio=None,
    coordsio=None,
    unitsio=None,
    uncertainio=None,
    input_data_process_functions=None,
    xmlcodeparams=False,
    dynamic_path_creation=None,
    **kw,
):
    """
    Provides environment for data input/output to/from OMAS

    :param ods: ODS on which to operate

    :param cocosio: COCOS convention

    :param coordsio: dictionary/ODS with coordinates for data interpolation

    :param unitsio: True/False whether data read from OMAS should have units

    :param uncertainio: True/False whether data read from OMAS should have uncertainties

    :param input_data_process_functions: list of functions that are used to process data that is passed to the ODS

    :param xmlcodeparams: view code.parameters as an XML string while in this environment

    :param dynamic_path_creation: whether to dynamically create the path when setting an item
                                  * False: raise an error when trying to access a structure element that does not exists
                                  * True (default): arrays of structures can be incrementally extended by accessing at the next element in the array
                                  * 'dynamic_array_structures': arrays of structures can be dynamically extended

    :param kw: extra keywords set attributes of the ods (eg. 'consistency_check', 'dynamic_path_creation', 'imas_version')

    :return: ODS with environment set
    """

    # turn simple coordsio dictionary into an ODS
    if isinstance(coordsio, dict):
        from omas import ODS

        tmp = ODS(cocos=ods.cocos)
        with omas_environment(tmp, cocosio=cocosio, dynamic_path_creation='dynamic_array_structures'):
            tmp.update(coordsio)
        coordsio = tmp

    if cocosio is not None and not isinstance(cocosio, int):
        raise ValueError('cocosio can only be an integer')

    # backup attributes
    bkp_dynamic_path_creation = omas_rcparams['dynamic_path_creation']
    bkp_cocosio = ods.cocosio
    bkp_coordsio = ods.coordsio
    bkp_unitsio = ods.unitsio
    bkp_uncertainio = ods.uncertainio
    bkp_args = {}
    for item in kw:
        bkp_args[item] = getattr(ods, item)

    # set attributes
    for item in kw:
        setattr(ods, item, kw[item])
    if cocosio is not None:
        ods.cocosio = cocosio
    if coordsio is not None:
        ods.coordsio = coordsio
    if unitsio is not None:
        ods.unitsio = unitsio
    if uncertainio is not None:
        ods.uncertainio = uncertainio
    if dynamic_path_creation is not None:
        omas_rcparams['dynamic_path_creation'] = dynamic_path_creation

    # set input_data_process_functions
    if input_data_process_functions is not None:
        from . import omas_core

        bkp_input_data_process_functions = copy.copy(omas_core.input_data_process_functions)
        omas_core.input_data_process_functions[:] = input_data_process_functions

    # set code.parameters as XML string
    if xmlcodeparams:
        ods.codeparams2xml()

    try:
        if coordsio is not None:
            with omas_environment(coordsio, cocosio=cocosio):
                yield ods
        else:
            yield ods

    finally:
        # restore code.parameters as dictionary
        if xmlcodeparams:
            ods.codeparams2dict()
        # restore attributes
        omas_rcparams['dynamic_path_creation'] = bkp_dynamic_path_creation
        ods.cocosio = bkp_cocosio
        ods.coordsio = bkp_coordsio
        ods.unitsio = bkp_unitsio
        ods.uncertainio = bkp_uncertainio
        for item in kw:
            try:
                setattr(ods, item, bkp_args[item])
            except Exception as _excp:
                # Add more user feedback, since use of consistency_check in an omas_environment can be confusing
                if item == 'consistency_check':
                    raise _excp.__class__(str(_excp) + '\nThe IMAS consistency was violated getting out of the omas_environment')
                raise
        # restore input_data_process_functions
        if input_data_process_functions is not None:
            omas_core.input_data_process_functions[:] = bkp_input_data_process_functions


def generate_cocos_signals(structures=[], threshold=0, write=True, verbose=False):
    """
    This is a utility function for generating the omas_cocos.py Python file

    :param structures: list of structures for which to generate COCOS signals

    :param threshold: score threshold below which singals entries will not be written in omas_cocos.py
    * 0 is a reasonable threshold for catching signals that should have an associated COCOS transform
    * 10000 (or any high number) is a way to hide signals in omas_cocos.py that are unassigned

    :param write: update omas_cocos.py file

    :param verbose: print cocos signals to screen

    :return: dictionary structure with tally of score and reason for scoring for every entry
    """
    # cocos_signals contains the IMAS locations and the corresponding `cocos_transform` function
    from .omas_cocos import _cocos_signals

    # update OMAS cocos information with the one stored in IMAS
    from .omas_structure import extract_cocos

    _cocos_signals.update(extract_cocos())

    # units of entries currently in cocos_singals
    cocos_units = []
    for item in _cocos_signals:
        if _cocos_signals[item] == '?':
            continue
        info = omas_info_node(item)
        if len(info) and 'units' in info:  # info may have no length if nodes are deleted between IMAS versions
            units = info['units']
            if units not in cocos_units:
                cocos_units.append(units)
    cocos_units = set(cocos_units).difference(set(['?']))

    # make sure to keep around structures that are already in omas_cocos.py
    cocos_structures = []
    for item in _cocos_signals:
        structure_name = item.split('.')[0]
        if structure_name not in cocos_structures:
            cocos_structures.append(structure_name)

    if isinstance(structures, str):
        structures = [structures]
    structures += cocos_structures
    structures = numpy.unique(structures)

    from .omas_utils import _structures, _extra_structures
    from .omas_utils import i2o
    from .omas_core import ODS

    # if generate_cocos_signals is run after omas has been used for something else
    # (eg. when running test_examples) it may be that _extra_structures is not empty
    # Thus, we clear _structures and _extra_structures to make sure that
    # structures_filenames() is not polluted by _extra_structures
    _structures_bkp = copy.deepcopy(_structures)
    _extra_structures_bkp = copy.deepcopy(_extra_structures)
    try:
        _structures.clear()
        _extra_structures.clear()

        ods = ODS()
        out = {}
        text = []
        csig = [
            """
'''List of automatic COCOS transformations

-------
'''
# COCOS signals candidates are generated by running utilities/generate_cocos_signals.py
# Running this script is useful to keep track of new signals that IMAS adds in new data structure releases
#
# In this file you are only allowed to edit/add entries to the `_cocos_signals` dictionary
# The comments indicate `#[ADD_OR_DELETE_SUGGESTION]# MATCHING_SCORE # RATIONALE_FOR_ADD_OR_DELETE`
#
# Proceed as follows:
# 1. Edit transformations in this file (if a signal is missing, it can be added here)
# 2. Run `utilities/generate_cocos_signals.py` (which will update this same file)
# 3. Commit changes
#
# Valid transformations are defined in the `cocos_transform()` function and they are:
#
#        transforms = {}
#        transforms['1/PSI'] = sigma_Ip_eff * sigma_Bp_eff / (2 * numpy.pi) ** exp_Bp_eff
#        transforms['invPSI'] = transforms['1/PSI']
#        transforms['dPSI'] = transforms['1/PSI']
#        transforms['F_FPRIME'] = transforms['dPSI']
#        transforms['PPRIME'] = transforms['dPSI']
#        transforms['PSI'] = sigma_Ip_eff * sigma_Bp_eff * (2 * numpy.pi) ** exp_Bp_eff
#        transforms['Q'] = sigma_Ip_eff * sigma_B0_eff * sigma_rhotp_eff
#        transforms['TOR'] = sigma_B0_eff
#        transforms['BT'] = transforms['TOR']
#        transforms['IP'] = transforms['TOR']
#        transforms['F'] = transforms['TOR']
#        transforms['POL'] = sigma_B0_eff * sigma_rhotp_eff
#        transforms['BP'] = transforms['POL']
#        transforms[None] = 1
#

_cocos_signals = {}
"""
        ]

        skip_signals = [
            'chi_squared',
            'standard_deviation',
            'weight',
            'coefficients',
            'beta_tor',
            'beta_pol',
            'radial',
            'rho_tor_norm',
            'darea_drho_tor',
            'dvolume_drho_tor',
            'ratio',
            'fraction',
            'rate',
            'd',
            'flux',
            'v',
            'b_field_max',
            'b_field_r',
            'b_field_z',
            'b_r',
            'b_z',
            'width_tor',
        ]

        # loop over structures
        for structure in structures:
            print('Updating COCOS info for: ' + structure)
            text.extend(['', '# ' + structure.upper()])
            csig.extend(['', '# ' + structure.upper()])

            out[structure] = {}
            ods[structure]
            m = 0
            # generate score and add reason for scoring
            for item in sorted(list(load_structure(structure, omas_rcparams['default_imas_version'])[0].keys())):
                item = i2o(item)
                item_ = item
                if any(item.endswith(k) for k in [':.values', ':.value', ':.data']):
                    item_ = l2o(p2l(item)[:-2])
                elif any(item.endswith(k) for k in ['.values', '.value', '.data']):
                    item_ = l2o(p2l(item)[:-1])
                m = max(m, len(item))
                score = 0
                rationale = []
                if item.startswith(structure) and '_error_' not in item:
                    entry = "_cocos_signals['%s']=" % i2o(item)
                    info = omas_info_node(item)
                    units = info.get('units', None)
                    data_type = info.get('data_type', None)
                    documentation = info.get('documentation', '')
                    if data_type in ['STRUCTURE', 'STR_0D', 'STRUCT_ARRAY']:
                        continue
                    elif units in [None, 's']:
                        out[structure].setdefault(-1, []).append((item, '[%s]' % units))
                        continue
                    elif re.match('.*\.[rz]$', item):
                        continue
                    elif any((item_.endswith('.' + k) or item_.endswith('_' + k) or '.' + k + '.' in item) for k in skip_signals):
                        out[structure].setdefault(-1, []).append((item, p2l(item_)[-1]))
                        continue
                    elif any(k in documentation for k in ['always positive']):
                        out[structure].setdefault(-1, []).append((item, documentation))
                        continue
                    n = item.count('.')
                    for pnt, key in enumerate(p2l(item)):
                        pnt = pnt / n
                        for case in ['q', 'ip', 'b0', 'phi', 'psi', 'f', 'f_df']:
                            if key == case:
                                rationale += [case]
                                score += pnt
                                break
                        for case in ['q', 'j', 'phi', 'psi', 'ip', 'b', 'f', 'v', 'f_df']:
                            if key.startswith('%s_' % case) and not any(key.startswith(k) for k in ['psi_norm']):
                                rationale += [case]
                                score += pnt
                                break
                        for case in ['velocity', 'current', 'b_field', 'e_field', 'torque', 'momentum']:
                            if case in key and key not in ['heating_current_drive']:
                                rationale += [case]
                                score += pnt
                                break
                        for case in ['_dpsi']:
                            if case in key and case + '_norm' not in key:
                                rationale += [case]
                                score += pnt
                                break
                        for case in ['poloidal', 'toroidal', 'parallel', '_tor', '_pol', '_par', 'tor_', 'pol_', 'par_']:
                            if (key.endswith(case) or key.startswith(case)) and not any(
                                [key.startswith(k) for k in ['conductivity_', 'pressure_', 'rho_', 'length_']]
                            ):
                                rationale += [case]
                                score += pnt
                                break
                    if units in cocos_units:
                        if len(rationale):
                            rationale += ['[%s]' % units]
                            score += 1
                    out[structure].setdefault(score, []).append((item, '  '.join(rationale)))

            # generate output
            for score in reversed(sorted(out[structure])):
                for item, rationale in out[structure][score]:

                    message = '       '
                    if _cocos_signals.get(item, '?') == '?':
                        if score > 0:
                            message = '#[ADD?]'
                        else:
                            message = '#[DEL?]'
                    elif score < 0:
                        message = '#[DEL?]'

                    transform = _cocos_signals.get(item, '?')
                    if isinstance(transform, str):
                        transform = repr(transform)
                    txt = ("_cocos_signals['%s']=%s" % (item, transform)).ljust(m + 20) + message + '# %f # %s' % (score, rationale)
                    text.append(txt)
                    if score > threshold or (item in _cocos_signals and _cocos_signals[item] != '?'):
                        csig.append(txt)

            # print to screen (note that this prints ALL the entries, whereas omas_cocos.py only contains entries that score above a give threshold)
            if verbose:
                print('\n'.join(text) + '\n\n' + '-' * 20)

        filename = os.path.abspath(str(os.path.dirname(__file__)) + '/omas_cocos.py')
        if write:
            # update omas_cocos.py
            with open(filename, 'w') as f:
                f.write(str('\n'.join(csig)))
        else:
            # check that omas_cocos.py file is up-to-date
            with open(filename, 'r') as f:
                original = str(f.read())
            new = str('\n'.join(csig))
            diff = difflib.unified_diff(original, new)
            assert original == new, 'COCOS signals are not up-to-date! Run `make cocos` to update the omas_cocos.py file.\n' + ''.join(diff)

        return out

    finally:
        _structures.clear()
        _structures.update(_structures_bkp)
        _extra_structures.clear()
        _extra_structures.update(_extra_structures_bkp)


# The CocosSignals class is just a dictionary that raises warnings when users access
# entries that are likely to need a COCOS transformation, but do not have one.
class CocosSignals(dict):
    def __init__(self):
        self.reload()

    def __getitem__(self, key):
        value = dict.__getitem__(self, key)
        if not isinstance(value, list) and value == '?':
            warnings.warn(
                f'''
`{key}` may require defining its COCOS transform in {os.path.split(__file__)[0] + os.sep}omas_cocos.py
Once done, you can reload the cocos definitions with:
> from omas.omas_physics import cocos_signals; cocos_signals.reload()
'''.strip()
            )
        return value

    def reload(self):
        namespace = {}
        with open(os.path.split(__file__)[0] + os.sep + 'omas_cocos.py', 'r') as f:
            exec(f.read(), namespace)
        self.clear()
        self.update(namespace['_cocos_signals'])


# cocos_signals is the actual dictionary
cocos_signals = CocosSignals()<|MERGE_RESOLUTION|>--- conflicted
+++ resolved
@@ -4,10 +4,6 @@
 '''
 from scipy.interpolate import RectBivariateSpline, InterpolatedUnivariateSpline, interp1d
 from scipy.integrate import cumulative_trapezoid
-<<<<<<< HEAD
-import contourpy
-=======
->>>>>>> f65e3481
 from .omas_utils import *
 from .omas_core import ODS
 __all__ = []
@@ -649,10 +645,7 @@
 
 @add_to__ODS__
 def add_volume_profile(ods, grid_index=0):
-<<<<<<< HEAD
-=======
     import contourpy
->>>>>>> f65e3481
     with omas_environment(ods, cocosio=11):
         cocos = define_cocos(11)
         for time_index in range(len(ods['equilibrium']['time'])):
