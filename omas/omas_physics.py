--- conflicted
+++ resolved
@@ -50,11 +50,7 @@
         pressure_equil = ods['equilibrium']['time_slice'][time_index]['profiles_1d']['pressure']
         volume_equil = ods['equilibrium']['time_slice'][time_index]['profiles_1d']['volume']
 
-<<<<<<< HEAD
-        ods_n['equilibrium.time_slice'][time_index]['.global_quantities.energy_mhd'] = 3.0 / 2.0 * numpy.trapz(pressure_equil,x=volume_equil) # [J]
-=======
         ods_n['equilibrium.time_slice'][time_index]['.global_quantities.energy_mhd'] = 3.0 / 2.0 * numpy.trapz(pressure_equil, x=volume_equil)  # [J]
->>>>>>> 040c9cc5
 
     return ods_n
 
