'''physics-based ODS methods and utilities

-------
'''

from scipy.interpolate.fitpack2 import RectBivariateSpline
from .omas_utils import *
from .omas_core import ODS

__all__ = []
__ods__ = []


def add_to__ODS__(f):
    """
    anything wrapped here will be available as a ODS method with name 'physics_'+f.__name__
    """
    __ods__.append(f.__name__)
    return f


def add_to__ALL__(f):
    __all__.append(f.__name__)
    return f


def preprocess_ods(*require, require_mode=['warn_through', 'warn_skip', 'raise'][0]):
    """
    Decorator function that:
     * checks that required quantities are there
    """

    def _req(f):
        from functools import wraps

        @wraps(f)
        def wrapper(*args1, **kw1):
            args, kw = args_as_kw(f, args1, kw1)

            # handle missing required quantities
            missing = []
            for k in require:
                if k not in kw['ods']:
                    missing.append(k)
            if len(missing):
                txt = 'could not evaluate %s because of missing %s ODS' % (f.__name__, missing)
                if require_mode == 'warn_through':
                    printe(txt)
                elif require_mode == 'warn_skip':
                    printe(txt)
                    return kw['ods']
                elif require_mode == 'raise':
                    raise RuntimeError(txt)

            # run function
            return f(*args, **kw)

        return wrapper

    return _req


# constants class that mimics scipy.constants
class constants(object):
    e = 1.6021766208e-19


@add_to__ODS__
def consistent_times(ods, attempt_fix=True, raise_errors=True):
    """
    Assign .time and .ids_properties.homogeneous_time info for top-level structures since these are required for writing an IDS to IMAS

    :param attempt_fix: fix dataset_description and wall IDS to have 0 times if none is set

    :param raise_errors: raise errors if could not satisfy IMAS requirements

    :return: `True` if all is good, `False` if requirements are not satisfied, `None` if fixes were applied
    """

    # if called at top level, loop over all data structures
    if not len(ods.location):
        out = {}
        for ds in ods:
            out[ds] = ods.getraw(ds).physics_consistent_times(attempt_fix=attempt_fix, raise_errors=raise_errors)
        if any(k is False for k in out.values()):
            return False
        elif any(k is None for k in out.values()):
            return None
        else:
            return True

    ds = p2l(ods.location)[0]

    extra_info = {}
    time = ods.time(extra_info=extra_info)
    if extra_info['homogeneous_time'] is False:
        ods['ids_properties']['homogeneous_time'] = extra_info['homogeneous_time']
    elif time is not None and len(time):
        ods['time'] = time
        ods['ids_properties']['homogeneous_time'] = extra_info['homogeneous_time']
    elif attempt_fix:
        ods['time'] = [-1.0]
        extra_info['homogeneous_time'] = True
        ods['ids_properties']['homogeneous_time'] = extra_info['homogeneous_time']
        return None
    elif raise_errors:
        raise ValueError(ods.location + '.time cannot be automatically filled! Missing time information in the data structure.')
    else:
        return False
    return True


@add_to__ODS__
def imas_info(ods):
    """
    add ids_properties.version_put... information

    :return: updated ods
    """
    # if called at top level, loop over all data structures
    if not len(ods.location):
        for ds in ods:
            ods.getraw(ds).physics_imas_info()
        return
    else:
        ods['ids_properties.version_put.access_layer'] = 'N/A'
        ods['ids_properties.version_put.access_layer_language'] = 'OMAS'
        ods['ids_properties.version_put.data_dictionary'] = ods.imas_version

    return ods


@add_to__ODS__
@preprocess_ods('equilibrium')
def equilibrium_stored_energy(ods, update=True):
    """
    Calculate MHD stored energy from equilibrium pressure and volume

    :param ods: input ods

    :param update: operate in place

    :return: updated ods
    """
    ods_n = ods
    if not update:
        from omas import ODS

        ods_n = ODS().copy_attrs_from(ods)

    for time_index in ods['equilibrium']['time_slice']:
        pressure_equil = ods['equilibrium']['time_slice'][time_index]['profiles_1d']['pressure']
        volume_equil = ods['equilibrium']['time_slice'][time_index]['profiles_1d']['volume']

        ods_n['equilibrium.time_slice'][time_index]['.global_quantities.energy_mhd'] = (
            3.0 / 2.0 * numpy.trapz(pressure_equil, x=volume_equil)
        )  # [J]

    return ods_n


@add_to__ODS__
@preprocess_ods('equilibrium')
def equilibrium_ggd_to_rectangular(ods, time_index=None, resolution=None, method='linear', update=True):
    """
    Convert GGD data to profiles 2D

    :param ods: input ods

    :param time_index: time slices to process

    :param resolution: integer or tuple for rectangular grid resolution

    :param method: one of 'nearest', 'linear', 'cubic', 'extrapolate'

    :param update: operate in place

    :return: updated ods
    """
    ods_n = ods
    if not update:
        from omas import ODS

        ods_n = ODS().copy_attrs_from(ods)

    points = ods['equilibrium.grids_ggd[0].grid[0].space[0].objects_per_dimension[0].object[:].geometry']

    if resolution is None:
        resolution = int(numpy.sqrt(len(points[:, 0])))
    if isinstance(resolution, int):
        resolution = [resolution, resolution]

    if time_index is None:
        time_index = range(len(ods['equilibrium.time_slice']))
    elif isinstance(time_index, int):
        time_index = [time_index]

    cache = True
    for itime in time_index:
        ods_n[f'equilibrium.time_slice.{itime}.profiles_2d.0.grid_type'].setdefault('index', 1)
        for k in ods_n[f'equilibrium.time_slice.{itime}.profiles_2d']:
            profiles_2d = ods_n[f'equilibrium.time_slice.{itime}.profiles_2d.{k}']
            if 'grid_type.index' in profiles_2d and profiles_2d['grid_type.index'] == 1:
                break
        ggd = ods[f'equilibrium.time_slice.{itime}.ggd.0']
        for what in ggd:
            quantity = ggd[what + '.0.values']
            r, z, interpolated, cache = scatter_to_rectangular(
                points[:, 0], points[:, 1], quantity, resolution[0], resolution[1], method=method, return_cache=cache
            )
            profiles_2d[what] = interpolated.T
        profiles_2d['grid.dim1'] = r
        profiles_2d['grid.dim2'] = z
    return ods_n

<<<<<<< HEAD
@add_to__ODS__
@preprocess_ods('equilibrium')
def add_rho_pol_norm_to_equilbrium_profiles_1d_ods(ods, time_index):
    try:
        if (len(ods["equilibrium"]["time_slice"][time_index]["profiles_1d"]["rho_pol-norm"]) ==
            len(ods["equilibrium"]["time_slice"][time_index]["profiles_1d"]["psi"])):
            return
        else:
            raise LookupError
    except LookupError:
        ods["equilibrium"]["time_slice"][time_index]["profiles_1d"]["rho_pol_norm"] = (
            ods.map_pol_flux_to_flux_coordinate(ods, time_index, "rho_pol_norm", 
            ods["equilibrium"]["time_slice"][time_index]["profiles_1d"]["psi"])
        )

def mask_SOL(ods, time_index, psi_values):
    """
        Returns a numpy array of `dtype=bool`/
        The array is true for all values inside and on the LCFS
        :param ods: input ods

        :param time_index: time slices to process

        :param values: Psi values that need to masked

        :return: mask that is True for values inside and on the LCFS
    """
    if (ods["equilibrium"]["time_slice"][time_index]["global_quantities"]["psi_axis"] <
        ods["equilibrium"]["time_slice"][time_index]["global_quantities"]["psi_boundary"]):
        return psi_values <= ods["equilibrium"]["time_slice"][time_index]["global_quantities"]["psi_boundary"]
    else:
        return psi_values >= ods["equilibrium"]["time_slice"][time_index]["global_quantities"]["psi_boundary"]

@add_to__ODS__
@preprocess_ods('equilibrium')
def add_phi_to_equilbrium_profiles_1d_ods(ods, time_index):
    """
        Adds `profiles_1d.phi` to an ODS using q
        :param ods: input ods

        :param time_index: time slices to process
    """
    try:
        if (len(ods["equilibrium"]["time_slice"][time_index]["profiles_1d"]["phi"]) ==
            len(ods["equilibrium"]["time_slice"][time_index]["profiles_1d"]["psi"])):
            return
        else:
            raise LookupError
    except (LookupError, ValueError):
        from scipy.interpolate import InterpolatedUnivariateSpline
        #TODO: 
        # - Any cocos needed here?
        psi = ods["equilibrium"]["time_slice"][time_index]["profiles_1d"]["psi"]
        mask = mask_SOL(ods, time_index, psi)
        q_spline = InterpolatedUnivariateSpline(
                ods["equilibrium"]["time_slice"][time_index]["profiles_1d"]["psi"][mask],
                ods["equilibrium"]["time_slice"][time_index]["profiles_1d"]["q"][mask])
        phi_spline = q_spline.antiderivative(1)
        ods["equilibrium"]["time_slice"][time_index]["profiles_1d"]["phi"] = numpy.zeros(psi.shape)
        ods["equilibrium"]["time_slice"][time_index]["profiles_1d"]["phi"][mask] = (
            phi_spline(ods["equilibrium"]["time_slice"][time_index]["profiles_1d"]["psi"][mask]))
        ods["equilibrium"]["time_slice"][time_index]["profiles_1d"]["phi"][mask==False] = numpy.inf


=======
>>>>>>> 3df6db86

def map_flux_coordinate_to_pol_flux(ods, time_index, origin, values):
    import numpy as np
    """
    Maps from one magnetic coordinate system to psi
    :param ods: input ods

    :param time_index: time slices to process

    :param origin: Specifier for original coordinate system

    :param values: Values to transform to poloidal flux

    :return: Transformed values
    """
<<<<<<< HEAD
    if origin == "rho_pol_norm":
        return (values**2 * (ods["equilibrium"]["time_slice"][time_index]["global_quantities"]["psi_boundary"]
                - ods["equilibrium"]["time_slice"][time_index]["global_quantities"]["psi_axis"])
                + ods["equilibrium"]["time_slice"][time_index]["global_quantities"]["psi_axis"])
    elif origin == "rho_tor_norm":
        phi = values**2
        phi *= np.array([ods["equilibrium"]["time_slice"][time_index]["global_quantities"]["psi_boundary"]]) / np.max(phi)
        return map_flux_coordinate_to_pol_flux(ods, time_index, "phi", phi)
    elif origin == "phi":
        from scipy.interpolate import InterpolatedUnivariateSpline
        psi_grid = ods["equilibrium"]["time_slice"][time_index]["profiles_1d"]["psi"]
        psi_mask = mask_SOL(ods, time_index, psi_grid)
        phi_grid = ods["equilibrium"]["time_slice"][time_index]["profiles_1d"]["psi"][psi_mask]
        psi_spl = InterpolatedUnivariateSpline(phi_grid, psi_grid[psi_mask])
        phi_min = np.min(phi_grid)
        phi_max = np.max(phi_grid)
        values_mask = np.logical_ant(values > phi_min, values < phi_max)
        psi = np.zeros(values.shape)
        psi = np.nan
        psi[values_mask] = psi_spl(values[values_mask])
        return psi
=======
    if origin == "rho_pol":
        return (
            values**2
            * (
                ods["equilibrium"]["time_slice"][time_index]["global_quantities"]["psi_sep"]
                - ods["equilibrium"]["time_slice"][time_index]["global_quantities"]["psi_axis"]
            )
            + ods["equilibrium"]["time_slice"][time_index]["global_quantities"]["psi_axis"]
        )
>>>>>>> 3df6db86
    else:
        raise NotImplementedError(f"Conversion from {origin} not yet implemented.")


def map_pol_flux_to_flux_coordinate(ods, time_index, destination, values):
    import numpy as np

    """
        Maps from one magnetic coordinate system to psi
        :param ods: input ods

        :param time_index: time slices to process

        :param destination: Target coordinate system for output

        :param values: Values to transform to poloidal flux

        :return: Transformed values
    """
<<<<<<< HEAD
    if destination == "rho_pol_norm":
        return np.sqrt((values - ods["equilibrium"]["time_slice"][time_index]["global_quantities"]["psi_axis"]) /
                       (ods["equilibrium"]["time_slice"][time_index]["global_quantities"]["psi_boundary"]
                        - ods["equilibrium"]["time_slice"][time_index]["global_quantities"]["psi_axis"]))
    elif destination == "rho_tor_norm":
        mask = mask_SOL(ods, time_index, values)
        phi = map_pol_flux_to_flux_coordinate(ods, time_index, "phi", values[mask])
        rho_tor_norm = np.zeros(values.shape)
        phi_boundary = map_pol_flux_to_flux_coordinate(ods, time_index, "phi", 
                np.array([ods["equilibrium"]["time_slice"][time_index]["global_quantities"]["psi_boundary"]]))
        rho_tor_norm[mask] = np.sqrt(phi / phi_boundary)
        rho_tor_norm[mask==False] = np.inf
        return rho_tor_norm
    elif destination == "phi":
        from scipy.interpolate import InterpolatedUnivariateSpline
        psi_grid = ods["equilibrium"]["time_slice"][time_index]["profiles_1d"]["psi"]
        psi_grid_mask = mask_SOL(ods, time_index, psi_grid)
        try:
            phi_spl = InterpolatedUnivariateSpline(psi_grid[psi_grid_mask],
                    ods["equilibrium"]["time_slice"][time_index]["profiles_1d"]["phi"][psi_grid_mask])
        except ValueError:
            add_phi_to_equilbrium_profiles_1d_ods(ods, time_index)
            phi_spl = InterpolatedUnivariateSpline(psi_grid[psi_grid_mask],
                    ods["equilibrium"]["time_slice"][time_index]["profiles_1d"]["phi"][psi_grid_mask])
        mask = mask_SOL(ods, time_index, values)
        phi = np.zeros(values.shape)
        phi[mask] = phi_spl(values[mask])
        phi_bound = phi_spl(ods["equilibrium"]["time_slice"][time_index]["global_quantities"]["psi_boundary"])
        phi[mask==False] = np.inf * np.sign(phi_bound)
        wrong_sign_mask = phi_bound * phi < 0
        if np.any(wrong_sign_mask):
            if np.any(np.abs(phi[wrong_sign_mask]/phi_bound) > 1.e-4):
                raise ValueError("Unphysical phi encountered when mapping to phi")
            else:
                phi[wrong_sign_mask] = 0.0
        return phi
=======
    if destination == "rho_pol":
        return np.sqrt(
            (values - ods["equilibrium"]["time_slice"][time_index]["global_quantities"]["psi_axis"])
            / (
                ods["equilibrium"]["time_slice"][time_index]["global_quantities"]["psi_boundary"]
                - ods["equilibrium"]["time_slice"][time_index]["global_quantities"]["psi_axis"]
            )
        )
>>>>>>> 3df6db86
    else:
        raise NotImplementedError(f"Conversion to {destination} not yet implemented.")


@add_to__ODS__
@preprocess_ods('equilibrium')
def remap_flux_coordinates(ods, time_index, origin, destination, values):
    """
    Maps from one magnetic coordinate system to another. At the moment only supports
    psi <-> rho_pol
    :param ods: input ods

    :param time_index: time slices to process

    :param origin: Specifier for original coordinate system

    :param destination: Target coordinate system for output

    :param values: Values to transform

    :return: Transformed values
    """
    if origin != "psi":
        psi = map_flux_coordinate_to_pol_flux(ods, time_index, origin, values)
    else:
        psi = values
    if destination != "psi":
        return map_pol_flux_to_flux_coordinate(ods, time_index, destination, psi)
    return psi


@add_to__ODS__
@preprocess_ods('equilibrium')
def resolve_equilibrium_profiles_2d_grid_index(ods, time_index, grid_identifier):
    """
    Convenience function to identify which of profiles_2d[:].grid_type.index
    matches the specified grid_identifier

    :param ods: input ods

    :param time_index: time index to search

    :param grid_identifier: grid type to be resolved

    :return: Index of grid the requested grid, not to be confused with
        profiles_2d[:].grid_type.index
    """
    grid_type = {'grid_type.index': grid_identifier}
    try:
        grid_index = search_in_array_structure(
            ods[f'equilibrium.time_slice.{time_index}.profiles_2d'], grid_type, no_matches_raise_error=True
        )[0]
    except IndexError:
        raise ValueError("Requested equilibrium.profiles_2d_grid_type not present")
    return grid_index


@add_to__ODS__
@preprocess_ods('equilibrium')
def derive_equilibrium_profiles_2d_quantity(ods, time_index, grid_index, quantity):
    """
    This function derives values of empty fields in prpfiles_2d from other parameters in the equilibrium ods
    Currently only the magnetic field components are supported

    :param ods: input ods

    :param time_index: time slice to process

    :param grid_index: Index of grid to map

    :param quantity: Member of profiles_2d to be derived

    :return: updated ods
    """
    from scipy.interpolate import RectBivariateSpline, InterpolatedUnivariateSpline

    r, z = numpy.meshgrid(
        ods[f'equilibrium.time_slice.{time_index}.profiles_2d.{grid_index}.grid.dim1'],
        ods[f'equilibrium.time_slice.{time_index}.profiles_2d.{grid_index}.grid.dim2'],
        indexing="ij",
    )
    psi_spl = RectBivariateSpline(
        ods[f'equilibrium.time_slice.{time_index}.profiles_2d.{grid_index}.grid.dim1'],
        ods[f'equilibrium.time_slice.{time_index}.profiles_2d.{grid_index}.grid.dim2'],
        ods[f'equilibrium.time_slice.{time_index}.profiles_2d.{grid_index}.psi'],
    )
    cocos = define_cocos(11)
    if quantity == "b_r":
        ods[f'equilibrium.time_slice.{time_index}.profiles_2d.{grid_index}.b_r'] = (
            psi_spl(r, z, dy=1, grid=False) * cocos['sigma_RpZ'] * cocos['sigma_Bp'] / ((2.0 * numpy.pi) ** cocos['exp_Bp'] * r)
        )
        return ods
    elif quantity == "b_z":
        ods[f'equilibrium.time_slice.{time_index}.profiles_2d.{grid_index}.b_z'] = (
            -psi_spl(r, z, dx=1, grid=False) * cocos['sigma_RpZ'] * cocos['sigma_Bp'] / ((2.0 * numpy.pi) ** cocos['exp_Bp'] * r)
        )
        return ods
    elif quantity == "b_tor":
        mask = numpy.logical_and(
            ods[f'equilibrium.time_slice.{time_index}.profiles_2d.{grid_index}.psi']
            < numpy.max(ods[f'equilibrium.time_slice.{time_index}.profiles_1d.psi']),
            ods[f'equilibrium.time_slice.{time_index}.profiles_2d.{grid_index}.psi']
            > numpy.min(ods[f'equilibrium.time_slice.{time_index}.profiles_1d.psi']),
        )
        f_spl = InterpolatedUnivariateSpline(
            ods[f'equilibrium.time_slice.{time_index}.profiles_1d.psi'], ods[f'equilibrium.time_slice.{time_index}.profiles_1d.f']
        )
        ods[f'equilibrium.time_slice.{time_index}.profiles_2d.{grid_index}.b_tor'] = numpy.zeros(r.shape)
        ods[f'equilibrium.time_slice.{time_index}.profiles_2d.{grid_index}.b_tor'][mask] = (
            f_spl(psi_spl(r[mask], z[mask], grid=False)) / r[mask]
        )
        ods[f'equilibrium.time_slice.{time_index}.profiles_2d.{grid_index}.b_tor'][mask == False] = (
            ods[f'equilibrium.time_slice.{time_index}.profiles_1d.f'][-1] / r[mask == False]
        )
        return ods
    raise NotImplementedError(f"Cannot add {quantity}. Not yet implemented.")


def cache_interpolator(cache, time_index, grid_index, quantity, interpolator):
    """
    Utility function for equilibrium_profiles_2d_map. Creates a tree dictionary structure to store interpolators.

    :param cache: cache object to add tree entry to

    :param time_index: time slices to process

    :param grid_index: Index of grid to map

    :param quantity: Member of profiles_2d[:]

    :param interpolator: Interpolator to store

    :return: updated cache

    """
    if cache is None:
        cache = {}
    if time_index not in cache:
        cache[time_index] = {}
    if grid_index not in cache[time_index]:
        cache[time_index][grid_index] = {}
    cache[time_index][grid_index][quantity] = interpolator
    return cache


@add_to__ODS__
@preprocess_ods('equilibrium')
def equilibrium_profiles_2d_map(
    ods, time_index, grid_index, quantity, dim1=None, dim2=None, cache=None, return_cache=False, out_of_bounds_value=numpy.nan
):
    """
    This routines creates interpolators for quantities and stores them in the cache for future use.
    It can also be used to just return the current profile_2d quantity by omitting dim1 and dim2.
    At the moment this routine always extrapolates for data outside the defined grid range.

    :param ods: input ods

    :param time_index: time slices to process

    :param grid_index: Index of grid to map

    :param quantity: Member of profiles_2d[:] to map

    :param dim1: First coordinate of the points to map to

    :param dim2: Second coordinate of the points to map to

    :param cache: Cache to store interpolants in

    :param return_cache: Toggles return of cache

    :return: mapped positions (and cahce if return_cache)
    """
    if quantity not in ods[f'equilibrium.time_slice.{time_index}.profiles_2d.{grid_index}']:
        ods.physics_derive_equilibrium_profiles_2d_quantity(time_index, grid_index, quantity)
    if dim1 is None or dim2 is None:
        return ods[f'equilibrium.time_slice.{time_index}.profiles_2d.0.{quantity}']
    # Try to use an interpolator from the cache
    if cache is not None:
        try:
            if return_cache:
                return cache[time_index][quantity](dim1, dim2, grid=False), cache
            else:
                return cache[time_index][quantity](dim1, dim2, grid=False)
        except KeyError:
            pass
    if ods[f'equilibrium.time_slice[{time_index}].profiles_2d[{grid_index}].grid_type.index'] == 91:
        interpolator = create_scatter_interpolator(
            ods[f'equilibrium.time_slice.{time_index}.profiles_2d.0.grid.dim1'],
            ods[f'equilibrium.time_slice.{time_index}.profiles_2d.{grid_index}.grid.dim2'],
            ods[f'equilibrium.time_slice.{time_index}.profiles_2d.{grid_index}.{quantity}'],
            method='cubic',
            return_cache=False,
        )
    else:
        interpolator = RectBivariateSpline(
            ods[f'equilibrium.time_slice.{time_index}.profiles_2d.{grid_index}.grid.dim1'],
            ods[f'equilibrium.time_slice.{time_index}.profiles_2d.{grid_index}.grid.dim2'],
            ods[f'equilibrium.time_slice.{time_index}.profiles_2d.{grid_index}.{quantity}'],
        )
    mapped_values = numpy.zeros(dim1.shape)
    mapped_values[:] = numpy.nan
    mask = numpy.logical_and(
        numpy.logical_and(
            dim1 > numpy.min(ods[f'equilibrium.time_slice.{time_index}.profiles_2d.{grid_index}.grid.dim1']),
            dim1 < numpy.max(ods[f'equilibrium.time_slice.{time_index}.profiles_2d.{grid_index}.grid.dim1']),
        ),
        numpy.logical_and(
            dim2 > numpy.min(ods[f'equilibrium.time_slice.{time_index}.profiles_2d.{grid_index}.grid.dim2']),
            dim2 < numpy.max(ods[f'equilibrium.time_slice.{time_index}.profiles_2d.{grid_index}.grid.dim2']),
        ),
    )
    if return_cache:
        cache = cache_interpolator(cache, time_index, grid_index, quantity, interpolator)
        mapped_values[mask] = cache[time_index][grid_index][quantity](dim1[mask], dim2[mask], grid=False)
        return mapped_values, cache
    mapped_values[mask] = interpolator(dim1[mask], dim2[mask], grid=False)
    return mapped_values


def remove_integrator_drift(time, data, time_after_shot):
    # assume that the drift is zero at time[0]
    ind = time > time_after_shot
    return data - (time - time[0]) / (time[ind].mean() - time[0]) * data[ind].mean(0)


@add_to__ODS__
def equilibrium_form_constraints(
    ods,
    times=None,
    default_average=0.02,
    constraints=None,
    averages=None,
    cutoff_hz=None,
    rm_integr_drift_after=None,
    update=True,
    **nuconv_kw,
):
    """
    generate equilibrium constraints from experimental data in ODS

    :param ods: input ODS

    :param times: list of times at which to generate the constraints

    :param default_average: default averaging time

    :param constraints: list of constraints to be formed (if experimental data is available)
                        NOTE: only the constraints marked with `OK` are supported at this time::

                         OK b_field_tor_vacuum_r
                         OK bpol_probe
                         OK diamagnetic_flux
                          * faraday_angle
                         OK flux_loop
                         OK ip
                          * iron_core_segment
                          * mse_polarisation_angle
                          * n_e
                          * n_e_line
                         OK pf_current
                          * pf_passive_current
                          * pressure
                          * q
                          * strike_point
                          * x_point

    :param averages: dictionary with average times for individual constraints
               Smoothed using Gaussian, sigma=averages/4. and the convolution is integrated across +/-4.*sigma.

    :param cutoff_hz: a list of two elements with low and high cutoff frequencies [lowFreq, highFreq]

    :param rm_integr_drift_after: time in ms after which is assumed thet all currents are zero and signal should be equal to zero. Used for removing of the integrators drift

    :param update: operate in place

    :return: updated ods
    """
    from omfit_classes.utils_math import smooth_by_convolution, firFilter

    if averages is None:
        averages = {}

    # identify possible constraints
    possible_constraints = omas_info('equilibrium')['equilibrium.time_slice.0.constraints'].keys()
    if constraints is None:
        constraints = possible_constraints
    else:
        for constraint in constraints:
            if constraint not in possible_constraints:
                raise ValueError(f'Constraint `{constraint}` not recognized: possible options are {possible_constraints}')

    # instantiate new ODS if not operating in place
    ods_n = ods
    if not update:
        from omas import ODS

        ods_n = ODS().copy_attrs_from(ods)

    if times is None:
        if 'equilibrium.time' in ods:
            times = ods['equilibrium.time']
        else:
            raise ValueError('Must specify times at which to apply equilibrium constraint')

    times = numpy.atleast_1d(times)
    ods_n['equilibrium.time'] = times

    nuconv_kw.setdefault('window_function', 'boxcar')
    # pf_current
    if 'pressure' in constraints and 'thompson' in ods:
        raise Exception('Not implemented yet!!')

    # pf_current
    if 'pf_current' in constraints and 'pf_active.coil' in ods:
        average = averages.get('pf_active', default_average)
        for channel in ods['pf_active.coil']:
            printd(f'Processing pf_active.coil.{channel}', topic='machine')
            try:
                # get
                label = ods[f'pf_active.coil.{channel}.name']
                turns = ods[f'pf_active.coil.{channel}.element[0].turns_with_sign']
                data = ods[f'pf_active.coil.{channel}.current.data']
                time = ods[f'pf_active.coil.{channel}.current.time']
                if f'pf_active.coil.{channel}.current.data_error_upper' in ods:
                    error = ods[f'pf_active.coil.{channel}.current.data_error_upper']
                else:
                    error = None
                # process
                if rm_integr_drift_after is not None:
                    data = remove_integrator_drift(time, data, rm_integr_drift_after)
                if cutoff_hz is not None:
                    data = firFilter(time, data, cutoff_hz)
                const = smooth_by_convolution(data * turns, time, times, average, **nuconv_kw)
                if error is not None:
                    const_error = smooth_by_convolution(error * turns, time, times, average, **nuconv_kw)
                # assign
                for time_index in range(len(times)):
                    ods_n[f'equilibrium.time_slice.{time_index}.constraints.pf_current.{channel}.measured'] = const[time_index]
                    if error is not None:
                        ods_n[f'equilibrium.time_slice.{time_index}.constraints.pf_current.{channel}.measured_error_upper'] = const_error[
                            time_index
                        ]
                    ods_n[f'equilibrium.time_slice.{time_index}.constraints.pf_current.{channel}.source'] = label
            except Exception as _excp:
                raise _excp.__class__(f'Problem with pf_current channel {channel} :' + str(_excp))

    # bpol_probe
    if 'bpol_probe' in constraints and 'magnetics.b_field_pol_probe' in ods:
        average = averages.get('bpol_probe', default_average)
        for channel in ods[f'magnetics.b_field_pol_probe']:
            printd(f'Processing magnetics.b_field_pol_probe.{channel}', topic='machine')
            try:
                # get
                label = ods[f'magnetics.b_field_pol_probe.{channel}.identifier']
                for time_index in range(len(times)):
                    ods_n[f'equilibrium.time_slice.{time_index}.constraints.bpol_probe.{channel}.source'] = label
                valid = ods.get(
                    f'magnetics.b_field_pol_probe.{channel}.field.validity',
                    1 - int(f'magnetics.b_field_pol_probe.{channel}.field.data' in ods),
                )
                if valid == 0:  # 0 means that the data is good
                    data = ods[f'magnetics.b_field_pol_probe.{channel}.field.data']
                    time = ods[f'magnetics.b_field_pol_probe.{channel}.field.time']
                    if f'magnetics.b_field_pol_probe.{channel}.field.data_error_upper' in ods:
                        error = ods[f'magnetics.b_field_pol_probe.{channel}.field.data_error_upper']
                    else:
                        error = None
                    # process
                    if rm_integr_drift_after is not None:
                        data = remove_integrator_drift(time, data, rm_integr_drift_after)
                    if cutoff_hz is not None:
                        data = firFilter(time, data, cutoff_hz)
                    const = smooth_by_convolution(data, time, times, average, **nuconv_kw)
                    if error is not None:
                        const_error = smooth_by_convolution(error, time, times, average, **nuconv_kw)
                    # assign
                    for time_index in range(len(times)):
                        ods_n[f'equilibrium.time_slice.{time_index}.constraints.bpol_probe.{channel}.measured'] = const[time_index]
                        if error is not None:
                            ods_n[
                                f'equilibrium.time_slice.{time_index}.constraints.bpol_probe.{channel}.measured_error_upper'
                            ] = const_error[time_index]
                else:
                    for time_index in range(len(times)):
                        ods_n[f'equilibrium.time_slice.{time_index}.constraints.bpol_probe.{channel}.measured'] = numpy.nan
                        if error is not None:
                            ods_n[f'equilibrium.time_slice.{time_index}.constraints.bpol_probe.{channel}.measured_error_upper'] = numpy.nan
            except Exception as _excp:
                raise _excp.__class__(f'Problem with bpol_probe channel {channel}: ' + str(_excp))

    # flux_loop
    if 'flux_loop' in constraints and 'magnetics.flux_loop' in ods:
        average = averages.get('flux_loop', default_average)
        for channel in ods[f'magnetics.flux_loop']:
            printd(f'Processing magnetics.flux_loop.{channel}', topic='machine')
            try:
                # get
                label = ods[f'magnetics.flux_loop.{channel}.identifier']
                for time_index in range(len(times)):
                    ods_n[f'equilibrium.time_slice.{time_index}.constraints.flux_loop.{channel}.source'] = label
                valid = ods.get(f'magnetics.flux_loop.{channel}.flux.validity', 1 - int(f'magnetics.flux_loop.{channel}.flux.data' in ods))
                if valid == 0:  # 0 means that the data is good
                    data = ods[f'magnetics.flux_loop.{channel}.flux.data']
                    time = ods[f'magnetics.flux_loop.{channel}.flux.time']
                    if f'magnetics.flux_loop.{channel}.flux.data_error_upper' in ods:
                        error = ods[f'magnetics.flux_loop.{channel}.flux.data_error_upper']
                    else:
                        error = None
                    # process
                    if rm_integr_drift_after is not None:
                        data = remove_integrator_drift(time, data, rm_integr_drift_after)
                    if cutoff_hz is not None:
                        data = firFilter(time, data, cutoff_hz)
                    const = smooth_by_convolution(data, time, times, average, **nuconv_kw)
                    if error is not None:
                        const_error = smooth_by_convolution(error, time, times, average, **nuconv_kw)
                    # assign
                    for time_index in range(len(times)):
                        ods_n[f'equilibrium.time_slice.{time_index}.constraints.flux_loop.{channel}.measured'] = const[time_index]
                        if error is not None:
                            ods_n[
                                f'equilibrium.time_slice.{time_index}.constraints.flux_loop.{channel}.measured_error_upper'
                            ] = const_error[time_index]
                else:
                    for time_index in range(len(times)):
                        ods_n[f'equilibrium.time_slice.{time_index}.constraints.flux_loop.{channel}.measured'] = numpy.nan
                        if error is not None:
                            ods_n[f'equilibrium.time_slice.{time_index}.constraints.flux_loop.{channel}.measured_error_upper'] = numpy.nan
            except Exception as _excp:
                raise _excp.__class__(f'Problem with flux_loop channel {channel}: {_excp}')

    # ip
    if 'ip' in constraints and 'magnetics.ip.0.data' in ods:
        average = averages.get('ip', default_average)
        printd(f'Processing magnetics.ip', topic='machine')
        try:
            # get
            data = ods['magnetics.ip.0.data']
            time = ods['magnetics.ip.0.time']
            if 'magnetics.ip.0.data_error_upper' in ods:
                error = ods['magnetics.ip.0.data_error_upper']
            else:
                error = None
            # process
            if rm_integr_drift_after is not None:
                data = remove_integrator_drift(time, data, rm_integr_drift_after)
            if cutoff_hz is not None:
                data = firFilter(time, data, cutoff_hz)
            const = smooth_by_convolution(data, time, times, average, **nuconv_kw)
            if error is not None:
                const_error = smooth_by_convolution(error, time, times, average, **nuconv_kw)
            # assign
            for time_index in range(len(times)):
                ods_n[f'equilibrium.time_slice.{time_index}.constraints.ip.measured'] = const[time_index]
                if error is not None:
                    ods_n[f'equilibrium.time_slice.{time_index}.constraints.ip.measured_error_upper'] = const_error[time_index]
        except Exception as _excp:
            raise _excp.__class__(f'Problem with ip: {_excp}')

    # diamagnetic_flux
    if 'diamagnetic_flux' in constraints and 'magnetics.diamagnetic_flux.0.data' in ods:
        average = averages.get('diamagnetic_flux', default_average)
        printd(f'Processing magnetics.diamagnetic_flux', topic='machine')
        try:
            # get
            data = ods['magnetics.diamagnetic_flux.0.data']
            time = ods['magnetics.diamagnetic_flux.0.time']
            if 'magnetics.diamagnetic_flux.0.data_error_upper' in ods:
                error = ods['magnetics.diamagnetic_flux.0.data_error_upper']
            else:
                error = None
            # process
            # if rm_integr_drift_after is not None:
            # drift is already removed?
            # data = remove_integrator_drift(time, data, rm_integr_drift_after)
            if cutoff_hz is not None:
                data = firFilter(time, data, cutoff_hz)
            const = smooth_by_convolution(data, time, times, average, **nuconv_kw)
            if error is not None:
                const_error = smooth_by_convolution(error, time, times, average, **nuconv_kw)
            # assign
            for time_index in range(len(times)):
                ods_n[f'equilibrium.time_slice.{time_index}.constraints.diamagnetic_flux.measured'] = const[time_index]
                if error is not None:
                    ods_n[f'equilibrium.time_slice.{time_index}.constraints.diamagnetic_flux.measured_error_upper'] = const_error[
                        time_index
                    ]
        except Exception as _excp:
            raise _excp.__class__(f'Problem with diamagnetic_flux: {_excp}')

    # b_field_tor_vacuum_r
    if 'b_field_tor_vacuum_r' in constraints and 'tf.b_field_tor_vacuum_r.data' in ods:
        printd(f'Processing tf.b_field_tor_vacuum_r', topic='machine')
        average = averages.get('b_field_tor_vacuum_r', default_average)
        try:
            # get
            data = ods['tf.b_field_tor_vacuum_r.data']
            time = ods['tf.b_field_tor_vacuum_r.time']
            if 'tf.b_field_tor_vacuum_r.data_error_upper' in ods:
                error = ods['tf.b_field_tor_vacuum_r.data_error_upper']
            else:
                error = None
            # process
            if rm_integr_drift_after is not None:
                data = remove_integrator_drift(time, data, rm_integr_drift_after)
            if cutoff_hz is not None:
                data = firFilter(time, data, cutoff_hz)
            const = smooth_by_convolution(data, time, times, average, **nuconv_kw)
            if error is not None:
                const_error = smooth_by_convolution(error, time, times, average, **nuconv_kw)
            # assign
            for time_index in range(len(times)):
                ods_n[f'equilibrium.time_slice.{time_index}.constraints.b_field_tor_vacuum_r.measured'] = const[time_index]
                if error is not None:
                    ods_n[f'equilibrium.time_slice.{time_index}.constraints.b_field_tor_vacuum_r.measured_error_upper'] = const_error[
                        time_index
                    ]
        except Exception as _excp:
            raise _excp.__class__(f'Problem with b_field_tor_vacuum_r: {_excp}')

    # mse
    if 'mse_polarisation_angle' in constraints and 'mse.channel.0.polarisation_angle.data' in ods:
        average = averages.get('mse_polarisation_angle', default_average)
        for channel in ods[f'mse.channel']:
            printd(f'Processing mse.channel.{channel}', topic='machine')

            try:
                # get
                label = ods[f'mse.channel.{channel}.name']
                for time_index in range(len(times)):
                    ods_n[f'equilibrium.time_slice.{time_index}.constraints.mse_polarisation_angle.{channel}.source'] = label
                valid = ods.get(
                    f'mse.channel.{channel}.polarisation_angle.validity', 1 - int(f'mse.channel.{channel}.polarisation_angle.data' in ods)
                )
                if valid == 0:  # 0 means that the data is good
                    data = copy.deepcopy(ods[f'mse.channel.{channel}.polarisation_angle.data'])
                    time = ods[f'mse.channel.{channel}.polarisation_angle.time']
                    if f'mse.channel.{channel}.polarisation_angle.data_error_upper' in ods:
                        error = ods[f'mse.channel.{channel}.polarisation_angle.data_error_upper']
                    else:
                        error = None
                    # process
                    if cutoff_hz is not None:
                        data = firFilter(time, data, cutoff_hz)
                    if f'mse.channel.{channel}.polarisation_angle.validity_timed' in ods:
                        data[ods[f'mse.channel.{channel}.polarisation_angle.validity_timed'] != 0] = numpy.nan
                        error[ods[f'mse.channel.{channel}.polarisation_angle.validity_timed'] != 0] = numpy.nan
                    const = smooth_by_convolution(data, time, times, average, **nuconv_kw)
                    if error is not None:
                        const_error = smooth_by_convolution(error, time, times, average, **nuconv_kw)
                    # assign
                    for time_index in range(len(times)):
                        ods_n[f'equilibrium.time_slice.{time_index}.constraints.mse_polarisation_angle.{channel}.measured'] = const[
                            time_index
                        ]
                        if error is not None:
                            ods_n[
                                f'equilibrium.time_slice.{time_index}.constraints.mse_polarisation_angle.{channel}.measured_error_upper'
                            ] = const_error[time_index]
                else:
                    for time_index in range(len(times)):
                        ods_n[f'equilibrium.time_slice.{time_index}.constraints.mse_polarisation_angle.{channel}.measured'] = numpy.nan
                        if error is not None:
                            ods_n[
                                f'equilibrium.time_slice.{time_index}.constraints.mse_polarisation_angle.{channel}.measured_error_upper'
                            ] = numpy.nan
            except Exception as _excp:
                raise _excp.__class__(f'Problem with mse channel {channel}: {_excp}')

    return ods_n


@add_to__ODS__
@preprocess_ods('core_profiles', 'equilibrium')
def summary_greenwald(ods, update=True):
    """
    Calculates Greenwald Fraction for each time slice and stores them in the summary ods.

    :param ods: input ods

    :param update: operate in place

    :return: updated ods
    """

    ods_n = ods
    if not update:
        from omas import ODS

        ods_n = ODS().copy_attrs_from(ods)

    a = (ods['equilibrium.time_slice.:.profiles_1d.r_outboard'][:, -1] - ods['equilibrium.time_slice.:.profiles_1d.r_inboard'][:, -1]) / 2
    ip = ods['equilibrium.time_slice.:.global_quantities.ip']
    nel = []
    for time_index in ods['equilibrium.time_slice']:
        with omas_environment(
            ods,
            coordsio={
                'core_profiles.profiles_1d.%d.grid.rho_tor_norm'
                % time_index: ods['equilibrium.time_slice.%s.profiles_1d.rho_tor_norm' % time_index]
            },
        ):
            ne = ods['core_profiles.profiles_1d.%d.electrons.density_thermal' % time_index]
            volume = ods['equilibrium.time_slice.%d.profiles_1d.volume' % time_index]
            ne_vol_avg = numpy.trapz(ne, x=volume) / volume[-1]

            if 'interferometer' in ods:
                ods.physics_summary_lineaverage_density()
                nel.append(ods['interferometer.channel.0.n_e_line_average.data'][time_index])
            else:
                print(
                    "Warning: greenwald fraction calculation used volume average density instead of line average fill in ods['interferometer'] to use nel"
                )
                nel.append(ne_vol_avg)
    ods_n['summary.global_quantities.greenwald_fraction.value'] = abs(numpy.array(nel) / 1e20 / ip * 1e6 * numpy.pi * a**2)
    ods_n['summary.time'] = ods['equilibrium.time']

    return ods_n


@add_to__ODS__
@preprocess_ods('core_profiles', 'equilibrium', 'interferometer')
def summary_lineaverage_density(ods, line_grid=2000, time_index=None, update=True, doPlot=False):
    """
    Calculates line-average electron density for each time slice and stores them in the summary ods

    :param ods: input ods

    :param line_grid: number of points to calculate line average density over (includes point outside of boundary)

    :param time_index: time slices to process

    :param update: operate in place

    :param doPlot: plots the interferometer lines on top of the equilibrium boundary shape

    :return: updated ods
    """
    import scipy

    if doPlot:
        from matplotlib import pyplot as plt

    ods_n = ods
    if not update:
        from omas import ODS

        ods_n = ODS().copy_attrs_from(ods)

    if time_index is None:
        ods_n['summary.line_average.n_e.value'] = numpy.zeros(len(ods['core_profiles']['profiles_1d']))
        for time_index in range(len(ods['core_profiles']['profiles_1d'])):
            line_average_ne = summary_lineaverage_density(ods_n, line_grid=line_grid, time_index=time_index, update=update, doPlot=doPlot)[
                'interferometer'
            ]['channel'][0]['n_e_line_average']['data'][time_index]
            ods_n['summary.line_average.n_e.value'][time_index] = line_average_ne
        ods_n['summary.time'] = ods['equilibrium.time']
        return ods_n

    Rb = ods['equilibrium']['time_slice'][time_index]['boundary']['outline']['r']
    Zb = ods['equilibrium']['time_slice'][time_index]['boundary']['outline']['z']

    Rgrid = ods['equilibrium']['time_slice'][time_index]['profiles_2d'][0]['grid']['dim1']
    Zgrid = ods['equilibrium']['time_slice'][time_index]['profiles_2d'][0]['grid']['dim2']

    psi2d = ods['equilibrium']['time_slice'][time_index]['profiles_2d'][0]['psi']
    psi_interp = scipy.interpolate.interp2d(Zgrid, Rgrid, psi2d)
    psi_eq = ods['equilibrium']['time_slice'][time_index]['profiles_1d']['psi']
    rhon_eq = ods['equilibrium']['time_slice'][time_index]['profiles_1d']['rho_tor_norm']
    rhon_cp = ods['core_profiles']['profiles_1d'][time_index]['grid']['rho_tor_norm']
    ne = ods['core_profiles']['profiles_1d'][time_index]['electrons']['density_thermal']
    ne = numpy.interp(rhon_eq, rhon_cp, ne)
    tck = scipy.interpolate.splrep(psi_eq, ne, k=3)

    if 'time' not in ods['interferometer']:
        ods_n['interferometer.ids_properties.homogeneous_time'] = 1
        ods_n['interferometer']['time'] = copy.copy(ods['core_profiles']['time'])

    ifpaths = [['first_point', 'second_point'], ['second_point', 'third_point']]

    if doPlot:
        plt.plot(
            ods['equilibrium.time_slice[0].boundary.outline.r'], ods['equilibrium.time_slice[0].boundary.outline.z'], label='Boundary shape'
        )
        plt.xlabel('r [m]')
        plt.ylabel('z [m]')

    for channel in ods['interferometer']['channel']:
        ne_line_paths = []
        dist_paths = []
        for ifpath in ifpaths:
            R1 = ods['interferometer']['channel'][channel]['line_of_sight'][ifpath[0]]['r']
            Z1 = ods['interferometer']['channel'][channel]['line_of_sight'][ifpath[0]]['z']
            phi1 = ods['interferometer']['channel'][channel]['line_of_sight'][ifpath[0]]['phi']
            x1 = R1 * numpy.cos(phi1)
            y1 = R1 * numpy.sin(phi1)

            R2 = ods['interferometer']['channel'][channel]['line_of_sight'][ifpath[1]]['r']
            Z2 = ods['interferometer']['channel'][channel]['line_of_sight'][ifpath[1]]['z']
            phi2 = ods['interferometer']['channel'][channel]['line_of_sight'][ifpath[1]]['phi']
            x2 = R2 * numpy.cos(phi2)
            y2 = R2 * numpy.sin(phi2)

            xline = numpy.linspace(x1, x2, line_grid)
            yline = numpy.linspace(y1, y2, line_grid)
            Rline = numpy.linspace(R1, R2, line_grid)
            Zline = numpy.linspace(Z1, Z2, line_grid)
            dist = numpy.zeros(line_grid)

            if doPlot:
                plt.plot(Rline, Zline, label=f'interferometer path : {"-".join(ifpath)} channel:{channel}')
                plt.legend()

            for i, Rval in enumerate(Rline):
                dist[i] = numpy.min((Rline[i] - Rb) ** 2 + (Zline[i] - Zb) ** 2)

            zero_crossings = numpy.where(numpy.diff(numpy.sign(numpy.gradient(dist))))[0]
            i1 = zero_crossings[0]
            i2 = zero_crossings[-1]

            psival = [psi_interp(Zline[i], Rline[i])[0] for i in range(i1, i2, numpy.sign(i2 - i1))]
            ne_interp = scipy.interpolate.splev(psival, tck)
            ne_line = numpy.trapz(ne_interp)
            ne_line /= abs(i2 - i1)
            ne_line_paths.append(ne_line)
            dist_paths.append(numpy.sqrt((xline[i2] - xline[i1]) ** 2 + (yline[i2] - yline[i1]) ** 2 + (Zline[i2] - Zline[i1]) ** 2))

        ne_line = numpy.average(ne_line_paths, weights=dist_paths)
        if f'interferometer.channel.{channel}.n_e_line_average.data' not in ods_n:
            ods_n['interferometer']['channel'][channel]['n_e_line_average']['data'] = numpy.zeros(len(ods['interferometer']['time']))

        ods_n['interferometer']['channel'][channel]['n_e_line_average']['data'][time_index] = ne_line

    return ods_n


@add_to__ODS__
@preprocess_ods('core_profiles', 'equilibrium')
def summary_currents(ods, time_index=None, update=True):
    """
    Calculatess plasma currents from core_profiles for each time slice and stores them in the summary ods

    :param ods: input ods

    :param time_index: time slices to process

    :param update: operate in place

    :return: updated ods
    """

    ods_n = ods
    if not update:
        from omas import ODS

        ods_n = ODS().copy_attrs_from(ods)

    current_names = [('j_bootstrap','current_bootstrap.value'),
    ('j_non_inductive','current_non_inductive.value'),
    ('j_ohmic','current_ohm.value')]
    rho = ods['equilibrium.time_slice[0].profiles_1d.rho_tor_norm']
    time_index = 0
    coordsio = {'core_profiles.profiles_1d.%d.grid.rho_tor_norm' % time_index: rho}

    with omas_environment(ods, coordsio=coordsio):

        for (jname_cp, jname_sum) in current_names:
            if f'core_profiles.profiles_1d.{time_index}.{jname_cp}' in ods:
                Bt = ods['equilibrium.vacuum_toroidal_field.b0']
                JtoR = transform_current(rho=rho, JparB=ods['core_profiles']['profiles_1d'][time_index][jname_cp] * Bt, equilibrium=ods['equilibrium.time_slice'][time_index])
                Ip = numpy.trapz(JtoR,ods['equilibrium.time_slice[0].profiles_1d.volume'])/2/numpy.pi
            
                if f'summary.global_quantities.{jname_sum}' not in ods:
                   ods_n['summary.global_quantities'][jname_sum] = numpy.zeros(time_index+1) 
                
                   ods_n['summary.global_quantities'][jname_sum][time_index] = Ip

    return ods_n

@add_to__ODS__
@preprocess_ods('core_profiles', 'equilibrium')
def summary_thermal_stored_energy(ods, update=True):
    """
    Calculates the stored energy based on the contents of core_profiles for all time-slices

    :param ods: input ods

    :param update: operate in place

    :return: updated ods
    """
    ods_n = ods
    if not update:
        from omas import ODS

        ods_n = ODS().copy_attrs_from(ods)

    ods.physics_core_profiles_pressures()
    thermal_energy = []
    for time_index in ods['core_profiles.profiles_1d']:
        eq = ods[f'equilibrium.time_slice[{time_index}].profiles_1d']
        volume = numpy.interp(x=ods[f'core_profiles.profiles_1d.{time_index}.grid.rho_tor_norm'], xp=eq['rho_tor_norm'], fp=eq['volume'])
        thermal_energy.append(numpy.trapz(3 / 2 * ods['core_profiles.profiles_1d[0].pressure_thermal'], x=volume))

    ods_n['summary.global_quantities.energy_thermal.value'] = numpy.array(thermal_energy)
    ods_n['summary.time'] = ods['equilibrium.time']

    return ods_n


@add_to__ODS__
@preprocess_ods('core_profiles', 'core_sources', 'equilibrium')
def summary_taue(ods, thermal=True, update=True):
    """
    Calculates Energy confinement time estimated from the IPB98(y,2) scaling for each time slice and stores them in the summary ods

    :param ods: input ods

    :thermal: calculates the thermal part of the energy confinement time from core_profiles if True, otherwise use the stored energy MHD from the equilibrium ods

    :param update: operate in place

    :return: updated ods
    """
    ods_n = ods
    if not update:
        from omas import ODS

        ods_n = ODS().copy_attrs_from(ods)


    tau_e_scaling = []
    tau_e_MHD = []
    for time_index in ods['equilibrium']['time_slice']:
        equilibrium_ods = ods['equilibrium']['time_slice'][time_index]
        a = (equilibrium_ods['profiles_1d']['r_outboard'][-1] - equilibrium_ods['profiles_1d']['r_inboard'][-1]) / 2
        r_major = (equilibrium_ods['profiles_1d']['r_outboard'][-1] + equilibrium_ods['profiles_1d']['r_inboard'][-1]) / 2
        bt = ods['equilibrium']['vacuum_toroidal_field']['b0'][time_index] * ods['equilibrium']['vacuum_toroidal_field']['r0'] / r_major
        ip = equilibrium_ods['global_quantities']['ip']
        aspect = r_major / a
        psi = ods['equilibrium']['time_slice'][time_index]['profiles_1d']['psi']
        rho_tor_norm_equi = equilibrium_ods['profiles_1d']['rho_tor_norm']
        rho_tor_norm_core = ods['core_profiles']['profiles_1d'][time_index]['grid']['rho_tor_norm']
        psi = numpy.interp(rho_tor_norm_core, rho_tor_norm_equi, psi)
        # Making Equilibrium grid same grid as core_sources and core_profiles
        with omas_environment(ods, coordsio={'equilibrium.time_slice.0.profiles_1d.psi': psi}):
            volume = equilibrium_ods['profiles_1d']['volume']
            kappa = volume[-1] / 2 / numpy.pi / numpy.pi / a / a / r_major
            ne = ods['core_profiles']['profiles_1d'][time_index]['electrons']['density_thermal']
            ne_vol_avg = numpy.trapz(ne, x=volume) / volume[-1]

            if 'interferometer' in ods:
                ods.physics_summary_lineaverage_density()
                nel = ods['interferometer.channel.0.n_e_line_average.data'][time_index]
            else:
                print(
                    "Warning: taue calculation used volume average density instead of line average fill in ods['interferometer'] to use nel"
                )
                nel = ne_vol_avg
            # Naive weighted isotope average:
            n_deuterium_avg = 0.0
            n_tritium_avg = 0.0
            ions = ods['core_profiles']['profiles_1d'][time_index]['ion']
            for ion in ods['core_profiles']['profiles_1d'][time_index]['ion']:
                if ions[ion]['label'] == 'D' or 'd':
                    n_deuterium_avg = numpy.trapz(ions[ion]['density_thermal'], x=volume)
                elif ions[ion]['label'] == 'T' or 't':
                    n_tritium_avg = numpy.trapz(ions[ion]['density_thermal'], x=volume)
            isotope_factor = (2.014102 * n_deuterium_avg + 3.016049 * n_tritium_avg) / (n_deuterium_avg + n_tritium_avg)

            info_string = ''
            # Get total power from ods function:
            if 'power_loss' in ods['summary.global_quantities']:
                power_loss = ods['summary.global_quantities.power_loss.value'][time_index]
                info_string += "Power from: summary.global_quantities.power_loss.value,  "
            elif 'power_steady' in ods['summary.global_quantities']:
                print("Warning: taue calculation used power steady instead of power_loss")
                ods.physics_summary_heating_power()
                power_loss = ods['summary.global_quantities.power_steady.value'][time_index]
                info_string += "INACCURATE Power from: summary.global_quantities.power_steady.value,  "
            else:
                return ods_n
            # Stored energy from profiles or equilibrium
            if 'summary.global_quantities.energy_thermal' in ods and thermal:
                stored_energy = ods['summary.global_quantities.energy_thermal.value'][time_index]
                info_string += "Stored energy from: summary.global_quantities.energy_thermal.value"
            elif 'global_quantities.energy_mhd' in  equilibrium_ods:
                if thermal:
                    print("Warning, tau_e calculated with stored energy MHD")
                stored_energy = equilibrium_ods['global_quantities']['energy_mhd']
                info_string += "Stored energy from: 'global_quantities']['energy_mhd"
            else:
                return ods_n
            # Calculate tau_e
            tau_e = abs(
                56.2e-3
                * (abs(ip) / 1e6) ** 0.93
                * abs(bt) ** 0.15
                * (nel / 1e19) ** 0.41
                * (power_loss / 1e6) ** -0.69
                * r_major**1.97
                * kappa**0.78
                * aspect**-0.58
                * isotope_factor**0.19
            )  # [s]
            for k in ['kappa', 'bt', 'ip', 'nel', 'power_loss', 'aspect', 'isotope_factor', 'tau_e']:
                printd(f'{k}: {eval(k)}', topic='summary_taue')
            tau_e_scaling.append(tau_e)
            tau_e_MHD.append(stored_energy / power_loss)

    # assign quantities in the ODS
    ods_n['summary']['global_quantities']['tau_energy_98']['value'] = numpy.array(tau_e_scaling)
    ods_n['summary']['global_quantities']['tau_energy']['value'] = numpy.array(tau_e_MHD)

    ods_n['summary.global_quantities.tau_energy.source'] = info_string
    ods_n['summary.global_quantities.tau_energy_98.source'] = "h98y2 scaling law"

    ods_n['summary.time'] = ods['equilibrium.time']

    return ods_n


@add_to__ODS__
@preprocess_ods('core_sources')
def summary_heating_power(ods, update=True):
    """
    Integrate power densities to the total and heating and current drive systems and fills summary.global_quantities

    :param ods: input ods

    :param update: operate in place

    :return: updated ods
    """
    ods_n = ods
    if not update:
        from omas import ODS

        ods_n = ODS().copy_attrs_from(ods)

    if 'core_sources' not in ods:
        return ods_n
    sources = ods_n['core_sources']['source']
    index_dict = {2: 'nbi', 3: 'ec', 4: 'lh', 5: 'ic', 6: 'fusion', 7: 'ohmic'}
    power_dict = {'total_heating': [], 'nbi': [], 'ec': [], 'lh': [], 'ic': [], 'fusion': []}
    if 'core_sources.source.0' not in ods_n:
        return ods_n
    q_init = numpy.zeros(len(sources[0]['profiles_1d'][0]['grid']['rho_tor_norm']))

    q_dict = {
        'total_heating': copy.deepcopy(q_init),
        'nbi': copy.deepcopy(q_init),
        'ec': copy.deepcopy(q_init),
        'lh': copy.deepcopy(q_init),
        'ic': copy.deepcopy(q_init),
        'fusion': copy.deepcopy(q_init),
    }

    for time_index in sources[0]['profiles_1d']:
        vol = sources[0]['profiles_1d'][time_index]['grid']['volume']
        for source in sources:
            source_1d = sources[source]['profiles_1d'][time_index]
            if sources[source]['identifier.index'] in index_dict:
                if 'electrons' in source_1d and 'energy' in source_1d['electrons']:
                    q_dict['total_heating'] += source_1d['electrons']['energy']
                    if sources[source]['identifier.index'] in index_dict and index_dict[sources[source]['identifier.index']] in q_dict:
                        q_dict[index_dict[sources[source]['identifier.index']]] += source_1d['electrons']['energy']
                if 'total_ion_energy' in source_1d:
                    q_dict['total_heating'] += source_1d['total_ion_energy']
                    if sources[source]['identifier.index'] in index_dict and index_dict[sources[source]['identifier.index']] in q_dict:
                        q_dict[index_dict[sources[source]['identifier.index']]] += source_1d['total_ion_energy']

    for key, value in power_dict.items():
        power_dict[key].append(numpy.trapz(q_dict[key], x=vol))
        if numpy.sum(value) > 0:
            if key == 'total_heating':
                ods_n['summary.global_quantities.power_steady.value'] = numpy.array(value)
                continue
            elif key == 'fusion':
                ods_n['summary.fusion.power.value'] = numpy.array(value)
                ods_n['summary.fusion.neutron_power_total.value'] = (14.1 / 3.5) * numpy.array(value)
                continue
            ods_n[f'summary.heating_current_drive.{key}[0].power.value'] = numpy.array(value)

    ods_n['summary.time'] = ods['equilibrium.time']
    return ods_n


@add_to__ODS__
@preprocess_ods()
def summary_global_quantities(ods, update=True):
    """
    Calculates global quantities for each time slice and stores them in the summary ods:
     - Greenwald Fraction
     - Energy confinement time estimated from the IPB98(y,2) scaling
     - Integrate power densities to the totals
     - Generate summary.global_quantities from global_quantities of other IDSs

    :param ods: input ods

    :param update: operate in place

    :return: updated ods
    """
    ods_n = ods
    if not update:
        from omas import ODS

        ods_n = ODS().copy_attrs_from(ods)
        
    ods_n.update(ods.physics_summary_greenwald(update=update))
    ods_n.update(ods.physics_summary_currents(update=update))
    ods_n.update(ods.physics_summary_thermal_stored_energy(update=update))
    ods_n.update(ods.physics_summary_heating_power(update=update))
    ods_n.update(ods.physics_summary_taue(update=update))
    ods_n.update(ods.physics_summary_consistent_global_quantities(update=update))

    return ods_n


@add_to__ODS__
def summary_consistent_global_quantities(ods, ds=None, update=True):
    """
    Generate summary.global_quantities from global_quantities of other IDSs

    :param ods: input ods

    :param ds: IDS from which to update summary.global_quantities. All IDSs if `None`.

    :param update: operate in place

    :return: updated ods
    """
    ods_n = ods
    if not update:
        from omas import ODS

        ods_n = ODS().copy_attrs_from(ods)

    global_quantities = copy.copy(omas_global_quantities(ods.imas_version))

    if ds is None:
        ds = set(map(lambda x: x.split('.')[0], global_quantities))
    ds = set(ds)
    if 'summary' in ds:
        ds.remove('summary')

    # global_quantities destinations
    dst = []
    for item in global_quantities:
        path = item.split('.')
        if path[0] == 'summary':
            dst.append(path[-1])

    # global_quantities sources
    src = []
    for item in global_quantities:
        path = item.split('.')
        if path[0] in ds and path[0] in ods and path[-1] in dst:
            src.append(item)

    # copy global_quantities from other IDSs to summary
    for item in src:
        if item.replace(':', '0') in ods:
            path = item.split('.')
            ods_n[f'summary.global_quantities.{path[-1]}.value'] = ods[item]
            ods_n[f'summary.global_quantities.{path[-1]}.source'] = 'Consistency with ' + path[0]

    return ods_n


@add_to__ODS__
@preprocess_ods()
def core_profiles_consistent(ods, update=True, use_electrons_density=False, enforce_quasineutrality=False):
    """
    Calls all core_profiles consistency functions including
      - core_profiles_densities
      - core_profiles_pressures
      - core_profiles_zeff

    :param ods: input ods

    :param update: operate in place

    :param use_electrons_density:
            denominator is core_profiles.profiles_1d.:.electrons.density
            instead of sum Z*n_i in Z_eff calculation

    :param enforce_quasineutrality: update electron density to be quasineutral with ions

    :return: updated ods
    """
    ods = core_profiles_densities(ods, update=update, enforce_quasineutrality=enforce_quasineutrality)
    core_profiles_pressures(ods)
    core_profiles_zeff(ods, use_electrons_density=use_electrons_density, enforce_quasineutrality=enforce_quasineutrality)
    return ods


@add_to__ODS__
@preprocess_ods('core_profiles')
def core_profiles_pressures(ods, update=True):
    """
    Calculates individual ions pressures

        `core_profiles.profiles_1d.:.ion.:.pressure_thermal` #Pressure (thermal) associated with random motion ~average((v-average(v))^2)
        `core_profiles.profiles_1d.:.ion.:.pressure`         #Pressure (thermal+non-thermal)

    as well as total pressures

        `core_profiles.profiles_1d.:.pressure_thermal`       #Thermal pressure (electrons+ions)
        `core_profiles.profiles_1d.:.pressure_ion_total`     #Total (sum over ion species) thermal ion pressure
        `core_profiles.profiles_1d.:.pressure_perpendicular` #Total perpendicular pressure (electrons+ions, thermal+non-thermal)
        `core_profiles.profiles_1d.:.pressure_parallel`      #Total parallel pressure (electrons+ions, thermal+non-thermal)

    NOTE: the fast particles ion pressures are read, not set by this function:

        `core_profiles.profiles_1d.:.ion.:.pressure_fast_parallel`      #Pressure (thermal) associated with random motion ~average((v-average(v))^2)
        `core_profiles.profiles_1d.:.ion.:.pressure_fast_perpendicular` #Pressure (thermal+non-thermal)

    :param ods: input ods

    :param update: operate in place

    :return: updated ods
    """
    ods_p = ods
    if not update:
        from omas import ODS

        ods_p = ODS().copy_attrs_from(ods)

    for time_index in ods['core_profiles']['profiles_1d']:
        prof1d = ods['core_profiles']['profiles_1d'][time_index]
        prof1d_p = ods_p['core_profiles']['profiles_1d'][time_index]

        if not update:
            prof1d_p['grid']['rho_tor_norm'] = prof1d['grid']['rho_tor_norm']

        __zeros__ = 0.0 * prof1d['grid']['rho_tor_norm']

        prof1d_p['pressure_thermal'] = copy.deepcopy(__zeros__)
        prof1d_p['pressure_ion_total'] = copy.deepcopy(__zeros__)
        prof1d_p['pressure_perpendicular'] = copy.deepcopy(__zeros__)
        prof1d_p['pressure_parallel'] = copy.deepcopy(__zeros__)

        # electrons
        prof1d_p['electrons']['pressure'] = copy.deepcopy(__zeros__)

        __p__ = None
        if 'density_thermal' in prof1d['electrons'] and 'temperature' in prof1d['electrons']:
            __p__ = nominal_values(prof1d['electrons']['density_thermal'] * prof1d['electrons']['temperature'] * constants.e)
        elif 'pressure_thermal' in prof1d['electrons']:
            __p__ = nominal_values(prof1d['electrons']['pressure_thermal'])

        if __p__ is not None:
            prof1d_p['electrons']['pressure_thermal'] = __p__
            prof1d_p['electrons']['pressure'] += __p__
            prof1d_p['pressure_thermal'] += __p__
            prof1d_p['pressure_perpendicular'] += __p__ / 3.0
            prof1d_p['pressure_parallel'] += __p__ / 3.0

        if 'pressure_fast_perpendicular' in prof1d['electrons']:
            __p__ = nominal_values(prof1d['electrons']['pressure_fast_perpendicular'])
            if not update:
                prof1d_p['electrons']['pressure_fast_perpendicular'] = __p__
            prof1d_p['electrons']['pressure'] += 2.0 * __p__
            prof1d_p['pressure_perpendicular'] += __p__

        if 'pressure_fast_parallel' in prof1d['electrons']:
            __p__ = nominal_values(prof1d['electrons']['pressure_fast_parallel'])
            if not update:
                prof1d_p['electrons']['pressure_fast_parallel'] = __p__
            prof1d_p['electrons']['pressure'] += __p__
            prof1d_p['pressure_parallel'] += __p__

        # ions
        for k in range(len(prof1d['ion'])):

            prof1d_p['ion'][k]['pressure'] = copy.deepcopy(__zeros__)

            __p__ = None
            if 'density_thermal' in prof1d['ion'][k] and 'temperature' in prof1d['ion'][k]:
                __p__ = nominal_values(prof1d['ion'][k]['density_thermal'] * prof1d['ion'][k]['temperature'] * constants.e)
            elif 'pressure_thermal' in prof1d['ion'][k]:
                __p__ = nominal_values(prof1d['ion'][k]['pressure_thermal'])

            if __p__ is not None:
                prof1d_p['ion'][k]['pressure_thermal'] = __p__
                prof1d_p['ion'][k]['pressure'] += __p__
                prof1d_p['pressure_thermal'] += __p__
                prof1d_p['pressure_perpendicular'] += __p__ / 3.0
                prof1d_p['pressure_parallel'] += __p__ / 3.0
                prof1d_p['pressure_ion_total'] += __p__

            if 'pressure_fast_perpendicular' in prof1d['ion'][k]:
                __p__ = nominal_values(prof1d['ion'][k]['pressure_fast_perpendicular'])
                if not update:
                    prof1d_p['ion'][k]['pressure_fast_perpendicular'] = __p__
                prof1d_p['ion'][k]['pressure'] += 2.0 * __p__
                prof1d_p['pressure_perpendicular'] += __p__

            if 'pressure_fast_parallel' in prof1d['ion'][k]:
                __p__ = nominal_values(prof1d['ion'][k]['pressure_fast_parallel'])
                if not update:
                    prof1d_p['ion'][k]['pressure_fast_parallel'] = __p__
                prof1d_p['ion'][k]['pressure'] += __p__
                prof1d_p['pressure_parallel'] += __p__

        # extra pressure information that is not within IMAS structure is set only if consistency_check is False
        if ods_p.consistency_check is False:
            prof1d_p['pressure'] = prof1d_p['pressure_perpendicular'] * 2 + prof1d_p['pressure_parallel']
            prof1d_p['pressure_electron_total'] = prof1d_p['pressure_thermal'] - prof1d_p['pressure_ion_total']
            prof1d_p['pressure_fast'] = prof1d_p['pressure'] - prof1d_p['pressure_thermal']

    return ods_p


@add_to__ODS__
@preprocess_ods('core_profiles')
def core_profiles_densities(ods, update=True, enforce_quasineutrality=False):
    """
    Density, density_thermal, and density_fast for electrons and ions are filled and are self-consistent

    :param ods: input ods

    :param update: operate in place

    :param enforce_quasineutrality: update electron density to be quasineutral with ions

    :return: updated ods
    """

    ods_n = ods
    if not update:
        from omas import ODS

        ods_n = ODS().copy_attrs_from(ods)

    def consistent_density(loc):
        if 'density' in loc:

            # if there is no thermal nor fast, assume it is thermal
            if 'density_thermal' not in loc and 'density_fast' not in loc:
                loc['density_thermal'] = loc['density']

            # if there is no thermal calculate it
            elif 'density_thermal' not in loc and 'density_fast' in loc:
                loc['density_thermal'] = loc['density'] - loc['density_fast']

            # if there is no fast calculate it
            elif 'density_thermal' in loc and 'density_fast' not in loc:
                loc['density_fast'] = loc['density'] - loc['density_thermal']

        # enforce self-consistency
        loc['density'] = copy.deepcopy(__zeros__)
        for density in ['density_thermal', 'density_fast']:
            if density in loc:
                loc['density'] += loc[density]
            else:
                loc[density] = copy.deepcopy(__zeros__)

    for time_index in ods['core_profiles']['profiles_1d']:
        prof1d = ods['core_profiles']['profiles_1d'][time_index]
        prof1d_n = ods_n['core_profiles']['profiles_1d'][time_index]

        if not update:
            prof1d_n['grid']['rho_tor_norm'] = prof1d['grid']['rho_tor_norm']

        __zeros__ = 0.0 * prof1d['grid']['rho_tor_norm']

        # electrons
        consistent_density(prof1d_n['electrons'])

        # ions
        for k in range(len(prof1d['ion'])):
            consistent_density(prof1d_n['ion'][k])

        if enforce_quasineutrality:
            ne_q = copy.deepcopy(__zeros__)
            for k in range(len(prof1d_n['ion'])):
                ne_q += prof1d_n[f'ion[{k}].element[0].z_n'] * prof1d_n[f'ion[{k}].density']
            qnfac = ne_q / (prof1d_n[f'electrons.density'] + numpy.finfo(numpy.float64).tiny)
            for den in ['density', 'density_fast', 'density_thermal']:
                prof1d_n['electrons'][den] *= qnfac

    return ods_n


@add_to__ODS__
@preprocess_ods('core_profiles')
def core_profiles_zeff(ods, update=True, use_electrons_density=False, enforce_quasineutrality=False):
    """
    calculates effective charge

    :param ods: input ods

    :param update: operate in place

    :param use_electrons_density:
            denominator core_profiles.profiles_1d.:.electrons.density
            instead of sum Z*n_i

    :param enforce_quasineutrality: update electron density to be quasineutral with ions

    :return: updated ods
    """

    ods_z = core_profiles_densities(ods, update=update, enforce_quasineutrality=enforce_quasineutrality)

    for time_index in ods['core_profiles']['profiles_1d']:
        prof1d = ods['core_profiles']['profiles_1d'][time_index]
        prof1d_z = ods_z['core_profiles']['profiles_1d'][time_index]

        Z2n = 0.0 * prof1d_z['grid']['rho_tor_norm']
        Zn = 0.0 * prof1d_z['grid']['rho_tor_norm']

        for k in range(len(prof1d['ion'])):
            Z = prof1d['ion'][k]['element'][0]['z_n']  # from old ODS
            n = prof1d_z['ion'][k]['density']  # from new ODS
            Z2n += n * Z**2
            Zn += n * Z
        if use_electrons_density:
            prof1d_z['zeff'] = Z2n / prof1d_z['electrons']['density']
        else:
            prof1d_z['zeff'] = Z2n / Zn
    return ods_z


@add_to__ODS__
@preprocess_ods('equilibrium', 'core_profiles')
def current_from_eq(ods, time_index):
    """
    This function sets the currents in ods['core_profiles']['profiles_1d'][time_index]
    using ods['equilibrium']['time_slice'][time_index]['profiles_1d']['j_tor']

    :param ods: ODS to update in-place

    :param time_index: ODS time index to updated
    if None, all times are updated
    """

    # run an all time slices if time_index is None
    if time_index is None:
        for itime in ods['equilibrium.time_slice']:
            current_from_eq(ods, time_index=itime)
        return

    rho = ods['equilibrium.time_slice'][time_index]['profiles_1d.rho_tor_norm']

    with omas_environment(ods, coordsio={'core_profiles.profiles_1d.%d.grid.rho_tor_norm' % time_index: rho}):
        # call all current ohmic to start
        fsa_invR = ods['equilibrium']['time_slice'][time_index]['profiles_1d']['gm9']
        JtoR_tot = ods['equilibrium']['time_slice'][time_index]['profiles_1d']['j_tor'] * fsa_invR
        if 'core_profiles.vacuum_toroidal_field.b0' in ods:
            B0 = ods['core_profiles']['vacuum_toroidal_field']['b0'][time_index]
        elif 'equilibrium.vacuum_toroidal_field.b0' in ods:
            R0 = ods['equilibrium']['vacuum_toroidal_field']['r0']
            B0 = ods['equilibrium']['vacuum_toroidal_field']['b0'][time_index]
            ods['core_profiles']['vacuum_toroidal_field']['r0'] = R0
            ods.set_time_array('core_profiles.vacuum_toroidal_field.b0', time_index, B0)

        JparB_tot = transform_current(rho, JtoR=JtoR_tot, equilibrium=ods['equilibrium']['time_slice'][time_index], includes_bootstrap=True)

    try:
        core_profiles_currents(ods, time_index, rho, j_total=JparB_tot / B0)
    except AssertionError:
        # redo but wipe out old current components since we can't make it consistent
        core_profiles_currents(
            ods, time_index, rho, j_actuator=None, j_bootstrap=None, j_ohmic=None, j_non_inductive=None, j_total=JparB_tot / B0
        )

    return


@add_to__ODS__
@preprocess_ods('equilibrium', 'core_profiles')
def core_profiles_currents(
    ods,
    time_index=None,
    rho_tor_norm=None,
    j_actuator='default',
    j_bootstrap='default',
    j_ohmic='default',
    j_non_inductive='default',
    j_total='default',
    warn=True,
):
    """
    This function sets currents in ods['core_profiles']['profiles_1d'][time_index]

    If provided currents are inconsistent with each other or ods, ods is not updated and an error is thrown.

    Updates integrated currents in ods['core_profiles']['global_quantities']
    (N.B.: `equilibrium` IDS is required for evaluating j_tor and integrated currents)

    :param ods: ODS to update in-place

    :param time_index: ODS time index to updated
    if None, all times are updated

    :param rho_tor_norm:  normalized rho grid upon which each j is given

    For each j:
      - ndarray: set in ods if consistent
      - 'default': use value in ods if present, else set to None
      - None: try to calculate from currents; delete from ods if you can't

    :param j_actuator: Non-inductive, non-bootstrap current <J.B>/B0
        N.B.: used for calculating other currents and consistency, but not set in ods

    :param j_bootstrap: Bootstrap component of <J.B>/B0

    :param j_ohmic: Ohmic component of <J.B>/B0

    :param j_non_inductive: Non-inductive component of <J.B>/B0
        Consistency requires j_non_inductive = j_actuator + j_bootstrap, either
        as explicitly provided or as computed from other components.

    :param j_total: Total <J.B>/B0
        Consistency requires j_total = j_ohmic + j_non_inductive either as
        explicitly provided or as computed from other components.
    """

    # run an all time slices if time_index is None
    if time_index is None:
        for itime in ods['core_profiles.profiles_1d']:
            core_profiles_currents(
                ods,
                time_index=itime,
                rho_tor_norm=rho_tor_norm,
                j_actuator=j_actuator,
                j_bootstrap=j_bootstrap,
                j_ohmic=j_ohmic,
                j_non_inductive=j_non_inductive,
                j_total=j_total,
                warn=warn,
            )
        return

    from scipy.integrate import cumtrapz

    prof1d = ods['core_profiles.profiles_1d'][time_index]

    if rho_tor_norm is None:
        rho_tor_norm = prof1d['grid.rho_tor_norm']

    # SETUP DEFAULTS
    data = {}
    with omas_environment(ods, coordsio={'core_profiles.profiles_1d.%d.grid.rho_tor_norm' % time_index: rho_tor_norm}):
        for j in ['j_actuator', 'j_bootstrap', 'j_non_inductive', 'j_ohmic', 'j_total']:
            if isinstance(eval(j), str) and eval(j) == 'default':
                if j in prof1d:
                    data[j] = copy.deepcopy(prof1d[j])
                elif (j == 'j_actuator') and 'core_sources' in ods:
                    data[j] = core_sources_j_parallel_sum(ods)
                elif (j == 'j_actuator') and (('j_bootstrap' in prof1d) and ('j_non_inductive' in prof1d)):
                    data['j_actuator'] = prof1d['j_non_inductive'] - prof1d['j_bootstrap']
                else:
                    data[j] = None
            else:
                data[j] = eval(j)
    j_actuator = data['j_actuator']
    j_bootstrap = data['j_bootstrap']
    j_ohmic = data['j_ohmic']
    j_non_inductive = data['j_non_inductive']
    j_total = data['j_total']

    # =================
    # UPDATE FORWARD
    # =================

    # j_non_inductive
    if (j_actuator is not None) and (j_bootstrap is not None):
        if j_non_inductive is None:
            j_non_inductive = j_actuator + j_bootstrap

    # j_total
    if (j_ohmic is not None) and (j_non_inductive is not None):
        if j_total is None:
            j_total = j_ohmic + j_non_inductive

    # get some quantities we'll use below
    if 'equilibrium.time_slice.%d' % time_index in ods:
        eq = ods['equilibrium']['time_slice'][time_index]
        if 'core_profiles.vacuum_toroidal_field.b0' in ods:
            B0 = ods['core_profiles']['vacuum_toroidal_field']['b0'][time_index]
        elif 'equilibrium.vacuum_toroidal_field.b0' in ods:
            R0 = ods['equilibrium']['vacuum_toroidal_field']['r0']
            B0 = ods['equilibrium']['vacuum_toroidal_field']['b0'][time_index]
            ods['core_profiles']['vacuum_toroidal_field']['r0'] = R0
            ods.set_time_array('core_profiles.vacuum_toroidal_field.b0', time_index, B0)
        fsa_invR = omas_interp1d(rho_tor_norm, eq['profiles_1d']['rho_tor_norm'], eq['profiles_1d']['gm9'])
    else:
        # can't do any computations with the equilibrium
        if warn:
            printe("Warning: ods['equilibrium'] does not exist: Can't convert between j_total and j_tor or calculate integrated currents")
        eq = None

    # j_tor
    if (j_total is not None) and (eq is not None):
        JparB_tot = j_total * B0
        JtoR_tot = transform_current(rho_tor_norm, JparB=JparB_tot, equilibrium=eq, includes_bootstrap=True)
        j_tor = JtoR_tot / fsa_invR
    else:
        j_tor = None

    # =================
    # UPDATE BACKWARD
    # =================

    if j_total is not None:

        # j_non_inductive
        if (j_non_inductive is None) and (j_ohmic is not None):
            j_non_inductive = j_total - j_ohmic

        # j_ohmic
        elif (j_ohmic is None) and (j_non_inductive is not None):
            j_ohmic = j_total - j_non_inductive

    if j_non_inductive is not None:

        # j_actuator
        if (j_actuator is None) and (j_bootstrap is not None):
            j_actuator = j_non_inductive - j_bootstrap

        # j_bootstrap
        if (j_bootstrap is None) and (j_actuator is not None):
            j_bootstrap = j_non_inductive - j_actuator

    # ===============
    # CONSISTENCY?
    # ===============

    err = "Cannot set j_actuator without j_bootstrap provided or calculable"
    if j_actuator is not None:
        assert j_bootstrap is not None, err

    # j_non_inductive
    err = 'j_non_inductive inconsistent with j_actuator and j_bootstrap'
    if (j_non_inductive is not None) and ((j_actuator is not None) or (j_bootstrap is not None)):
        assert numpy.allclose(j_non_inductive, j_actuator + j_bootstrap), err

    # j_total
    err = 'j_total inconsistent with j_ohmic and j_non_inductive'
    if (j_total is not None) and ((j_ohmic is not None) or (j_non_inductive is not None)):
        assert numpy.allclose(j_total, j_ohmic + j_non_inductive), err

    # j_tor
    err = 'j_tor inconsistent with j_total'
    if (j_total is not None) and (j_tor is not None):
        if eq is not None:
            JparB_tot = j_total * B0
            JtoR_tot = transform_current(rho_tor_norm, JparB=JparB_tot, equilibrium=eq, includes_bootstrap=True)
            assert numpy.allclose(j_tor, JtoR_tot / fsa_invR), err
        else:
            if warn:
                printe("Warning: ods['equilibrium'] does not exist")
                printe("         can't determine if " + err)

    # =============
    # UPDATE ODS
    # =============
    with omas_environment(ods, coordsio={'core_profiles.profiles_1d.%d.grid.rho_tor_norm' % time_index: rho_tor_norm}):
        for j in ['j_bootstrap', 'j_non_inductive', 'j_ohmic', 'j_total', 'j_tor']:
            if eval(j) is not None:
                prof1d[j] = eval(j)
            elif j in prof1d:
                del prof1d[j]

    # ======================
    # INTEGRATED CURRENTS
    # ======================
    if eq is None:
        # can't integrate currents without the equilibrium
        return

    # Calculate integrated currents
    rho_eq = eq['profiles_1d']['rho_tor_norm']
    vp = eq['profiles_1d']['dvolume_dpsi']
    psi = eq['profiles_1d']['psi']
    fsa_invR = eq['profiles_1d']['gm9']
    with omas_environment(ods, coordsio={'core_profiles.profiles_1d.%d.grid.rho_tor_norm' % time_index: rho_eq}):

        currents = [('j_bootstrap', 'current_bootstrap', True), ('j_non_inductive', 'current_non_inductive', True), ('j_tor', 'ip', False)]

        for Jname, Iname, transform in currents:
            if Jname in prof1d:
                J = prof1d[Jname]
                if transform:
                    # transform <J.B>/B0 to <Jt/R>
                    J = transform_current(rho_eq, JparB=J * B0, equilibrium=eq, includes_bootstrap=True)
                else:
                    # already <Jt/R>/<1/R>
                    J *= fsa_invR
                ods.set_time_array('core_profiles.global_quantities.%s' % Iname, time_index, cumtrapz(vp * J, psi)[-1] / (2.0 * numpy.pi))
            elif 'core_profiles.global_quantities.%s' % Iname in ods:
                # set current to zero if this time_index exists already
                if time_index < len(ods['core_profiles.global_quantities.%s' % Iname]):
                    ods['core_profiles.global_quantities.%s' % Iname][time_index] = 0.0

    return


@add_to__ODS__
@preprocess_ods()
def wall_add(ods, machine=None):
    """
    Add wall information to the ODS

    :param ods: ODS to update in-place

    :param machine: machine of which to load the wall (if None it is taken from ods['dataset_description.data_entry.machine'])
    """
    if machine is None:
        if 'machine' in ods['dataset_description.data_entry']:
            machine = ods['dataset_description.data_entry.machine']
        else:
            raise LookupError('Could not figure out what machine wall to use: dataset_description.data_entry.machine is not set')

    # fmt: off
    walls = {}
    walls['iter'] = {'RLIM': [6.267, 7.283, 7.899, 8.306, 8.395, 8.27, 7.904, 7.4,
                              6.587, 5.753, 4.904, 4.311, 4.126, 4.076, 4.046, 4.046,
                              4.067, 4.097, 4.178, 3.9579, 4.0034, 4.1742, 4.3257, 4.4408,
                              4.5066, 4.5157, 4.467, 4.4064, 4.4062, 4.3773, 4.3115, 4.2457,
                              4.1799, 4.4918, 4.5687, 4.6456, 4.8215, 4.9982, 5.1496, 5.2529,
                              5.2628, 5.2727, 5.565, 5.565, 5.565, 5.565, 5.572, 5.572,
                              5.572, 5.572, 5.6008, 5.6842, 5.815, 5.9821, 6.171, 6.3655,
                              6.267],
                     'ZLIM': [-3.036, -2.247, -1.332, -0.411, 0.643, 1.691, 2.474,
                              3.189, 3.904, 4.542, 4.722, 4.334, 3.592, 2.576,
                              1.559, 0.543, -0.474, -1.49, -2.496, -2.5284, -2.5284,
                              -2.5574, -2.6414, -2.7708, -2.931, -3.1039, -3.2701, -3.3943,
                              -3.3948, -3.4699, -3.6048, -3.7397, -3.8747, -3.8992, -3.8176,
                              -3.736, -3.699, -3.7314, -3.8282, -3.9752, -4.1144, -4.2536,
                              -4.5459, -4.3926, -4.2394, -4.0862, -3.9861, -3.9856, -3.886,
                              -3.885, -3.6924, -3.5165, -3.3723, -3.2722, -3.225, -3.2346,
                              -3.036]}
    walls['west'] = {'RLIM': [2.86135614, 2.87861924, 2.90016384, 2.91997554, 2.93800414,
                              2.95420434, 2.96853494, 2.98095994, 2.99144794, 2.99997234,
                              3.00651164, 3.01104944, 3.01357414, 3.01407934, 3.01256394,
                              3.00903154, 3.00349134, 2.99595704, 2.98644784, 2.97498774,
                              2.96160574, 2.94633544, 2.92921564, 2.91028954, 2.88960484,
                              2.86721394, 3.1298712, 3.1117572, 3.0928301, 3.0731123,
                              3.0526269, 3.031398, 3.0094508, 2.9868111, 2.9635054,
                              2.9395614, 2.9150072, 2.8898718, 2.8641847, 2.8379762,
                              2.8112773, 2.766, 2.735, 2.704, 2.673,
                              2.642, 2.611, 2.58, 2.549, 2.518,
                              2.487, 2.456, 2.4446, 2.4199, 2.3952,
                              2.3705, 2.3458, 2.3211, 2.2965, 2.2718,
                              2.2471, 2.2224, 2.1977, 2.173, 2.1483,
                              2.1236, 2.0989, 2.0742, 2.0495, 2.0249,
                              2.0002, 1.9755, 1.9508, 1.9261, 1.9014,
                              1.8966603, 1.8901254, 1.8839482, 1.8781297, 1.8726708,
                              1.8675721, 1.8628345, 1.8584587, 1.8544453, 1.8507948,
                              1.8475079, 1.844585, 1.8420265, 1.8398328, 1.8380042,
                              1.836541, 1.8354435, 1.8347117, 1.8343457, 1.8343457,
                              1.8347117, 1.8354435, 1.836541, 1.8380042, 1.8398328,
                              1.8420265, 1.844585, 1.8475079, 1.8507948, 1.8544453,
                              1.8584587, 1.8628345, 1.8675721, 1.8726708, 1.8781297,
                              1.8839482, 1.8901254, 1.8966603, 1.9091, 1.928,
                              1.9468, 1.9657, 1.9845, 2.0034, 2.0222,
                              2.0411, 2.0599, 2.0788, 2.0977, 2.1165,
                              2.1354, 2.1542, 2.1731, 2.1919, 2.2108,
                              2.2297, 2.2485, 2.2674, 2.2862, 2.3051,
                              2.3239, 2.3428, 2.3616, 2.3805, 2.3895,
                              2.43351111, 2.47752222, 2.52153333, 2.56554444, 2.60955556,
                              2.65356667, 2.69757778, 2.74158889, 2.7856, 2.802274,
                              2.8291295, 2.855505, 2.8813692, 2.9066919, 2.9314431,
                              2.9555937, 2.9791152, 3.0019799, 3.0241609, 3.045632,
                              3.0663679, 3.0863443, 3.1055375, 3.1239249, 2.86135614],
                     'ZLIM': [-0.4702282, -0.44550049, -0.41155163, -0.37656315, -0.34062343,
                              -0.30382328, -0.26625564, -0.22801541, -0.1891992, -0.14990505,
                              -0.11023223, -0.07028096, -0.03015215, 0.01005283, 0.05023242,
                              0.09028511, 0.13010973, 0.16960569, 0.20867321, 0.2472136,
                              0.2851295, 0.32232515, 0.35870657, 0.39418187, 0.42866144,
                              0.46205816, 0.51562535, 0.53962674, 0.56299231, 0.58569451,
                              0.60770659, 0.62900263, 0.64955753, 0.66934707, 0.68834792,
                              0.70653771, 0.723895, 0.74039934, 0.75603128, 0.77077241,
                              0.78460535, 0.7492, 0.7492, 0.7492, 0.7492,
                              0.7492, 0.7492, 0.7492, 0.7492, 0.7492,
                              0.7492, 0.7492, 0.7986, 0.7886, 0.7787,
                              0.7687, 0.7587, 0.7487, 0.7388, 0.7288,
                              0.7188, 0.7088, 0.6989, 0.6889, 0.6789,
                              0.6689, 0.659, 0.649, 0.639, 0.6291,
                              0.6191, 0.6091, 0.5991, 0.5892, 0.5792,
                              0.555, 0.52546258, 0.49584828, 0.46616143, 0.43640637,
                              0.40658745, 0.37670903, 0.3467755, 0.31679123, 0.28676061,
                              0.25668802, 0.22657788, 0.19643458, 0.16626254, 0.13606618,
                              0.1058499, 0.07561814, 0.04537531, 0.01512584, -0.01512584,
                              -0.04537531, -0.07561814, -0.1058499, -0.13606618, -0.16626254,
                              -0.19643458, -0.22657788, -0.25668802, -0.28676061, -0.31679123,
                              -0.3467755, -0.37670903, -0.40658745, -0.43640637, -0.46616143,
                              -0.49584828, -0.52546258, -0.555, -0.5798, -0.5874,
                              -0.595, -0.6026, -0.6102, -0.6178, -0.6254,
                              -0.633, -0.6406, -0.6482, -0.6558, -0.6634,
                              -0.671, -0.6786, -0.6862, -0.6938, -0.7014,
                              -0.709, -0.7166, -0.7242, -0.7318, -0.7394,
                              -0.747, -0.7546, -0.7622, -0.7698, -0.6754,
                              -0.6754, -0.6754, -0.6754, -0.6754, -0.6754,
                              -0.6754, -0.6754, -0.6754, -0.6754, -0.78901166,
                              -0.77548512, -0.76104485, -0.74570785, -0.7294922, -0.71241701,
                              -0.69450238, -0.67576944, -0.65624025, -0.63593783, -0.61488609,
                              -0.59310985, -0.57063475, -0.54748729, -0.52369473, -0.4702282]}
    # fmt: on

    if machine.lower() not in walls:
        raise LookupError('OMAS wall information only available for: %s' % walls.keys())

    ods['wall.description_2d.+.limiter.type.name'] = 'first_wall'
    ods['wall.description_2d.-1.limiter.type.index'] = 0
    ods['wall.description_2d.-1.limiter.type.description'] = 'first wall'
    ods['wall.description_2d.-1.limiter.unit.0.outline.r'] = walls[machine.lower()]['RLIM']
    ods['wall.description_2d.-1.limiter.unit.0.outline.z'] = walls[machine.lower()]['ZLIM']


@add_to__ODS__
@preprocess_ods('equilibrium')
def equilibrium_consistent(ods):
    """
    Calculate missing derived quantities for equilibrium IDS

    :param ods: ODS to update in-place

    :return: updated ods
    """
    for time_index in ods['equilibrium.time_slice']:
        eq = ods['equilibrium.time_slice'][time_index]
        eq1d = ods['equilibrium.time_slice'][time_index]['profiles_1d']

        psi = eq1d['psi']
        psi_norm = abs(psi - psi[0]) / abs(psi[-1] - psi[0])
        psirz = eq['profiles_2d.0.psi']
        psirz_norm = abs(psirz - psi[0]) / abs(psi[-1] - psi[0])
        fpol = eq1d['f']

        # extend functions in PSI to be clamped at edge value when outside of PSI range (i.e. outside of LCFS)
        ext_psi_norm_mesh = numpy.hstack((psi_norm[0] - 1e6, psi_norm, psi_norm[-1] + 1e6))

        def ext_arr(inv):
            return numpy.hstack((inv[0], inv, inv[-1]))

        fpol = omas_interp1d(psirz_norm, ext_psi_norm_mesh, ext_arr(fpol))
        Z, R = numpy.meshgrid(eq['profiles_2d.0.grid.dim2'], eq['profiles_2d.0.grid.dim1'])
        eq['profiles_2d.0.r'] = R
        eq['profiles_2d.0.z'] = Z
        eq['profiles_2d.0.b_field_tor'] = fpol / R

    equilibrium_stored_energy(ods, update=True)

    return ods


@add_to__ODS__
@preprocess_ods('equilibrium')
def equilibrium_transpose_RZ(ods, flip_dims=False):
    """
    Transpose 2D grid values for RZ grids under equilibrium.time_slice.:.profiles_2d.:.

    :param ods: ODS to update in-place

    :param flip_dims: whether to switch the equilibrium.time_slice.:.profiles_2d.:.grid.dim1 and dim1

    :return: updated ods
    """
    for time_index in ods['equilibrium.time_slice']:
        for grid in ods['equilibrium.time_slice'][time_index]['profiles_2d']:
            if ods['equilibrium.time_slice'][time_index]['profiles_2d'][grid]['grid_type.index'] == 1:
                eq2D = ods['equilibrium.time_slice'][time_index]['profiles_2d'][grid]
                for item in eq2D:
                    if isinstance(eq2D[item], numpy.ndarray) and len(eq2D[item].shape) == 2:
                        eq2D[item] = eq2D[item].T

                if flip_dims:
                    tmp = eq2D['grid.dim1']
                    eq2D['grid.dim1'] = ed2D['grid.dim2']
                    eq2D['grid.dim1'] = tmp
    return ods


@add_to__ODS__
@preprocess_ods('magnetics')
def magnetics_sanitize(ods, remove_bpol_probe=True):
    """
    Take data in legacy magnetics.bpol_probe and store it in current magnetics.b_field_pol_probe and magnetics.b_field_tor_probe

    :param ods: ODS to update in-place

    :return: updated ods
    """
    if 'magnetics.bpol_probe' not in ods:
        return ods

    if 'magnetics.b_field_pol_probe' in ods:
        ods['magnetics.b_field_pol_probe'].clear()
    if 'magnetics.b_field_tor_probe' in ods:
        ods['magnetics.b_field_tor_probe'].clear()

    tor_angle = ods['magnetics.bpol_probe[:].toroidal_angle']
    for k in ods['magnetics.bpol_probe']:
        if abs(numpy.sin(ods.get(f'magnetics.bpol_probe.{k}.toroidal_angle', 0.0))) < numpy.sin(numpy.pi / 4):
            ods[f'magnetics.b_field_pol_probe.+'] = ods['magnetics.bpol_probe'][k]
        else:
            ods[f'magnetics.b_field_tor_probe.+'] = ods['magnetics.bpol_probe'][k]

    if remove_bpol_probe:
        del ods['magnetics.bpol_probe']

    return ods


def delete_ggd(ods, ds=None):
    """
    delete all .ggd and .grids_ggd entries

    :param ods: input ods

    :param ds: string or list of strings where to limit the deletion process

    :return: list of strings with deleted entries
    """
    if ds is None:
        ds = ods.keys()
    elif isinstance(ds, str):
        ds = [ds]

    from .omas_structure import extract_ggd

    ggds = extract_ggd()

    deleted = []
    for ggd in ggds:
        if not any(ggd.startswith(structure + '.') for structure in ds):
            continue

        if ':' not in ggd:
            if ggd in ods:
                del ods[ggd]
                deleted.append(ggd)
        else:
            dir, base = ggd.split('[:]')
            if dir in ods:
                for k in ods[dir].keys():
                    if 'ggd' in ods[dir + '[%d]' % k]:
                        del ods[dir][k][base]
                        deleted.append(ggd)

    return deleted


def grids_ggd_points_triangles(grid):
    """
    Return points and triangles in grids_ggd structure

    :param grid: a ggd grid such as 'equilibrium.grids_ggd[0].grid[0]'

    :return: tuple with points and triangles
    """
    # objects_per_dimension: 0 = nodes, 1 = edges, 2 = faces, 3 = cells / volumes
    points = grid['space[0].objects_per_dimension[0].object[:].geometry']
    triangles = grid['space[0].objects_per_dimension[2].object[:].nodes']
    return points, triangles


class ScatterInterpolator(object):
    """
    Interface class for a unified call function for the scipy interpolators:
        - NearestNDInterpolator
        - LinearNDInterpolator
        - CloughTocher2DInterpolator
        - Rbf
    Created by factory create_scatter_interpolator
    """

    def __init__(self, interpolant, method):
        """
        Constructor

        :param interpolant: Instance of the scipy interpolator

        :param method: Interpolation method
        """
        self.interpolant = interpolant
        self.method = method

    def __call__(self, R, Z, **kwargs):
        """
        Call the interpolator

        :param interpolant: Instance of the scipy interpolator

        :param method: Interpolation method

        :param kwargs: Catch extra arguments (needed for polymorphism in equilibrium_profiles_2d_map)
        """
        if self.method == 'extrapolate':
            return numpy.reshape(self.interpolant(R.flat, Z.flat), R.shape)
        else:
            return numpy.reshape(self.interpolant(numpy.vstack((R.flat, Z.flat)).T), R.shape)


def create_scatter_interpolator(r, z, data, method=['nearest', 'linear', 'cubic', 'extrapolate'][1], return_cache=False):
    """
    Create an interpolator for scattered data points. Utility function for scatter_to_rectangular and equilibrium_profiles_2d_map

    :param r: r coordinate of data points

    :param z: z coordinate of data points

    :param data: data

    :param method: one of 'nearest', 'linear', 'cubic', 'extrapolate'

    :param sanitize: avoid NaNs in regions where data is missing

    :return: interpolator(R,Z) -> interpolated data (and cache if return_cache)
    """
    import scipy
    from scipy import interpolate

    cache = None
    if method == 'nearest':
        interpolant = scipy.interpolate.NearestNDInterpolator((r, z), data)
    elif method == 'linear':
        if cache is None:
            cache = scipy.spatial.Delaunay(numpy.vstack((r, z)).T)
        interpolant = scipy.interpolate.LinearNDInterpolator(cache, data)
    elif method == 'cubic':
        if cache is None:
            cache = scipy.spatial.Delaunay(numpy.vstack((r, z)).T)
        interpolant = scipy.interpolate.CloughTocher2DInterpolator(cache, data)
    elif method == 'extrapolate':
        if cache is None:
            cache = True
        interpolant = scipy.interpolate.Rbf(r, z, data)
    else:
        raise ValueError('Interpolation method %s is not recognized' % method)
    if return_cache:
        return ScatterInterpolator(interpolant, method), cache
    return ScatterInterpolator(interpolant, method)


def scatter_to_rectangular(r, z, data, R, Z, method=['nearest', 'linear', 'cubic', 'extrapolate'][1], sanitize=True, return_cache=False):
    """
    Interpolate scattered data points to rectangular grid

    :param r: r coordinate of data points

    :param z: z coordinate of data points

    :param data: data

    :param R: scalars, 1D arrays, or 2D arrays

    :param Z: scalars, 1D arrays, or 2D arrays

    :param method: one of 'nearest', 'linear', 'cubic', 'extrapolate'

    :param sanitize: avoid NaNs in regions where data is missing

    :param return_cache: cache object or boolean to return cache object for faster interpolaton

    :return: R, Z, interpolated_data (and cache if return_cache)
    """
    import scipy

    if isinstance(R, int) and isinstance(Z, int):
        R, Z = numpy.meshgrid(numpy.linspace(numpy.min(r), numpy.max(r), R), numpy.linspace(numpy.min(z), numpy.max(z), Z))
    elif len(numpy.atleast_1d(R).shape) == 1 and len(numpy.atleast_1d(Z).shape) == 1:
        R, Z = numpy.meshgrid(R, Z)
    elif len(numpy.atleast_1d(R).shape) == 2 and len(numpy.atleast_1d(Z).shape) == 2:
        pass
    else:
        raise ValueError('R and Z must both be either scalars, 1D arrays, or 2D arrays')

    cache = None
    if return_cache:
        scatter_interpolator, cache = create_scatter_interpolator(r, z, data, method=method, return_cache=return_cache)
    else:
        scatter_interpolator = create_scatter_interpolator(r, z, data, method=method, return_cache=return_cache)
    intepolated_data = scatter_interpolator(R, Z)
    # remove any NaNs using a rough nearest interpolation
    index = ~numpy.isnan(intepolated_data.flat)
    if sanitize and sum(1 - index):
        intepolated_data.flat[~index] = scipy.interpolate.NearestNDInterpolator(
            (R.flatten()[index], Z.flatten()[index]), intepolated_data.flatten()[index]
        )((R.flatten()[~index], Z.flatten()[~index]))

    if return_cache:
        return R[0, :], Z[:, 0], intepolated_data, cache
    return R[0, :], Z[:, 0], intepolated_data


@add_to__ODS__
def check_iter_scenario_requirements(ods):
    """
    Check that the current ODS satisfies the ITER scenario database requirements as defined in https://confluence.iter.org/x/kQqOE

    :return: list of elements that are missing to satisfy the ITER scenario requirements
    """
    from .omas_imas import iter_scenario_requirements

    fail = []
    for item in iter_scenario_requirements:
        try:
            ods[item]  # acccessing a leaf that has no data will raise an error
        except Exception:
            fail.append(item)
    return fail


@add_to__ALL__
def probe_endpoints(r0, z0, a0, l0, cocos):
    """
    Transform r,z,a,l arrays commonly used to describe poloidal magnetic
    probes geometry to actual r,z coordinates of the end-points of the probes.
    This is useful for plotting purposes.

    :param r0: r coordinates [m]

    :param z0: Z coordinates [m]

    :param a0: poloidal angles [radiants]

    :param l0: lenght [m]

    :param cocos: cocos convention

    :return: list of 2-points r and z coordinates of individual probes
    """
    theta_convention = 1
    if cocos in [1, 4, 6, 7, 11, 14, 16, 17]:
        theta_convention = -1

    boo = (1 - numpy.sign(l0)) / 2.0
    cor = boo * numpy.pi / 2.0
    # then, compute the two-point arrays to build the partial rogowskis
    # as segments rather than single points, applying the correction
    px = r0 - l0 / 2.0 * numpy.cos(theta_convention * (a0 + cor))
    py = z0 - l0 / 2.0 * numpy.sin(theta_convention * (a0 + cor))
    qx = r0 + l0 / 2.0 * numpy.cos(theta_convention * (a0 + cor))
    qy = z0 + l0 / 2.0 * numpy.sin(theta_convention * (a0 + cor))
    segx = []
    segy = []
    for k in range(len(r0)):
        segx.append([px[k], qx[k]])
        segy.append([py[k], qy[k]])

    return segx, segy


@add_to__ALL__
def transform_current(rho, JtoR=None, JparB=None, equilibrium=None, includes_bootstrap=False):
    """
    Given <Jt/R> returns <J.B>, or vice versa
    Transformation obeys <J.B> = (1/f)*(<B^2>/<1/R^2>)*(<Jt/R> + dp/dpsi*(1 - f^2*<1/R^2>/<B^2>))
    N.B. input current must be in the same COCOS as equilibrium.cocosio

    :param rho: normalized rho grid for input JtoR or JparB

    :param JtoR: input <Jt/R> profile (cannot be set along with JparB)

    :param JparB: input <J.B> profile (cannot be set along with JtoR)

    :param equilibrium: equilibrium.time_slice[:] ODS containing quanities needed for transformation

    :param includes_bootstrap: set to True if input current includes bootstrap

    :return: <Jt/R> if JparB set or <J.B> if JtoR set

    Example: given total <Jt/R> on rho grid with an existing ods, return <J.B>
             JparB = transform_current(rho, JtoR=JtoR,
                                       equilibrium=ods['equilibrium']['time_slice'][0],
                                       includes_bootstrap=True)
    """

    if (JtoR is not None) and (JparB is not None):
        raise RuntimeError("JtoR and JparB cannot both be set")
    if equilibrium is None:
        raise ValueError("equilibrium ODS must be provided, specifically equilibrium.time_slice[:]")

    cocos = define_cocos(equilibrium.cocosio)
    rho_eq = equilibrium['profiles_1d.rho_tor_norm']
    fsa_B2 = omas_interp1d(rho, rho_eq, equilibrium['profiles_1d.gm5'])
    fsa_invR2 = omas_interp1d(rho, rho_eq, equilibrium['profiles_1d.gm1'])
    f = omas_interp1d(rho, rho_eq, equilibrium['profiles_1d.f'])
    dpdpsi = omas_interp1d(rho, rho_eq, equilibrium['profiles_1d.dpressure_dpsi'])

    # diamagnetic term to get included with bootstrap currrent
    JtoR_dia = dpdpsi * (1.0 - fsa_invR2 * f**2 / fsa_B2)
    JtoR_dia *= cocos['sigma_Bp'] * (2.0 * numpy.pi) ** cocos['exp_Bp']

    if JtoR is not None:
        Jout = fsa_B2 * (JtoR + includes_bootstrap * JtoR_dia) / (f * fsa_invR2)
    elif JparB is not None:
        Jout = f * fsa_invR2 * JparB / fsa_B2 - includes_bootstrap * JtoR_dia

    return Jout


@add_to__ODS__
def core_sources_j_parallel_sum(ods, time_index=0):
    """
    ods function used to sum all j_parallel contributions from core_sources (j_actuator)

    :param ods: input ods

    :param time_index: time slice to process

    :return: sum of j_parallel in [A/m^2]
    """

    rho = ods[f'core_profiles.profiles_1d.{time_index}.grid.rho_tor_norm']
    j_act = numpy.zeros(len(rho))

    for source in ods['core_sources.source']:
        if 'j_parallel' in ods[f'core_sources.source[{source}].profiles_1d.{time_index}']:
            with omas_environment(ods, coordsio={f'core_sources.source.{source}.profiles_1d.{time_index}.grid.rho_tor_norm': rho}):
                j_act += ods[f'core_sources.source[{source}].profiles_1d[{time_index}].j_parallel']

    return j_act


@add_to__ALL__
def search_ion(ion_ods, label=None, Z=None, A=None, no_matches_raise_error=True, multiple_matches_raise_error=True):
    """
    utility function used to identify the ion number and element numbers given the ion label and or their Z and/or A

    :param ion_ods: ODS location that ends with .ion

    :param label: ion label

    :param Z: ion element charge

    :param A: ion element mass

    :parame no_matches_raise_error: whether to raise a IndexError when no ion matches are found

    :parame multiple_matches_raise_error: whether to raise a IndexError when multiple ion matches are found

    :return: dictionary with matching ions labels, each with list of matching ion elements
    """
    if not ion_ods.location.endswith('.ion'):
        raise ValueError('ods location must end with `.ion`')
    match = {}
    for ki in ion_ods:
        if label is None or (label is not None and 'label' in ion_ods[ki] and ion_ods[ki]['label'] == label):
            if A is not None or Z is not None and 'element' in ion_ods[ki]:
                for ke in ion_ods[ki]['element']:
                    if A is not None and A == ion_ods[ki]['element'][ke]['a'] and Z is not None and Z == ion_ods[ki]['element'][ke]['z_n']:
                        match.setdefault(ki, []).append(ke)
                    elif A is not None and A == ion_ods[ki]['element'][ke]['a']:
                        match.setdefault(ki, []).append(ke)
                    elif Z is not None and Z == ion_ods[ki]['element'][ke]['z_n']:
                        match.setdefault(ki, []).append(ke)
            elif 'element' in ion_ods[ki] and len(ion_ods[ki]['element']):
                match.setdefault(ki, []).extend(range(len(ion_ods[ki]['element'])))
            else:
                match[ki] = []
    if multiple_matches_raise_error and (len(match) > 1 or len(match) == 1 and len(list(match.values())[0]) > 1):
        raise IndexError('Multiple ion match query: label=%s  Z=%s  A=%s' % (label, Z, A))
    if no_matches_raise_error and len(match) == 0:
        raise IndexError('No ion match query: label=%s  Z=%s  A=%s' % (label, Z, A))
    return match


@add_to__ALL__
def search_in_array_structure(ods, conditions, no_matches_return=0, no_matches_raise_error=False, multiple_matches_raise_error=True):
    """
    search for the index in an array structure that matches some conditions

    :param ods: ODS location that is an array of structures

    :param conditions: dictionary (or ODS) whith entries that must match and their values
                       * condition['name']=value  : check value
                       * condition['name']=True   : check existance
                       * condition['name']=False  : check not existance
                       NOTE: True/False as flags for (not)existance is not an issue since IMAS does not support booleans

    :param no_matches_return: what index to return if no matches are found

    :param no_matches_raise_error: wheter to raise an error in no matches are found

    :param multiple_matches_raise_error: whater to raise an error if multiple matches are found

    :return: list with indeces matching conditions
    """

    if ods.omas_data is not None and not isinstance(ods.omas_data, list):
        raise Exception('ods location must be an array of structures')

    if isinstance(conditions, ODS):
        conditions = conditions.flat()

    match = []
    for k in ods:
        k_match = True
        for key in conditions:
            if conditions[key] is False:
                if key in ods[k]:
                    k_match = False
                    break
            elif conditions[key] is True:
                if key not in ods[k]:
                    k_match = False
                    break
            elif key not in ods[k] or ods[k][key] != conditions[key]:
                k_match = False
                break
        if k_match:
            match.append(k)

    if not len(match):
        if no_matches_raise_error:
            raise IndexError('no matches for conditions: %s' % conditions)
        match = [no_matches_return]

    if multiple_matches_raise_error and len(match) > 1:
        raise IndexError('multiple matches for conditions: %s' % conditions)

    return match


@add_to__ALL__
def define_cocos(cocos_ind):
    """
    Returns dictionary with COCOS coefficients given a COCOS index

    https://docs.google.com/document/d/1-efimTbI55SjxL_yE_GKSmV4GEvdzai7mAj5UYLLUXw/edit

    :param cocos_ind: COCOS index

    :return: dictionary with COCOS coefficients
    """

    cocos = dict.fromkeys(['sigma_Bp', 'sigma_RpZ', 'sigma_rhotp', 'sign_q_pos', 'sign_pprime_pos', 'exp_Bp'])

    # all multipliers shouldn't change input values if cocos_ind is None
    if cocos_ind is None:
        cocos['exp_Bp'] = 0
        cocos['sigma_Bp'] = +1
        cocos['sigma_RpZ'] = +1
        cocos['sigma_rhotp'] = +1
        cocos['sign_q_pos'] = 0
        cocos['sign_pprime_pos'] = 0
        return cocos

    # if COCOS>=10, this should be 1
    cocos['exp_Bp'] = 0
    if cocos_ind >= 10:
        cocos['exp_Bp'] = +1

    if cocos_ind in [1, 11]:
        # These cocos are for
        # (1)  psitbx(various options), Toray-GA
        # (11) ITER, Boozer
        cocos['sigma_Bp'] = +1
        cocos['sigma_RpZ'] = +1
        cocos['sigma_rhotp'] = +1
        cocos['sign_q_pos'] = +1
        cocos['sign_pprime_pos'] = -1

    elif cocos_ind in [2, 12, -12]:
        # These cocos are for
        # (2)  CHEASE, ONETWO, HintonHazeltine, LION, XTOR, MEUDAS, MARS, MARS-F
        # (12) GENE
        # (-12) ASTRA
        cocos['sigma_Bp'] = +1
        cocos['sigma_RpZ'] = -1
        cocos['sigma_rhotp'] = +1
        cocos['sign_q_pos'] = +1
        cocos['sign_pprime_pos'] = -1

    elif cocos_ind in [3, 13]:
        # These cocos are for
        # (3) Freidberg*, CAXE and KINX*, GRAY, CQL3D^, CarMa, EFIT* with : ORB5, GBSwith : GT5D
        # (13)  CLISTE, EQUAL, GEC, HELENA, EU ITM-TF up to end of 2011
        cocos['sigma_Bp'] = -1
        cocos['sigma_RpZ'] = +1
        cocos['sigma_rhotp'] = -1
        cocos['sign_q_pos'] = -1
        cocos['sign_pprime_pos'] = +1

    elif cocos_ind in [4, 14]:
        # These cocos are for
        cocos['sigma_Bp'] = -1
        cocos['sigma_RpZ'] = -1
        cocos['sigma_rhotp'] = -1
        cocos['sign_q_pos'] = -1
        cocos['sign_pprime_pos'] = +1

    elif cocos_ind in [5, 15]:
        # These cocos are for
        # (5) TORBEAM, GENRAY^
        cocos['sigma_Bp'] = +1
        cocos['sigma_RpZ'] = +1
        cocos['sigma_rhotp'] = -1
        cocos['sign_q_pos'] = -1
        cocos['sign_pprime_pos'] = -1

    elif cocos_ind in [6, 16]:
        # These cocos are for
        cocos['sigma_Bp'] = +1
        cocos['sigma_RpZ'] = -1
        cocos['sigma_rhotp'] = -1
        cocos['sign_q_pos'] = -1
        cocos['sign_pprime_pos'] = -1

    elif cocos_ind in [7, 17]:
        # These cocos are for
        # (17) LIUQE*, psitbx(TCV standard output)
        cocos['sigma_Bp'] = -1
        cocos['sigma_RpZ'] = +1
        cocos['sigma_rhotp'] = +1
        cocos['sign_q_pos'] = +1
        cocos['sign_pprime_pos'] = +1

    elif cocos_ind in [8, 18]:
        # These cocos are for
        cocos['sigma_Bp'] = -1
        cocos['sigma_RpZ'] = -1
        cocos['sigma_rhotp'] = +1
        cocos['sign_q_pos'] = +1
        cocos['sign_pprime_pos'] = +1

    return cocos


@add_to__ALL__
def cocos_transform(cocosin_index, cocosout_index):
    """
    Returns a dictionary with coefficients for how various quantities should get multiplied in order to go from cocosin_index to cocosout_index

    https://docs.google.com/document/d/1-efimTbI55SjxL_yE_GKSmV4GEvdzai7mAj5UYLLUXw/edit

    :param cocosin_index: COCOS index in

    :param cocosout_index: COCOS index out

    :return: dictionary with transformation multipliers
    """

    # Don't transform if either cocos is undefined
    if (cocosin_index is None) or (cocosout_index is None):
        printd("No COCOS tranformation for " + str(cocosin_index) + " to " + str(cocosout_index), topic='cocos')
        sigma_Ip_eff = 1
        sigma_B0_eff = 1
        sigma_Bp_eff = 1
        exp_Bp_eff = 0
        sigma_rhotp_eff = 1
    else:
        printd("COCOS tranformation from " + str(cocosin_index) + " to " + str(cocosout_index), topic='cocos')
        cocosin = define_cocos(cocosin_index)
        cocosout = define_cocos(cocosout_index)

        sigma_Ip_eff = cocosin['sigma_RpZ'] * cocosout['sigma_RpZ']
        sigma_B0_eff = cocosin['sigma_RpZ'] * cocosout['sigma_RpZ']
        sigma_Bp_eff = cocosin['sigma_Bp'] * cocosout['sigma_Bp']
        exp_Bp_eff = cocosout['exp_Bp'] - cocosin['exp_Bp']
        sigma_rhotp_eff = cocosin['sigma_rhotp'] * cocosout['sigma_rhotp']

    # Transform
    transforms = {}
    transforms['1/PSI'] = sigma_Ip_eff * sigma_Bp_eff / (2 * numpy.pi) ** exp_Bp_eff
    transforms['invPSI'] = transforms['1/PSI']
    transforms['dPSI'] = transforms['1/PSI']
    transforms['F_FPRIME'] = transforms['dPSI']
    transforms['PPRIME'] = transforms['dPSI']
    transforms['PSI'] = sigma_Ip_eff * sigma_Bp_eff * (2 * numpy.pi) ** exp_Bp_eff
    transforms['Q'] = sigma_Ip_eff * sigma_B0_eff * sigma_rhotp_eff
    transforms['TOR'] = sigma_B0_eff
    transforms['BT'] = transforms['TOR']
    transforms['IP'] = transforms['TOR']
    transforms['F'] = transforms['TOR']
    transforms['POL'] = sigma_B0_eff * sigma_rhotp_eff
    transforms['BP'] = transforms['POL']
    transforms[None] = 1

    printd(transforms, topic='cocos')

    return transforms


@add_to__ALL__
def identify_cocos(B0, Ip, q, psi, clockwise_phi=None, a=None):
    """
    Utility function to identify COCOS coordinate system
    If multiple COCOS are possible, then all are returned.

    :param B0: toroidal magnetic field (with sign)

    :param Ip: plasma current (with sign)

    :param q: safety factor profile (with sign) as function of psi

    :param psi: poloidal flux as function of psi(with sign)

    :param clockwise_phi: (optional) [True, False] if phi angle is defined clockwise or not
                          This is required to identify odd Vs even COCOS
                          Note that this cannot be determined from the output of a code.
                          An easy way to determine this is to answer the question: is positive B0 clockwise?

    :param a: (optional) flux surfaces minor radius as function of psi
              This is required to identify 2*pi term in psi definition

    :return: list with possible COCOS
    """

    if clockwise_phi is None:
        sigma_rpz = clockwise_phi
    elif clockwise_phi:
        sigma_rpz = -1
    else:
        sigma_rpz = +1

    # return both even and odd COCOS if clockwise_phi is not provided
    if sigma_rpz is None:
        tmp = identify_cocos(B0, Ip, q, psi, True, a)
        tmp.extend(identify_cocos(B0, Ip, q, psi, False, a))
        return tmp

    sigma_Ip = numpy.sign(Ip)
    sigma_B0 = numpy.sign(B0)
    sign_dpsi_pos = numpy.sign(numpy.gradient(psi))[0]
    sign_q_pos = numpy.sign(q)[0]

    sigma_Bp = sign_dpsi_pos / sigma_Ip
    sigma_rhotp = sign_q_pos / (sigma_Ip * sigma_B0)

    sigma2cocos = {
        (+1, +1, +1): 1,  # +Bp, +rpz, +rtp
        (+1, -1, +1): 2,  # +Bp, -rpz, +rtp
        (-1, +1, -1): 3,  # -Bp, +rpz, -rtp
        (-1, -1, -1): 4,  # -Bp, -rpz, -rtp
        (+1, +1, -1): 5,  # +Bp, +rpz, -rtp
        (+1, -1, -1): 6,  # +Bp, -rpz, -rtp
        (-1, +1, +1): 7,  # -Bp, +rpz, +rtp
        (-1, -1, +1): 8,
    }  # -Bp, -rpz, +rtp

    # identify 2*pi term in psi definition based on q estimate
    if a is not None:
        index = numpy.argmin(numpy.abs(q))
        if index == 0:
            index += 1
        q_estimate = numpy.abs((pi * B0 * (a - a[0]) ** 2) / (psi - psi[0]))
        if numpy.abs(q_estimate[index] - q[index]) < numpy.abs(q_estimate[index] / (2 * pi) - q[index]):
            eBp = 1
        else:
            eBp = 0

        return [sigma2cocos[(sigma_Bp, sigma_rpz, sigma_rhotp)] + 10 * eBp]

    # return COCOS<10 as well as COCOS>10 if a is not provided
    else:
        return [sigma2cocos[(sigma_Bp, sigma_rpz, sigma_rhotp)], sigma2cocos[(sigma_Bp, sigma_rpz, sigma_rhotp)] + 10]


@add_to__ALL__
@contextmanager
def omas_environment(
    ods,
    cocosio=None,
    coordsio=None,
    unitsio=None,
    uncertainio=None,
    input_data_process_functions=None,
    xmlcodeparams=False,
    dynamic_path_creation=None,
    **kw,
):
    """
    Provides environment for data input/output to/from OMAS

    :param ods: ODS on which to operate

    :param cocosio: COCOS convention

    :param coordsio: dictionary/ODS with coordinates for data interpolation

    :param unitsio: True/False whether data read from OMAS should have units

    :param uncertainio: True/False whether data read from OMAS should have uncertainties

    :param input_data_process_functions: list of functions that are used to process data that is passed to the ODS

    :param xmlcodeparams: view code.parameters as an XML string while in this environment

    :param dynamic_path_creation: whether to dynamically create the path when setting an item
                                  * False: raise an error when trying to access a structure element that does not exists
                                  * True (default): arrays of structures can be incrementally extended by accessing at the next element in the array
                                  * 'dynamic_array_structures': arrays of structures can be dynamically extended

    :param kw: extra keywords set attributes of the ods (eg. 'consistency_check', 'dynamic_path_creation', 'imas_version')

    :return: ODS with environment set
    """

    # turn simple coordsio dictionary into an ODS
    if isinstance(coordsio, dict):
        from omas import ODS

        tmp = ODS(cocos=ods.cocos)
        with omas_environment(tmp, cocosio=cocosio, dynamic_path_creation='dynamic_array_structures'):
            tmp.update(coordsio)
        coordsio = tmp

    if cocosio is not None and not isinstance(cocosio, int):
        raise ValueError('cocosio can only be an integer')

    # backup attributes
    bkp_dynamic_path_creation = omas_rcparams['dynamic_path_creation']
    bkp_cocosio = ods.cocosio
    bkp_coordsio = ods.coordsio
    bkp_unitsio = ods.unitsio
    bkp_uncertainio = ods.uncertainio
    bkp_args = {}
    for item in kw:
        bkp_args[item] = getattr(ods, item)

    # set attributes
    for item in kw:
        setattr(ods, item, kw[item])
    if cocosio is not None:
        ods.cocosio = cocosio
    if coordsio is not None:
        ods.coordsio = coordsio
    if unitsio is not None:
        ods.unitsio = unitsio
    if uncertainio is not None:
        ods.uncertainio = uncertainio
    if dynamic_path_creation is not None:
        omas_rcparams['dynamic_path_creation'] = dynamic_path_creation

    # set input_data_process_functions
    if input_data_process_functions is not None:
        from . import omas_core

        bkp_input_data_process_functions = copy.copy(omas_core.input_data_process_functions)
        omas_core.input_data_process_functions[:] = input_data_process_functions

    # set code.parameters as XML string
    if xmlcodeparams:
        ods.codeparams2xml()

    try:
        if coordsio is not None:
            with omas_environment(coordsio, cocosio=cocosio):
                yield ods
        else:
            yield ods

    finally:
        # restore code.parameters as dictionary
        if xmlcodeparams:
            ods.codeparams2dict()
        # restore attributes
        omas_rcparams['dynamic_path_creation'] = bkp_dynamic_path_creation
        ods.cocosio = bkp_cocosio
        ods.coordsio = bkp_coordsio
        ods.unitsio = bkp_unitsio
        ods.uncertainio = bkp_uncertainio
        for item in kw:
            try:
                setattr(ods, item, bkp_args[item])
            except Exception as _excp:
                # Add more user feedback, since use of consistency_check in an omas_environment can be confusing
                if item == 'consistency_check':
                    raise _excp.__class__(str(_excp) + '\nThe IMAS consistency was violated getting out of the omas_environment')
                raise
        # restore input_data_process_functions
        if input_data_process_functions is not None:
            omas_core.input_data_process_functions[:] = bkp_input_data_process_functions


def generate_cocos_signals(structures=[], threshold=0, write=True, verbose=False):
    """
    This is a utility function for generating the omas_cocos.py Python file

    :param structures: list of structures for which to generate COCOS signals

    :param threshold: score threshold below which singals entries will not be written in omas_cocos.py
    * 0 is a reasonable threshold for catching signals that should have an associated COCOS transform
    * 10000 (or any high number) is a way to hide signals in omas_cocos.py that are unassigned

    :param write: update omas_cocos.py file

    :param verbose: print cocos signals to screen

    :return: dictionary structure with tally of score and reason for scoring for every entry
    """
    # cocos_signals contains the IMAS locations and the corresponding `cocos_transform` function
    from .omas_cocos import _cocos_signals

    # update OMAS cocos information with the one stored in IMAS
    from .omas_structure import extract_cocos

    _cocos_signals.update(extract_cocos())

    # units of entries currently in cocos_singals
    cocos_units = []
    for item in _cocos_signals:
        if _cocos_signals[item] == '?':
            continue
        info = omas_info_node(item)
        if len(info) and 'units' in info:  # info may have no length if nodes are deleted between IMAS versions
            units = info['units']
            if units not in cocos_units:
                cocos_units.append(units)
    cocos_units = set(cocos_units).difference(set(['?']))

    # make sure to keep around structures that are already in omas_cocos.py
    cocos_structures = []
    for item in _cocos_signals:
        structure_name = item.split('.')[0]
        if structure_name not in cocos_structures:
            cocos_structures.append(structure_name)

    if isinstance(structures, str):
        structures = [structures]
    structures += cocos_structures
    structures = numpy.unique(structures)

    from .omas_utils import _structures, _extra_structures
    from .omas_utils import i2o
    from .omas_core import ODS

    # if generate_cocos_signals is run after omas has been used for something else
    # (eg. when running test_examples) it may be that _extra_structures is not empty
    # Thus, we clear _structures and _extra_structures to make sure that
    # structures_filenames() is not polluted by _extra_structures
    _structures_bkp = copy.deepcopy(_structures)
    _extra_structures_bkp = copy.deepcopy(_extra_structures)
    try:
        _structures.clear()
        _extra_structures.clear()

        ods = ODS()
        out = {}
        text = []
        csig = [
            """
'''List of automatic COCOS transformations

-------
'''
# COCOS signals candidates are generated by running utilities/generate_cocos_signals.py
# Running this script is useful to keep track of new signals that IMAS adds in new data structure releases
#
# In this file you are only allowed to edit/add entries to the `_cocos_signals` dictionary
# The comments indicate `#[ADD_OR_DELETE_SUGGESTION]# MATCHING_SCORE # RATIONALE_FOR_ADD_OR_DELETE`
#
# Proceed as follows:
# 1. Edit transformations in this file (if a signal is missing, it can be added here)
# 2. Run `utilities/generate_cocos_signals.py` (which will update this same file)
# 3. Commit changes
#
# Valid transformations are defined in the `cocos_transform()` function and they are:
#
#        transforms = {}
#        transforms['1/PSI'] = sigma_Ip_eff * sigma_Bp_eff / (2 * numpy.pi) ** exp_Bp_eff
#        transforms['invPSI'] = transforms['1/PSI']
#        transforms['dPSI'] = transforms['1/PSI']
#        transforms['F_FPRIME'] = transforms['dPSI']
#        transforms['PPRIME'] = transforms['dPSI']
#        transforms['PSI'] = sigma_Ip_eff * sigma_Bp_eff * (2 * numpy.pi) ** exp_Bp_eff
#        transforms['Q'] = sigma_Ip_eff * sigma_B0_eff * sigma_rhotp_eff
#        transforms['TOR'] = sigma_B0_eff
#        transforms['BT'] = transforms['TOR']
#        transforms['IP'] = transforms['TOR']
#        transforms['F'] = transforms['TOR']
#        transforms['POL'] = sigma_B0_eff * sigma_rhotp_eff
#        transforms['BP'] = transforms['POL']
#        transforms[None] = 1
#

_cocos_signals = {}
"""
        ]

        skip_signals = [
            'chi_squared',
            'standard_deviation',
            'weight',
            'coefficients',
            'beta_tor',
            'beta_pol',
            'radial',
            'rho_tor_norm',
            'darea_drho_tor',
            'dvolume_drho_tor',
            'ratio',
            'fraction',
            'rate',
            'd',
            'flux',
            'v',
            'b_field_max',
            'b_field_r',
            'b_field_z',
            'b_r',
            'b_z',
            'width_tor',
        ]

        # loop over structures
        for structure in structures:
            print('Updating COCOS info for: ' + structure)
            text.extend(['', '# ' + structure.upper()])
            csig.extend(['', '# ' + structure.upper()])

            out[structure] = {}
            ods[structure]
            m = 0
            # generate score and add reason for scoring
            for item in sorted(list(load_structure(structure, omas_rcparams['default_imas_version'])[0].keys())):
                item = i2o(item)
                item_ = item
                if any(item.endswith(k) for k in [':.values', ':.value', ':.data']):
                    item_ = l2o(p2l(item)[:-2])
                elif any(item.endswith(k) for k in ['.values', '.value', '.data']):
                    item_ = l2o(p2l(item)[:-1])
                m = max(m, len(item))
                score = 0
                rationale = []
                if item.startswith(structure) and '_error_' not in item:
                    entry = "_cocos_signals['%s']=" % i2o(item)
                    info = omas_info_node(item)
                    units = info.get('units', None)
                    data_type = info.get('data_type', None)
                    documentation = info.get('documentation', '')
                    if data_type in ['STRUCTURE', 'STR_0D', 'STRUCT_ARRAY']:
                        continue
                    elif units in [None, 's']:
                        out[structure].setdefault(-1, []).append((item, '[%s]' % units))
                        continue
                    elif re.match('.*\.[rz]$', item):
                        continue
                    elif any((item_.endswith('.' + k) or item_.endswith('_' + k) or '.' + k + '.' in item) for k in skip_signals):
                        out[structure].setdefault(-1, []).append((item, p2l(item_)[-1]))
                        continue
                    elif any(k in documentation for k in ['always positive']):
                        out[structure].setdefault(-1, []).append((item, documentation))
                        continue
                    n = item.count('.')
                    for pnt, key in enumerate(p2l(item)):
                        pnt = pnt / n
                        for case in ['q', 'ip', 'b0', 'phi', 'psi', 'f', 'f_df']:
                            if key == case:
                                rationale += [case]
                                score += pnt
                                break
                        for case in ['q', 'j', 'phi', 'psi', 'ip', 'b', 'f', 'v', 'f_df']:
                            if key.startswith('%s_' % case) and not any(key.startswith(k) for k in ['psi_norm']):
                                rationale += [case]
                                score += pnt
                                break
                        for case in ['velocity', 'current', 'b_field', 'e_field', 'torque', 'momentum']:
                            if case in key and key not in ['heating_current_drive']:
                                rationale += [case]
                                score += pnt
                                break
                        for case in ['_dpsi']:
                            if case in key and case + '_norm' not in key:
                                rationale += [case]
                                score += pnt
                                break
                        for case in ['poloidal', 'toroidal', 'parallel', '_tor', '_pol', '_par', 'tor_', 'pol_', 'par_']:
                            if (key.endswith(case) or key.startswith(case)) and not any(
                                [key.startswith(k) for k in ['conductivity_', 'pressure_', 'rho_', 'length_']]
                            ):
                                rationale += [case]
                                score += pnt
                                break
                    if units in cocos_units:
                        if len(rationale):
                            rationale += ['[%s]' % units]
                            score += 1
                    out[structure].setdefault(score, []).append((item, '  '.join(rationale)))

            # generate output
            for score in reversed(sorted(out[structure])):
                for item, rationale in out[structure][score]:

                    message = '       '
                    if _cocos_signals.get(item, '?') == '?':
                        if score > 0:
                            message = '#[ADD?]'
                        else:
                            message = '#[DEL?]'
                    elif score < 0:
                        message = '#[DEL?]'

                    transform = _cocos_signals.get(item, '?')
                    if isinstance(transform, str):
                        transform = repr(transform)
                    txt = ("_cocos_signals['%s']=%s" % (item, transform)).ljust(m + 20) + message + '# %f # %s' % (score, rationale)
                    text.append(txt)
                    if score > threshold or (item in _cocos_signals and _cocos_signals[item] != '?'):
                        csig.append(txt)

            # print to screen (note that this prints ALL the entries, whereas omas_cocos.py only contains entries that score above a give threshold)
            if verbose:
                print('\n'.join(text) + '\n\n' + '-' * 20)

        filename = os.path.abspath(str(os.path.dirname(__file__)) + '/omas_cocos.py')
        if write:
            # update omas_cocos.py
            with open(filename, 'w') as f:
                f.write(str('\n'.join(csig)))
        else:
            # check that omas_cocos.py file is up-to-date
            with open(filename, 'r') as f:
                original = str(f.read())
            new = str('\n'.join(csig))
            diff = difflib.unified_diff(original, new)
            assert original == new, 'COCOS signals are not up-to-date! Run `make cocos` to update the omas_cocos.py file.\n' + ''.join(diff)

        return out

    finally:
        _structures.clear()
        _structures.update(_structures_bkp)
        _extra_structures.clear()
        _extra_structures.update(_extra_structures_bkp)


# The CocosSignals class is just a dictionary that raises warnings when users access
# entries that are likely to need a COCOS transformation, but do not have one.
class CocosSignals(dict):
    def __init__(self):
        self.reload()

    def __getitem__(self, key):
        value = dict.__getitem__(self, key)
        if not isinstance(value, list) and value == '?':
            warnings.warn(
                f'''
`{key}` may require defining its COCOS transform in {os.path.split(__file__)[0] + os.sep}omas_cocos.py
Once done, you can reload the cocos definitions with:
> from omas.omas_physics import cocos_signals; cocos_signals.reload()
'''.strip()
            )
        return value

    def reload(self):
        namespace = {}
        with open(os.path.split(__file__)[0] + os.sep + 'omas_cocos.py', 'r') as f:
            exec(f.read(), namespace)
        self.clear()
        self.update(namespace['_cocos_signals'])


# cocos_signals is the actual dictionary
cocos_signals = CocosSignals()<|MERGE_RESOLUTION|>--- conflicted
+++ resolved
@@ -213,7 +213,6 @@
         profiles_2d['grid.dim2'] = z
     return ods_n
 
-<<<<<<< HEAD
 @add_to__ODS__
 @preprocess_ods('equilibrium')
 def add_rho_pol_norm_to_equilbrium_profiles_1d_ods(ods, time_index):
@@ -278,9 +277,6 @@
         ods["equilibrium"]["time_slice"][time_index]["profiles_1d"]["phi"][mask==False] = numpy.inf
 
 
-=======
->>>>>>> 3df6db86
-
 def map_flux_coordinate_to_pol_flux(ods, time_index, origin, values):
     import numpy as np
     """
@@ -295,7 +291,6 @@
 
     :return: Transformed values
     """
-<<<<<<< HEAD
     if origin == "rho_pol_norm":
         return (values**2 * (ods["equilibrium"]["time_slice"][time_index]["global_quantities"]["psi_boundary"]
                 - ods["equilibrium"]["time_slice"][time_index]["global_quantities"]["psi_axis"])
@@ -317,17 +312,6 @@
         psi = np.nan
         psi[values_mask] = psi_spl(values[values_mask])
         return psi
-=======
-    if origin == "rho_pol":
-        return (
-            values**2
-            * (
-                ods["equilibrium"]["time_slice"][time_index]["global_quantities"]["psi_sep"]
-                - ods["equilibrium"]["time_slice"][time_index]["global_quantities"]["psi_axis"]
-            )
-            + ods["equilibrium"]["time_slice"][time_index]["global_quantities"]["psi_axis"]
-        )
->>>>>>> 3df6db86
     else:
         raise NotImplementedError(f"Conversion from {origin} not yet implemented.")
 
@@ -347,7 +331,6 @@
 
         :return: Transformed values
     """
-<<<<<<< HEAD
     if destination == "rho_pol_norm":
         return np.sqrt((values - ods["equilibrium"]["time_slice"][time_index]["global_quantities"]["psi_axis"]) /
                        (ods["equilibrium"]["time_slice"][time_index]["global_quantities"]["psi_boundary"]
@@ -384,16 +367,6 @@
             else:
                 phi[wrong_sign_mask] = 0.0
         return phi
-=======
-    if destination == "rho_pol":
-        return np.sqrt(
-            (values - ods["equilibrium"]["time_slice"][time_index]["global_quantities"]["psi_axis"])
-            / (
-                ods["equilibrium"]["time_slice"][time_index]["global_quantities"]["psi_boundary"]
-                - ods["equilibrium"]["time_slice"][time_index]["global_quantities"]["psi_axis"]
-            )
-        )
->>>>>>> 3df6db86
     else:
         raise NotImplementedError(f"Conversion to {destination} not yet implemented.")
 
