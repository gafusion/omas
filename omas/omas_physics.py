'''physics-based ODS methods and utilities

-------
'''

from .omas_utils import *
from .omas_core import ODS

__all__ = []
__ods__ = []


def add_to__ODS__(f):
    """
    anything wrapped here will be available as a ODS method with name 'physics_'+f.__name__
    """
    __ods__.append(f.__name__)
    return f


def add_to__ALL__(f):
    __all__.append(f.__name__)
    return f


def preprocess_ods(*require, require_mode=['warn_through', 'warn_skip', 'raise'][0]):
    """
    Decorator function that:
     * checks that required quantities are there
    """

    def _req(f):
        from functools import wraps

        @wraps(f)
        def wrapper(*args1, **kw1):
            args, kw = args_as_kw(f, args1, kw1)

            # handle missing required quantities
            missing = []
            for k in require:
                if k not in kw['ods']:
                    missing.append(k)
            if len(missing):
                txt = 'could not evaluate %s because of missing %s ODS' % (f.__name__, missing)
                if require_mode == 'warn_through':
                    printe(txt)
                elif require_mode == 'warn_skip':
                    printe(txt)
                    return kw['ods']
                elif require_mode == 'raise':
                    raise RuntimeError(txt)

            # run function
            return f(*args, **kw)

        return wrapper

    return _req


# constants class that mimics scipy.constants
class constants(object):
    e = 1.6021766208e-19


@add_to__ODS__
def consistent_times(self, attempt_fix=True, raise_errors=True):
    """
    Assign .time and .ids_properties.homogeneous_time info for top-level structures
    since these are required for writing an IDS to IMAS

    :param attempt_fix: fix dataset_description and wall IDS to have 0 times if none is set

    :param raise_errors: raise errors if could not satisfy IMAS requirements

    :return: `True` if all is good, `False` if requirements are not satisfied, `None` if fixes were applied
    """

    # if called at top level, loop over all data structures
    if not len(self.location):
        out = {}
        for ds in self:
            out[ds] = self.getraw(ds).physics_consistent_times(attempt_fix=attempt_fix, raise_errors=raise_errors)
        if any([k is False for k in out.values()]):
            return False
        elif any([k is None for k in out.values()]):
            return None
        else:
            return True

    ds = p2l(self.location)[0]

    extra_info = {}
    time = self.time(extra_info=extra_info)
    if extra_info['homogeneous_time'] is False:
        self['ids_properties']['homogeneous_time'] = extra_info['homogeneous_time']
    elif time is not None and len(time):
        self['time'] = time
        self['ids_properties']['homogeneous_time'] = extra_info['homogeneous_time']
    elif attempt_fix:
        self['time'] = [-1.0]
        extra_info['homogeneous_time'] = True
        self['ids_properties']['homogeneous_time'] = extra_info['homogeneous_time']
        return None
    elif raise_errors:
        raise ValueError(self.location + '.time cannot be automatically filled! Missing time information in the data structure.')
    else:
        return False
    return True


@add_to__ODS__
def imas_info(self):
    # if called at top level, loop over all data structures
    if not len(self.location):
        for ds in self:
            self.getraw(ds).physics_imas_info()
        return
    else:
        self['ids_properties.version_put.access_layer'] = 'N/A'
        self['ids_properties.version_put.access_layer_language'] = 'OMAS'
        self['ids_properties.version_put.data_dictionary'] = self.imas_version


@add_to__ODS__
@preprocess_ods('equilibrium')
def equilibrium_stored_energy(ods, update=True):
    """
    Calculate MHD stored energy from equilibrium pressure and volume

    :param ods: input ods

    :param update: operate in place

    :return: updated ods
    """
    ods_n = ods
    if not update:
        from omas import ODS

        ods_n = ODS().copy_attrs_from(ods)

    for time_index in ods['equilibrium']['time_slice']:
        pressure_equil = ods['equilibrium']['time_slice'][time_index]['profiles_1d']['pressure']
        volume_equil = ods['equilibrium']['time_slice'][time_index]['profiles_1d']['volume']

        ods_n['equilibrium.time_slice'][time_index]['.global_quantities.energy_mhd'] = (
            3.0 / 2.0 * numpy.trapz(pressure_equil, x=volume_equil)
        )  # [J]

    return ods_n


@add_to__ODS__
<<<<<<< HEAD
def calc_line_den(ods, R1, R2, Z1, Z2, line_grid=2000, time_index=0):
    ods_n = ods
    if not update:
        from omas import ODS

        ods_n = ODS().copy_attrs_from(ods)

    Rb = ods['equilibrium']['time_slice'][time_index]['boundary']['outline']['r']
    Zb = ods['equilibrium']['time_slice'][time_index]['boundary']['outline']['z']

    Rline = (R2-R1) * numpy.linspace(0, 1, line_grid) + R1
    Zline = (Z2-Z1) * numpy.linspace(0, 1, line_grid) + Z1
    dist = numpy.zeros(line_grid)

    for i, Rval in enumerate(Rline):
        dist[i]= numpy.min((Rline[i]-Rb)**2 + (Zline[i]-Zb)**2 )

    a = numpy.argpartition(dist, 4)[0: 3]
    i1 =  a[0]
    i2 = a[1]
    if abs(i2-i1) == -1:
        i2 = a[3]

    Rgrid = ods['equilibrium']['time_slice'][time_index]['profiles_2d'][0]['grid']['dim1']
    Zgrid = ods['equilibrium']['time_slice'][time_index]['profiles_2d'][0]['grid']['dim2']

    psi2d = ods['equilibrium']['time_slice'][time_index]['profiles_2d'][0]['psi']
    psi_interp = scipy.interpolate.interp2d(Rgrid, Zgrid, psi2d)
    psi_eq = ods['equilibrium']['time_slice'][time_index]['profiles_1d']['psi']
    rhon_eq = ods['equilibrium']['time_slice'][time_index]['profiles_1d']['rho_tor_norm']
    rhon_cp = ods['core_profiles']['profiles_1d'][time_index]['grid']['rho_tor_norm']
    ne = ods['core_profiles']['profiles_1d'][0]['electrons']['density_thermal']
    ne = numpy.interp(rhon_eq, rhon_cp, ne)
    tck = scipy.interpolate.splrep(psi_eq, ne, k=3)
    ne_line = 0.
    for i in range(i1, i2, numpy.sign(i2-i1)):
        psival = psi_interp(Rline[i], Zline[i])[0]
        ne_interp  = scipy.interpolate.splev(psival, tck)
        ne_line  += ne_interp
    ne_line /= abs(i2-i1)*sqrt((Rline[i2]-Rline[i1])**2+(Zline[i2]-Zline[i1])**2)


    if 'summary.line_average.n_e' in ods:
        ods_n['summary.line_average.n_e'][time_index] = ne_line
    else:
        ods_n['summary.line_average.n_e'][time_index] = numpy.atleast1d(ne_line)
        
    return ne_line


@add_to__ODS__
=======
>>>>>>> 36a68eaf
@preprocess_ods('equilibrium')
def equilibrium_ggd_to_rectangular(ods, time_index=None, resolution=None, method='linear', update=True):
    """
    Convert GGD data to profiles 2D

    :param ods: input ods

    :param time_index: time slices to process

    :param resolution: integer or tuple for rectangular grid resolution

    :param method: one of 'nearest', 'linear', 'cubic', 'extrapolate'

    :param update: operate in place

    :return: updated ods
    """
    ods_n = ods
    if not update:
        from omas import ODS

        ods_n = ODS().copy_attrs_from(ods)

    points = ods['equilibrium.grids_ggd[0].grid[0].space[0].objects_per_dimension[0].object[:].geometry']

    if resolution is None:
        resolution = int(numpy.sqrt(len(points[:, 0])))
    if isinstance(resolution, int):
        resolution = [resolution, resolution]

    if time_index is None:
        time_index = range(len(ods['equilibrium.time_slice']))
    elif isinstance(time_index, int):
        time_index = [time_index]

    cache = True
    for itime in time_index:
        ods_n[f'equilibrium.time_slice.{itime}.profiles_2d.0.grid_type'].setdefault('index', 1)
        for k in ods_n[f'equilibrium.time_slice.{itime}.profiles_2d']:
            profiles_2d = ods_n[f'equilibrium.time_slice.{itime}.profiles_2d.{k}']
            if 'grid_type.index' in profiles_2d and profiles_2d['grid_type.index'] == 1:
                break
        ggd = ods[f'equilibrium.time_slice.{itime}.ggd.0']
        for what in ggd:
            quantity = ggd[what + '.0.values']
            r, z, interpolated, cache = scatter_to_rectangular(
                points[:, 0], points[:, 1], quantity, resolution[0], resolution[1], method=method, return_cache=cache
            )
            profiles_2d[what] = interpolated.T
        profiles_2d['grid.dim1'] = r
        profiles_2d['grid.dim2'] = z
    return ods_n


@add_to__ODS__
@preprocess_ods('core_profiles', 'equilibrium')
def summary_greenwald(ods, update=True):
    """
    Calculates Greenwald Fraction for each time slice and stores them in the summary ods.

    :param ods: input ods

    :param update: operate in place

    :return: updated ods
    """

    ods_n = ods
    if not update:
        from omas import ODS

        ods_n = ODS().copy_attrs_from(ods)

    a = (ods['equilibrium.time_slice.:.profiles_1d.r_outboard'][:, -1] - ods['equilibrium.time_slice.:.profiles_1d.r_inboard'][:, -1]) / 2
    ip = ods['equilibrium.time_slice.:.global_quantities.ip']
    ne_vol_avg = []
    for k in ods['equilibrium.time_slice']:
        with omas_environment(
            ods,
            coordsio={'core_profiles.profiles_1d.%d.grid.rho_tor_norm' % k: ods['equilibrium.time_slice.%s.profiles_1d.rho_tor_norm' % k]},
        ):
            ne = ods['core_profiles.profiles_1d.%d.electrons.density_thermal' % k]
            volume = ods['equilibrium.time_slice.%d.profiles_1d.volume' % k]
            ne_vol_avg.append(numpy.trapz(ne, x=volume) / volume[-1])
    ods_n['summary.global_quantities.greenwald_fraction.value'] = abs(numpy.array(ne_vol_avg) / 1e20 / ip * 1e6 * numpy.pi * a ** 2)
    return ods_n


@add_to__ODS__
@preprocess_ods('core_profiles', 'equilibrium')
<<<<<<< HEAD
def summary_taue(ods, update=True, PRINTFLAG=False):
=======
def summary_lineaverage_density(ods, line_grid=2000, time_index=None, update=True):
    """
    Calculates line-average electron density for each time slice and stores them in the summary ods

    :param ods: input ods
    
    :param line_grid: number of points to calculate line average density over (includes point outside of boundary)
    
    :param time_index: time slices to process

    :param update: operate in place

    :return: updated ods
    """
    import scipy

    ods_n = ods
    if not update:
        from omas import ODS

        ods_n = ODS().copy_attrs_from(ods)

    if time_index is None:
        for time_index in range(len(ods['core_profiles']['profiles_1d'])):
            summary_lineaverage_density(ods_n, line_grid=line_grid, time_index=time_index, update=False)
        return ods_n

    Rb = ods['equilibrium']['time_slice'][time_index]['boundary']['outline']['r']
    Zb = ods['equilibrium']['time_slice'][time_index]['boundary']['outline']['z']

    Rgrid = ods['equilibrium']['time_slice'][time_index]['profiles_2d'][0]['grid']['dim1']
    Zgrid = ods['equilibrium']['time_slice'][time_index]['profiles_2d'][0]['grid']['dim2']

    psi2d = ods['equilibrium']['time_slice'][time_index]['profiles_2d'][0]['psi']
    psi_interp = scipy.interpolate.interp2d(Zgrid, Rgrid, psi2d)
    psi_eq = ods['equilibrium']['time_slice'][time_index]['profiles_1d']['psi']
    rhon_eq = ods['equilibrium']['time_slice'][time_index]['profiles_1d']['rho_tor_norm']
    rhon_cp = ods['core_profiles']['profiles_1d'][time_index]['grid']['rho_tor_norm']
    ne = ods['core_profiles']['profiles_1d'][time_index]['electrons']['density_thermal']
    ne = numpy.interp(rhon_eq, rhon_cp, ne)
    tck = scipy.interpolate.splrep(psi_eq, ne, k=3)

    if 'time' not in ods['interferometer']:
        ods_n['interferometer.ids_properties.homogeneous_time'] = 1
        ods_n['interferometer']['time'] = copy.copy(ods['core_profiles']['time'])

    ifpaths = [['first_point', 'second_point'], ['second_point', 'third_point']]
    for channel in ods['interferometer']['channel']:
        ne_line_paths = []
        dist_paths = []
        for ifpath in ifpaths:
            R1 = ods['interferometer']['channel'][channel]['line_of_sight'][ifpath[0]]['r']
            Z1 = ods['interferometer']['channel'][channel]['line_of_sight'][ifpath[0]]['z']
            phi1 = ods['interferometer']['channel'][channel]['line_of_sight'][ifpath[0]]['phi']
            x1 = R1 * numpy.cos(phi1)
            y1 = R1 * numpy.sin(phi1)

            R2 = ods['interferometer']['channel'][channel]['line_of_sight'][ifpath[1]]['r']
            Z2 = ods['interferometer']['channel'][channel]['line_of_sight'][ifpath[1]]['z']
            phi2 = ods['interferometer']['channel'][channel]['line_of_sight'][ifpath[1]]['phi']
            x2 = R2 * numpy.cos(phi2)
            y2 = R2 * numpy.sin(phi2)

            xline = numpy.linspace(x1, x2, line_grid)
            yline = numpy.linspace(y1, y2, line_grid)
            Rline = numpy.linspace(R1, R2, line_grid)
            Zline = numpy.linspace(Z1, Z2, line_grid)
            dist = numpy.zeros(line_grid)

            for i, Rval in enumerate(Rline):
                dist[i] = numpy.min((Rline[i] - Rb) ** 2 + (Zline[i] - Zb) ** 2)

            zero_crossings = numpy.where(numpy.diff(numpy.sign(numpy.gradient(dist))))[0]
            i1 = zero_crossings[0]
            i2 = zero_crossings[-1]

            psival = [psi_interp(Zline[i], Rline[i])[0] for i in range(i1, i2, numpy.sign(i2 - i1))]
            ne_interp = scipy.interpolate.splev(psival, tck)
            ne_line = numpy.trapz(ne_interp)
            ne_line /= abs(i2 - i1)
            ne_line_paths.append(ne_line)
            dist_paths.append(numpy.sqrt((xline[i2] - xline[i1]) ** 2 + (yline[i2] - yline[i1]) ** 2 + (Zline[i2] - Zline[i1]) ** 2))

        ne_line = numpy.average(ne_line_paths, weights=dist_paths)
        if F'interferometer.channel.{channel}.n_e_line_average.data' not in ods_n:
            ods_n['interferometer']['channel'][channel]['n_e_line_average']['data'] = numpy.zeros(len(ods_n['interferometer']['time']))

        ods_n['interferometer']['channel'][channel]['n_e_line_average']['data'][time_index] = ne_line
    return ods_n


@add_to__ODS__
@preprocess_ods('core_profiles', 'core_sources', 'equilibrium')
def summary_taue(ods, update=True):
>>>>>>> 36a68eaf
    """
    Calculates Energy confinement time estimated from the IPB98(y,2) scaling for each time slice and stores them in the summary ods

    :param ods: input ods

    :param update: operate in place

    :return: updated ods
    """
    ods_n = ods
    if not update:
        from omas import ODS

        ods_n = ODS().copy_attrs_from(ods)

    # update ODS with stored energy from equilibrium
    ods.physics_equilibrium_stored_energy()

    tau_e_scaling = []
    tau_e_MHD = []
    for time_index in ods['equilibrium']['time_slice']:
        equilibrium_ods = ods['equilibrium']['time_slice'][time_index]
        a = (equilibrium_ods['profiles_1d']['r_outboard'][-1] - equilibrium_ods['profiles_1d']['r_inboard'][-1]) / 2
        r_major = (equilibrium_ods['profiles_1d']['r_outboard'][-1] + equilibrium_ods['profiles_1d']['r_inboard'][-1]) / 2
        bt = ods['equilibrium']['vacuum_toroidal_field']['b0'][time_index] * ods['equilibrium']['vacuum_toroidal_field']['r0'] / r_major
        ip = equilibrium_ods['global_quantities']['ip']
        aspect = r_major / a
        psi = ods['equilibrium']['time_slice'][time_index]['profiles_1d']['psi']
        rho_tor_norm_equi = equilibrium_ods['profiles_1d']['rho_tor_norm']
        rho_tor_norm_core = ods['core_profiles']['profiles_1d'][time_index]['grid']['rho_tor_norm']
        psi = numpy.interp(rho_tor_norm_core, rho_tor_norm_equi, psi)
        # Making Equilibrium grid same grid as core_sources and core_profiles
        with omas_environment(ods, coordsio={'equilibrium.time_slice.0.profiles_1d.psi': psi}):
            volume = equilibrium_ods['profiles_1d']['volume']
            kappa = volume[-1] / 2 / numpy.pi / numpy.pi / a / a / r_major
            ne = ods['core_profiles']['profiles_1d'][time_index]['electrons']['density_thermal']
            ne_vol_avg = numpy.trapz(ne, x=volume) / volume[-1]

            # Naive weighted isotope average:
            n_deuterium_avg = 0.0
            n_tritium_avg = 0.0
            ions = ods['core_profiles']['profiles_1d'][time_index]['ion']
            for ion in ods['core_profiles']['profiles_1d'][time_index]['ion']:
                if ions[ion]['label'] == 'D' or 'd':
                    n_deuterium_avg = numpy.trapz(ions[ion]['density_thermal'], x=volume)
                elif ions[ion]['label'] == 'T' or 't':
                    n_tritium_avg = numpy.trapz(ions[ion]['density_thermal'], x=volume)
            isotope_factor = (2.014102 * n_deuterium_avg + 3.016049 * n_tritium_avg) / (n_deuterium_avg + n_tritium_avg)

            # Get total power from ods function:
            if 'core_sources' not in ods:
                if 'summary.global_quantities.power_steady.value' not in ods:
                    raise Exception('No core sources nor total power in ods, unable to calculate tau_e')
                printw("Not recalculating heating power, reusing ods['summary.global_quantities.power_steady.value']")
                heating_power = ods['summary.global_quantities.power_steady.value'][time_index]
            else:
                ods.physics_summary_heating_power()
                heating_power = ods['summary.global_quantities.power_steady.value'][time_index]

            # Calculate tau_e
            tau_e = abs(
                56.2e-3
                * (abs(ip) / 1e6) ** 0.93
                * abs(bt) ** 0.15
                * (ne_vol_avg / 1e19) ** 0.41
                * (heating_power / 1e6) ** -0.69
                * r_major ** 1.97
                * kappa ** 0.78
                * aspect ** -0.58
                * isotope_factor ** 0.19
            )  # [s]
            if PRINTFLAG:
                print('kap', kappa, 'bt', bt, 'ip', ip, 'ne_vol', ne_vol_avg, 'paux', p_aux, 'aspect', aspect, 'isotope', isotope_factor, 'tau_e', tau_e)
            tau_e_scaling.append(tau_e)
            tau_e_MHD.append(equilibrium_ods['global_quantities']['energy_mhd'] / heating_power)

    # assign quantities in the ODS
    ods_n['summary']['global_quantities']['tau_energy_98']['value'] = numpy.array(tau_e_scaling)
    ods_n['summary']['global_quantities']['tau_energy']['value'] = numpy.array(tau_e_MHD)
    ods_n['summary']['global_quantities']['tau_energy'][
        'source'
    ] = "Combination of stored energy calculated from MHD equilibrium and external power from core_sources"
    ods_n['summary']['global_quantities']['tau_energy_98'][
        'source'
    ] = "Combination of equilibrium, core_sources and core_profiles calculated"

    return ods_n

@add_to__ODS__
@preprocess_ods('core_profiles')

@add_to__ODS__
@preprocess_ods('core_sources')
def summary_heating_power(ods, update=True):
    """
<<<<<<< HEAD
    Integrate power densities to calculate the total heating and individual H&CD systems, stores values in ods.summary
=======
    Integrate power densities to the total and heating and current drive systems and fills summary.global_quantities

>>>>>>> 36a68eaf
    :param ods: input ods

    :param update: operate in place

    :return: updated ods
    """
    ods_n = ods
    if not update:
        from omas import ODS

        ods_n = ODS().copy_attrs_from(ods)

<<<<<<< HEAD
    sources = ods_n['core_sources']['source']
    index_dict = {2: 'nbi', 3: 'ec', 4: 'lh', 5: 'ic', 6:'fusion', 7:'ohmic'}
    power_dict = {'total_heating': [], 'nbi': [], 'ec': [], 'lh': [], 'ic': []}
    q_init = numpy.zeros(len(sources[0]['profiles_1d'][0]['grid']['rho_tor_norm']))
=======
    if 'core_sources.source.0' not in ods_n:
        return ods_n

    sources = ods_n['core_sources.source']
    index_dict = {2: 'nbi', 3: 'ec', 4: 'lh', 5: 'ic'}
    power_dict = {'total': [], 'nbi': [], 'ec': [], 'lh': [], 'ic': []}
    q_init = numpy.zeros(len(sources['0.profiles_1d.0.grid.volume']))
>>>>>>> 36a68eaf
    q_dict = {
        'total_heating': copy.deepcopy(q_init),
        'nbi': copy.deepcopy(q_init),
        'ec': copy.deepcopy(q_init),
        'lh': copy.deepcopy(q_init),
        'ic': copy.deepcopy(q_init),
    }
<<<<<<< HEAD

    for time_index in sources[0]['profiles_1d']:
        vol = sources[0]['profiles_1d'][time_index]['grid']['volume']
        for source in sources:
            source_1d = sources[source]['profiles_1d'][time_index]
            if sources[source]['identifier.index'] in index_dict:
                if 'electrons' in source_1d and 'energy' in source_1d['electrons']:
                    q_dict['total_heating'] += source_1d['electrons']['energy']
                    if sources[source]['identifier.index'] in power_dict:
                        q_dict[index_dict[sources[source]['identifier.index']]] += source_1d['electrons']['energy']
                if 'total_ion_energy' in source_1d:
                    q_dict['total_heating'] += source_1d['total_ion_energy']
                    if sources[source]['identifier.index'] in power_dict:
                        q_dict[index_dict[sources[source]['identifier.index']]] += source_1d['total_ion_energy']
=======
    ignore_indices = list(range(100, 108)) + list(range(900, 910))

    for time_index in sources['0.profiles_1d']:
        vol = sources[f'0.profiles_1d.{time_index}.grid.volume']
        for source in sources:
            if sources[f'{source}.identifier.index'] in ignore_indices:
                # Skip the combined sources to prevent double counting
                continue
            if f'{source}.profiles_1d.{time_index}.electrons.energy' in sources:
                q_dict['total'] += sources[f'{source}.profiles_1d.{time_index}.electrons.energy']
                if sources[f'{source}.identifier.index'] in index_dict:
                    q_dict[index_dict[sources[f'{source}.identifier.index']]] += sources[
                        f'{source}.profiles_1d.{time_index}.electrons.energy'
                    ]
            if f'{source}.profiles_1d.{time_index}.total_ion_energy' in sources:
                q_dict['total'] += sources[f'{source}.profiles_1d.{time_index}.total_ion_energy']
                if sources[f'{source}.identifier.index'] in index_dict:
                    q_dict[index_dict[sources[f'{source}.identifier.index']]] += sources[
                        f'{source}.profiles_1d.{time_index}.total_ion_energy'
                    ]
>>>>>>> 36a68eaf

        for key, value in power_dict.items():
            power_dict[key].append(numpy.trapz(q_dict[key], x=vol))
    for key, value in power_dict.items():
        if numpy.sum(value) > 0:
<<<<<<< HEAD
            if key is 'total_heating':
=======
            if key == 'total':
>>>>>>> 36a68eaf
                ods_n['summary.global_quantities.power_steady.value'] = numpy.array(value)
                continue
            ods_n[f'summary.heating_current_drive.{key}[0].power.value'] = numpy.array(value)

    return ods_n


@add_to__ODS__
@preprocess_ods()
def summary_global_quantities(ods, update=True):
    """
    Calculates global quantities for each time slice and stores them in the summary ods:
     - Greenwald Fraction
     - Energy confinement time estimated from the IPB98(y,2) scaling
     - Integrate power densities to the totals
     - Generate summary.global_quantities from global_quantities of other IDSs

    :param ods: input ods

    :param update: operate in place

    :return: updated ods
    """
    ods_n = ods.physics_summary_greenwald(update=update)
    ods_n.physics_summary_taue(update=True)
    ods_n.physics_summary_total_powers(update=True)
    ods_n.physics_summary_consistent_global_quantities(update=True)
    return ods_n


@add_to__ODS__
def summary_consistent_global_quantities(ods, ds=None, update=True):
    """
    Generate summary.global_quantities from global_quantities of other IDSs

    :param ods: input ods

    :param ds: IDS from which to update summary.global_quantities. All IDSs if `None`.

    :param update: operate in place

    :return: updated ods
    """
    ods_n = ods
    if not update:
        from omas import ODS

        ods_n = ODS().copy_attrs_from(ods)

    global_quantities = copy.copy(omas_global_quantities(ods.imas_version))

    if ds is None:
        ds = set(map(lambda x: x.split('.')[0], global_quantities))
    ds = set(ds)
    if 'summary' in ds:
        ds.remove('summary')

    # global_quantities destinations
    dst = []
    for item in global_quantities:
        path = item.split('.')
        if path[0] == 'summary':
            dst.append(path[-1])

    # global_quantities sources
    src = []
    for item in global_quantities:
        path = item.split('.')
        if path[0] in ds and path[0] in ods and path[-1] in dst:
            src.append(item)

    # copy global_quantities from other IDSs to summary
    for item in src:
        if item.replace(':', '0') in ods:
            path = item.split('.')
            ods_n[f'summary.global_quantities.{path[-1]}.value'] = ods[item]
            ods_n[f'summary.global_quantities.{path[-1]}.source'] = 'Consistency with ' + path[0]

    return ods_n


@add_to__ODS__
@preprocess_ods()
def core_profiles_consistent(ods, update=True, use_electrons_density=False):
    """
    Calls all core_profiles consistency functions including
      - core_profiles_densities
      - core_profiles_pressures
      - core_profiles_zeff

    :param ods: input ods

    :param update: operate in place

    :param use_electrons_density:
            denominator is core_profiles.profiles_1d.:.electrons.density
            instead of sum Z*n_i in Z_eff calculation

    :return: updated ods
    """
    ods = core_profiles_densities(ods, update=update)
    core_profiles_pressures(ods)
    core_profiles_zeff(ods, use_electrons_density=use_electrons_density)
    return ods


@add_to__ODS__
@preprocess_ods('core_profiles')
def core_profiles_pressures(ods, update=True):
    """
    Calculates individual ions pressures

        `core_profiles.profiles_1d.:.ion.:.pressure_thermal` #Pressure (thermal) associated with random motion ~average((v-average(v))^2)
        `core_profiles.profiles_1d.:.ion.:.pressure`         #Pressure (thermal+non-thermal)

    as well as total pressures

        `core_profiles.profiles_1d.:.pressure_thermal`       #Thermal pressure (electrons+ions)
        `core_profiles.profiles_1d.:.pressure_ion_total`     #Total (sum over ion species) thermal ion pressure
        `core_profiles.profiles_1d.:.pressure_perpendicular` #Total perpendicular pressure (electrons+ions, thermal+non-thermal)
        `core_profiles.profiles_1d.:.pressure_parallel`      #Total parallel pressure (electrons+ions, thermal+non-thermal)

    NOTE: the fast particles ion pressures are read, not set by this function:

        `core_profiles.profiles_1d.:.ion.:.pressure_fast_parallel`      #Pressure (thermal) associated with random motion ~average((v-average(v))^2)
        `core_profiles.profiles_1d.:.ion.:.pressure_fast_perpendicular` #Pressure (thermal+non-thermal)

    :param ods: input ods

    :param update: operate in place

    :return: updated ods
    """
    ods_p = ods
    if not update:
        from omas import ODS

        ods_p = ODS().copy_attrs_from(ods)

    for time_index in ods['core_profiles']['profiles_1d']:
        prof1d = ods['core_profiles']['profiles_1d'][time_index]
        prof1d_p = ods_p['core_profiles']['profiles_1d'][time_index]

        if not update:
            prof1d_p['grid']['rho_tor_norm'] = prof1d['grid']['rho_tor_norm']

        __zeros__ = 0.0 * prof1d['grid']['rho_tor_norm']

        prof1d_p['pressure_thermal'] = copy.deepcopy(__zeros__)
        prof1d_p['pressure_ion_total'] = copy.deepcopy(__zeros__)
        prof1d_p['pressure_perpendicular'] = copy.deepcopy(__zeros__)
        prof1d_p['pressure_parallel'] = copy.deepcopy(__zeros__)

        # electrons
        prof1d_p['electrons']['pressure'] = copy.deepcopy(__zeros__)

        __p__ = None
        if 'density_thermal' in prof1d['electrons'] and 'temperature' in prof1d['electrons']:
            __p__ = nominal_values(prof1d['electrons']['density_thermal'] * prof1d['electrons']['temperature'] * constants.e)
        elif 'pressure_thermal' in prof1d['electrons']:
            __p__ = nominal_values(prof1d['electrons']['pressure_thermal'])

        if __p__ is not None:
            prof1d_p['electrons']['pressure_thermal'] = __p__
            prof1d_p['electrons']['pressure'] += __p__
            prof1d_p['pressure_thermal'] += __p__
            prof1d_p['pressure_perpendicular'] += __p__ / 3.0
            prof1d_p['pressure_parallel'] += __p__ / 3.0

        if 'pressure_fast_perpendicular' in prof1d['electrons']:
            __p__ = nominal_values(prof1d['electrons']['pressure_fast_perpendicular'])
            if not update:
                prof1d_p['electrons']['pressure_fast_perpendicular'] = __p__
            prof1d_p['electrons']['pressure'] += 2.0 * __p__
            prof1d_p['pressure_perpendicular'] += __p__

        if 'pressure_fast_parallel' in prof1d['electrons']:
            __p__ = nominal_values(prof1d['electrons']['pressure_fast_parallel'])
            if not update:
                prof1d_p['electrons']['pressure_fast_parallel'] = __p__
            prof1d_p['electrons']['pressure'] += __p__
            prof1d_p['pressure_parallel'] += __p__

        # ions
        for k in range(len(prof1d['ion'])):

            prof1d_p['ion'][k]['pressure'] = copy.deepcopy(__zeros__)

            __p__ = None
            if 'density_thermal' in prof1d['ion'][k] and 'temperature' in prof1d['ion'][k]:
                __p__ = nominal_values(prof1d['ion'][k]['density_thermal'] * prof1d['ion'][k]['temperature'] * constants.e)
            elif 'pressure_thermal' in prof1d['ion'][k]:
                __p__ = nominal_values(prof1d['ion'][k]['pressure_thermal'])

            if __p__ is not None:
                prof1d_p['ion'][k]['pressure_thermal'] = __p__
                prof1d_p['ion'][k]['pressure'] += __p__
                prof1d_p['pressure_thermal'] += __p__
                prof1d_p['pressure_perpendicular'] += __p__ / 3.0
                prof1d_p['pressure_parallel'] += __p__ / 3.0
                prof1d_p['pressure_ion_total'] += __p__

            if 'pressure_fast_perpendicular' in prof1d['ion'][k]:
                __p__ = nominal_values(prof1d['ion'][k]['pressure_fast_perpendicular'])
                if not update:
                    prof1d_p['ion'][k]['pressure_fast_perpendicular'] = __p__
                prof1d_p['ion'][k]['pressure'] += 2.0 * __p__
                prof1d_p['pressure_perpendicular'] += __p__

            if 'pressure_fast_parallel' in prof1d['ion'][k]:
                __p__ = nominal_values(prof1d['ion'][k]['pressure_fast_parallel'])
                if not update:
                    prof1d_p['ion'][k]['pressure_fast_parallel'] = __p__
                prof1d_p['ion'][k]['pressure'] += __p__
                prof1d_p['pressure_parallel'] += __p__

        # extra pressure information that is not within IMAS structure is set only if consistency_check is not True
        if ods_p.consistency_check is not True:
            prof1d_p['pressure'] = prof1d_p['pressure_perpendicular'] * 2 + prof1d_p['pressure_parallel']
            prof1d_p['pressure_electron_total'] = prof1d_p['pressure_thermal'] - prof1d_p['pressure_ion_total']
            prof1d_p['pressure_fast'] = prof1d_p['pressure'] - prof1d_p['pressure_thermal']

    return ods_p


@add_to__ODS__
@preprocess_ods('core_profiles')
def core_profiles_densities(ods, update=True):
    """
    Density, density_thermal, and density_fast for electrons and ions are filled and are self-consistent

    :param ods: input ods

    :param update: operate in place

    :return: updated ods
    """

    ods_n = ods
    if not update:
        from omas import ODS

        ods_n = ODS().copy_attrs_from(ods)

    def consistent_density(loc):
        if 'density' in loc:

            # if there is no thermal nor fast, assume it is thermal
            if 'density_thermal' not in loc and 'density_fast' not in loc:
                loc['density_thermal'] = loc['density']

            # if there is no thermal calculate it
            elif 'density_thermal' not in loc and 'density_fast' in loc:
                loc['density_thermal'] = loc['density'] - loc['density_fast']

            # if there is no fast calculate it
            elif 'density_thermal' in loc and 'density_fast' not in loc:
                loc['density_fast'] = loc['density'] - loc['density_thermal']

        # enforce self-consistency
        loc['density'] = copy.deepcopy(__zeros__)
        for density in ['density_thermal', 'density_fast']:
            if density in loc:
                loc['density'] += loc[density]
            else:
                loc[density] = copy.deepcopy(__zeros__)

    for time_index in ods['core_profiles']['profiles_1d']:
        prof1d = ods['core_profiles']['profiles_1d'][time_index]
        prof1d_n = ods_n['core_profiles']['profiles_1d'][time_index]

        if not update:
            prof1d_n['grid']['rho_tor_norm'] = prof1d['grid']['rho_tor_norm']

        __zeros__ = 0.0 * prof1d['grid']['rho_tor_norm']

        # electrons
        consistent_density(prof1d_n['electrons'])

        # ions
        for k in range(len(prof1d['ion'])):
            consistent_density(prof1d_n['ion'][k])

    return ods_n


@add_to__ODS__
@preprocess_ods('core_profiles')
def core_profiles_zeff(ods, update=True, use_electrons_density=False):
    """
    calculates effective charge

    :param ods: input ods

    :param update: operate in place

    :param use_electrons_density:
            denominator core_profiles.profiles_1d.:.electrons.density
            instead of sum Z*n_i

    :return: updated ods
    """

    ods_z = core_profiles_densities(ods, update=update)

    for time_index in ods['core_profiles']['profiles_1d']:
        prof1d = ods['core_profiles']['profiles_1d'][time_index]
        prof1d_z = ods_z['core_profiles']['profiles_1d'][time_index]

        Z2n = 0.0 * prof1d_z['grid']['rho_tor_norm']
        Zn = 0.0 * prof1d_z['grid']['rho_tor_norm']

        for k in range(len(prof1d['ion'])):
            Z = prof1d['ion'][k]['element'][0]['z_n']  # from old ODS
            n = prof1d_z['ion'][k]['density']  # from new ODS
            Z2n += n * Z ** 2
            Zn += n * Z
            if use_electrons_density:
                prof1d_z['zeff'] = Z2n / prof1d_z['electrons']['density']
            else:
                prof1d_z['zeff'] = Z2n / Zn
    return ods_z


@add_to__ODS__
@preprocess_ods('equilibrium', 'core_profiles')
def current_from_eq(ods, time_index):
    """
    This function sets the currents in ods['core_profiles']['profiles_1d'][time_index]
    using ods['equilibrium']['time_slice'][time_index]['profiles_1d']['j_tor']

    :param ods: ODS to update in-place

    :param time_index: ODS time index to updated
    if None, all times are updated
    """

    # run an all time slices if time_index is None
    if time_index is None:
        for itime in ods['equilibrium.time_slice']:
            current_from_eq(ods, time_index=itime)
        return

    rho = ods['equilibrium.time_slice'][time_index]['profiles_1d.rho_tor_norm']

    with omas_environment(ods, coordsio={'core_profiles.profiles_1d.%d.grid.rho_tor_norm' % time_index: rho}):
        # call all current ohmic to start
        fsa_invR = ods['equilibrium']['time_slice'][time_index]['profiles_1d']['gm9']
        JtoR_tot = ods['equilibrium']['time_slice'][time_index]['profiles_1d']['j_tor'] * fsa_invR
        if 'core_profiles.vacuum_toroidal_field.b0' in ods:
            B0 = ods['core_profiles']['vacuum_toroidal_field']['b0'][time_index]
        elif 'equilibrium.vacuum_toroidal_field.b0' in ods:
            R0 = ods['equilibrium']['vacuum_toroidal_field']['r0']
            B0 = ods['equilibrium']['vacuum_toroidal_field']['b0'][time_index]
            ods['core_profiles']['vacuum_toroidal_field']['r0'] = R0
            ods.set_time_array('core_profiles.vacuum_toroidal_field.b0', time_index, B0)

        JparB_tot = transform_current(rho, JtoR=JtoR_tot, equilibrium=ods['equilibrium']['time_slice'][time_index], includes_bootstrap=True)

    try:
        core_profiles_currents(ods, time_index, rho, j_total=JparB_tot / B0)
    except AssertionError:
        # redo but wipe out old current components since we can't make it consistent
        core_profiles_currents(
            ods, time_index, rho, j_actuator=None, j_bootstrap=None, j_ohmic=None, j_non_inductive=None, j_total=JparB_tot / B0
        )

    return


@add_to__ODS__
@preprocess_ods('equilibrium', 'core_profiles')
def core_profiles_currents(
    ods,
    time_index=None,
    rho_tor_norm=None,
    j_actuator='default',
    j_bootstrap='default',
    j_ohmic='default',
    j_non_inductive='default',
    j_total='default',
    warn=True,
):
    """
    This function sets currents in ods['core_profiles']['profiles_1d'][time_index]

    If provided currents are inconsistent with each other or ods, ods is not updated and an error is thrown.

    Updates integrated currents in ods['core_profiles']['global_quantities']
    (N.B.: `equilibrium` IDS is required for evaluating j_tor and integrated currents)

    :param ods: ODS to update in-place

    :param time_index: ODS time index to updated
    if None, all times are updated

    :param rho_tor_norm:  normalized rho grid upon which each j is given

    For each j:
      - ndarray: set in ods if consistent
      - 'default': use value in ods if present, else set to None
      - None: try to calculate from currents; delete from ods if you can't

    :param j_actuator: Non-inductive, non-bootstrap current <J.B>/B0
        N.B.: used for calculating other currents and consistency, but not set in ods

    :param j_bootstrap: Bootstrap component of <J.B>/B0

    :param j_ohmic: Ohmic component of <J.B>/B0

    :param j_non_inductive: Non-inductive component of <J.B>/B0
        Consistency requires j_non_inductive = j_actuator + j_bootstrap, either
        as explicitly provided or as computed from other components.

    :param j_total: Total <J.B>/B0
        Consistency requires j_total = j_ohmic + j_non_inductive either as
        explicitly provided or as computed from other components.
    """

    # run an all time slices if time_index is None
    if time_index is None:
        for itime in ods['core_profiles.profiles_1d']:
            core_profiles_currents(
                ods,
                time_index=itime,
                rho_tor_norm=rho_tor_norm,
                j_actuator=j_actuator,
                j_bootstrap=j_bootstrap,
                j_ohmic=j_ohmic,
                j_non_inductive=j_non_inductive,
                j_total=j_total,
                warn=warn,
            )
        return

    from scipy.integrate import cumtrapz

    prof1d = ods['core_profiles.profiles_1d'][time_index]

    if rho_tor_norm is None:
        rho_tor_norm = prof1d['grid.rho_tor_norm']

    # SETUP DEFAULTS
    data = {}
    with omas_environment(ods, coordsio={'core_profiles.profiles_1d.%d.grid.rho_tor_norm' % time_index: rho_tor_norm}):
        for j in ['j_actuator', 'j_bootstrap', 'j_non_inductive', 'j_ohmic', 'j_total']:
            if isinstance(eval(j), str) and eval(j) == 'default':
                if j in prof1d:
                    data[j] = copy.deepcopy(prof1d[j])
                elif (j == 'j_actuator') and (('j_bootstrap' in prof1d) and ('j_non_inductive' in prof1d)):
                    data['j_actuator'] = prof1d['j_non_inductive'] - prof1d['j_bootstrap']
                else:
                    data[j] = None
            else:
                data[j] = eval(j)
    j_actuator = data['j_actuator']
    j_bootstrap = data['j_bootstrap']
    j_ohmic = data['j_ohmic']
    j_non_inductive = data['j_non_inductive']
    j_total = data['j_total']

    # =================
    # UPDATE FORWARD
    # =================

    # j_non_inductive
    if (j_actuator is not None) and (j_bootstrap is not None):
        if j_non_inductive is None:
            j_non_inductive = j_actuator + j_bootstrap

    # j_total
    if (j_ohmic is not None) and (j_non_inductive is not None):
        if j_total is None:
            j_total = j_ohmic + j_non_inductive

    # get some quantities we'll use below
    if 'equilibrium.time_slice.%d' % time_index in ods:
        eq = ods['equilibrium']['time_slice'][time_index]
        if 'core_profiles.vacuum_toroidal_field.b0' in ods:
            B0 = ods['core_profiles']['vacuum_toroidal_field']['b0'][time_index]
        elif 'equilibrium.vacuum_toroidal_field.b0' in ods:
            R0 = ods['equilibrium']['vacuum_toroidal_field']['r0']
            B0 = ods['equilibrium']['vacuum_toroidal_field']['b0'][time_index]
            ods['core_profiles']['vacuum_toroidal_field']['r0'] = R0
            ods.set_time_array('core_profiles.vacuum_toroidal_field.b0', time_index, B0)
        fsa_invR = omas_interp1d(rho_tor_norm, eq['profiles_1d']['rho_tor_norm'], eq['profiles_1d']['gm9'])
    else:
        # can't do any computations with the equilibrium
        if warn:
            printe("Warning: ods['equilibrium'] does not exist: Can't convert between j_total and j_tor or calculate integrated currents")
        eq = None

    # j_tor
    if (j_total is not None) and (eq is not None):
        JparB_tot = j_total * B0
        JtoR_tot = transform_current(rho_tor_norm, JparB=JparB_tot, equilibrium=eq, includes_bootstrap=True)
        j_tor = JtoR_tot / fsa_invR
    else:
        j_tor = None

    # =================
    # UPDATE BACKWARD
    # =================

    if j_total is not None:

        # j_non_inductive
        if (j_non_inductive is None) and (j_ohmic is not None):
            j_non_inductive = j_total - j_ohmic

        # j_ohmic
        elif (j_ohmic is None) and (j_non_inductive is not None):
            j_ohmic = j_total - j_non_inductive

    if j_non_inductive is not None:

        # j_actuator
        if (j_actuator is None) and (j_bootstrap is not None):
            j_actuator = j_non_inductive - j_bootstrap

        # j_bootstrap
        if (j_bootstrap is None) and (j_actuator is not None):
            j_bootstrap = j_non_inductive - j_actuator

    # ===============
    # CONSISTENCY?
    # ===============

    if (j_actuator is not None) and (j_bootstrap is None):
        err = "Cannot set j_actuator without j_bootstrap provided or calculable"
        raise RuntimeError(err)

    # j_non_inductive
    err = 'j_non_inductive inconsistent with j_actuator and j_bootstrap'
    if (j_non_inductive is not None) and ((j_actuator is not None) or (j_bootstrap is not None)):
        assert numpy.allclose(j_non_inductive, j_actuator + j_bootstrap), err

    # j_total
    err = 'j_total inconsistent with j_ohmic and j_non_inductive'
    if (j_total is not None) and ((j_ohmic is not None) or (j_non_inductive is not None)):
        assert numpy.allclose(j_total, j_ohmic + j_non_inductive), err

    # j_tor
    err = 'j_tor inconsistent with j_total'
    if (j_total is not None) and (j_tor is not None):
        if eq is not None:
            JparB_tot = j_total * B0
            JtoR_tot = transform_current(rho_tor_norm, JparB=JparB_tot, equilibrium=eq, includes_bootstrap=True)
            assert numpy.allclose(j_tor, JtoR_tot / fsa_invR), err
        else:
            if warn:
                printe("Warning: ods['equilibrium'] does not exist")
                printe("         can't determine if " + err)

    # =============
    # UPDATE ODS
    # =============
    with omas_environment(ods, coordsio={'core_profiles.profiles_1d.%d.grid.rho_tor_norm' % time_index: rho_tor_norm}):
        for j in ['j_bootstrap', 'j_non_inductive', 'j_ohmic', 'j_total', 'j_tor']:
            if eval(j) is not None:
                prof1d[j] = eval(j)
            elif j in prof1d:
                del prof1d[j]

    # ======================
    # INTEGRATED CURRENTS
    # ======================
    if eq is None:
        # can't integrate currents without the equilibrium
        return

    # Calculate integrated currents
    rho_eq = eq['profiles_1d']['rho_tor_norm']
    vp = eq['profiles_1d']['dvolume_dpsi']
    psi = eq['profiles_1d']['psi']
    fsa_invR = eq['profiles_1d']['gm9']
    with omas_environment(ods, coordsio={'core_profiles.profiles_1d.%d.grid.rho_tor_norm' % time_index: rho_eq}):

        currents = [('j_bootstrap', 'current_bootstrap', True), ('j_non_inductive', 'current_non_inductive', True), ('j_tor', 'ip', False)]

        for Jname, Iname, transform in currents:
            if Jname in prof1d:
                J = prof1d[Jname]
                if transform:
                    # transform <J.B>/B0 to <Jt/R>
                    J = transform_current(rho_eq, JparB=J * B0, equilibrium=eq, includes_bootstrap=True)
                else:
                    # already <Jt/R>/<1/R>
                    J *= fsa_invR
                ods.set_time_array('core_profiles.global_quantities.%s' % Iname, time_index, cumtrapz(vp * J, psi)[-1] / (2.0 * numpy.pi))
            elif 'core_profiles.global_quantities.%s' % Iname in ods:
                # set current to zero if this time_index exists already
                if time_index < len(ods['core_profiles.global_quantities.%s' % Iname]):
                    ods['core_profiles.global_quantities.%s' % Iname][time_index] = 0.0

    return


@add_to__ODS__
@preprocess_ods()
def wall_add(ods, machine=None):
    """
    Add wall information to the ODS

    :param ods: ODS to update in-place

    :param machine: machine of which to load the wall (if None it is taken from ods['dataset_description.data_entry.machine'])
    """
    if machine is None:
        if 'machine' in ods['dataset_description.data_entry']:
            machine = ods['dataset_description.data_entry.machine']
        else:
            raise LookupError('Could not figure out what machine wall to use: dataset_description.data_entry.machine is not set')

    # fmt: off
    walls = {}
    walls['iter'] = {'RLIM': [6.267, 7.283, 7.899, 8.306, 8.395, 8.27, 7.904, 7.4,
                              6.587, 5.753, 4.904, 4.311, 4.126, 4.076, 4.046, 4.046,
                              4.067, 4.097, 4.178, 3.9579, 4.0034, 4.1742, 4.3257, 4.4408,
                              4.5066, 4.5157, 4.467, 4.4064, 4.4062, 4.3773, 4.3115, 4.2457,
                              4.1799, 4.4918, 4.5687, 4.6456, 4.8215, 4.9982, 5.1496, 5.2529,
                              5.2628, 5.2727, 5.565, 5.565, 5.565, 5.565, 5.572, 5.572,
                              5.572, 5.572, 5.6008, 5.6842, 5.815, 5.9821, 6.171, 6.3655,
                              6.267],
                     'ZLIM': [-3.036, -2.247, -1.332, -0.411, 0.643, 1.691, 2.474,
                              3.189, 3.904, 4.542, 4.722, 4.334, 3.592, 2.576,
                              1.559, 0.543, -0.474, -1.49, -2.496, -2.5284, -2.5284,
                              -2.5574, -2.6414, -2.7708, -2.931, -3.1039, -3.2701, -3.3943,
                              -3.3948, -3.4699, -3.6048, -3.7397, -3.8747, -3.8992, -3.8176,
                              -3.736, -3.699, -3.7314, -3.8282, -3.9752, -4.1144, -4.2536,
                              -4.5459, -4.3926, -4.2394, -4.0862, -3.9861, -3.9856, -3.886,
                              -3.885, -3.6924, -3.5165, -3.3723, -3.2722, -3.225, -3.2346,
                              -3.036]}
    walls['west'] = {'RLIM': [2.86135614, 2.87861924, 2.90016384, 2.91997554, 2.93800414,
                              2.95420434, 2.96853494, 2.98095994, 2.99144794, 2.99997234,
                              3.00651164, 3.01104944, 3.01357414, 3.01407934, 3.01256394,
                              3.00903154, 3.00349134, 2.99595704, 2.98644784, 2.97498774,
                              2.96160574, 2.94633544, 2.92921564, 2.91028954, 2.88960484,
                              2.86721394, 3.1298712, 3.1117572, 3.0928301, 3.0731123,
                              3.0526269, 3.031398, 3.0094508, 2.9868111, 2.9635054,
                              2.9395614, 2.9150072, 2.8898718, 2.8641847, 2.8379762,
                              2.8112773, 2.766, 2.735, 2.704, 2.673,
                              2.642, 2.611, 2.58, 2.549, 2.518,
                              2.487, 2.456, 2.4446, 2.4199, 2.3952,
                              2.3705, 2.3458, 2.3211, 2.2965, 2.2718,
                              2.2471, 2.2224, 2.1977, 2.173, 2.1483,
                              2.1236, 2.0989, 2.0742, 2.0495, 2.0249,
                              2.0002, 1.9755, 1.9508, 1.9261, 1.9014,
                              1.8966603, 1.8901254, 1.8839482, 1.8781297, 1.8726708,
                              1.8675721, 1.8628345, 1.8584587, 1.8544453, 1.8507948,
                              1.8475079, 1.844585, 1.8420265, 1.8398328, 1.8380042,
                              1.836541, 1.8354435, 1.8347117, 1.8343457, 1.8343457,
                              1.8347117, 1.8354435, 1.836541, 1.8380042, 1.8398328,
                              1.8420265, 1.844585, 1.8475079, 1.8507948, 1.8544453,
                              1.8584587, 1.8628345, 1.8675721, 1.8726708, 1.8781297,
                              1.8839482, 1.8901254, 1.8966603, 1.9091, 1.928,
                              1.9468, 1.9657, 1.9845, 2.0034, 2.0222,
                              2.0411, 2.0599, 2.0788, 2.0977, 2.1165,
                              2.1354, 2.1542, 2.1731, 2.1919, 2.2108,
                              2.2297, 2.2485, 2.2674, 2.2862, 2.3051,
                              2.3239, 2.3428, 2.3616, 2.3805, 2.3895,
                              2.43351111, 2.47752222, 2.52153333, 2.56554444, 2.60955556,
                              2.65356667, 2.69757778, 2.74158889, 2.7856, 2.802274,
                              2.8291295, 2.855505, 2.8813692, 2.9066919, 2.9314431,
                              2.9555937, 2.9791152, 3.0019799, 3.0241609, 3.045632,
                              3.0663679, 3.0863443, 3.1055375, 3.1239249, 2.86135614],
                     'ZLIM': [-0.4702282, -0.44550049, -0.41155163, -0.37656315, -0.34062343,
                              -0.30382328, -0.26625564, -0.22801541, -0.1891992, -0.14990505,
                              -0.11023223, -0.07028096, -0.03015215, 0.01005283, 0.05023242,
                              0.09028511, 0.13010973, 0.16960569, 0.20867321, 0.2472136,
                              0.2851295, 0.32232515, 0.35870657, 0.39418187, 0.42866144,
                              0.46205816, 0.51562535, 0.53962674, 0.56299231, 0.58569451,
                              0.60770659, 0.62900263, 0.64955753, 0.66934707, 0.68834792,
                              0.70653771, 0.723895, 0.74039934, 0.75603128, 0.77077241,
                              0.78460535, 0.7492, 0.7492, 0.7492, 0.7492,
                              0.7492, 0.7492, 0.7492, 0.7492, 0.7492,
                              0.7492, 0.7492, 0.7986, 0.7886, 0.7787,
                              0.7687, 0.7587, 0.7487, 0.7388, 0.7288,
                              0.7188, 0.7088, 0.6989, 0.6889, 0.6789,
                              0.6689, 0.659, 0.649, 0.639, 0.6291,
                              0.6191, 0.6091, 0.5991, 0.5892, 0.5792,
                              0.555, 0.52546258, 0.49584828, 0.46616143, 0.43640637,
                              0.40658745, 0.37670903, 0.3467755, 0.31679123, 0.28676061,
                              0.25668802, 0.22657788, 0.19643458, 0.16626254, 0.13606618,
                              0.1058499, 0.07561814, 0.04537531, 0.01512584, -0.01512584,
                              -0.04537531, -0.07561814, -0.1058499, -0.13606618, -0.16626254,
                              -0.19643458, -0.22657788, -0.25668802, -0.28676061, -0.31679123,
                              -0.3467755, -0.37670903, -0.40658745, -0.43640637, -0.46616143,
                              -0.49584828, -0.52546258, -0.555, -0.5798, -0.5874,
                              -0.595, -0.6026, -0.6102, -0.6178, -0.6254,
                              -0.633, -0.6406, -0.6482, -0.6558, -0.6634,
                              -0.671, -0.6786, -0.6862, -0.6938, -0.7014,
                              -0.709, -0.7166, -0.7242, -0.7318, -0.7394,
                              -0.747, -0.7546, -0.7622, -0.7698, -0.6754,
                              -0.6754, -0.6754, -0.6754, -0.6754, -0.6754,
                              -0.6754, -0.6754, -0.6754, -0.6754, -0.78901166,
                              -0.77548512, -0.76104485, -0.74570785, -0.7294922, -0.71241701,
                              -0.69450238, -0.67576944, -0.65624025, -0.63593783, -0.61488609,
                              -0.59310985, -0.57063475, -0.54748729, -0.52369473, -0.4702282]}
    # fmt: on

    if machine.lower() not in walls:
        raise LookupError('OMAS wall information only available for: %s' % walls.keys())

    ods['wall.description_2d.+.limiter.type.name'] = 'first_wall'
    ods['wall.description_2d.-1.limiter.type.index'] = 0
    ods['wall.description_2d.-1.limiter.type.description'] = 'first wall'
    ods['wall.description_2d.-1.limiter.unit.0.outline.r'] = walls[machine.lower()]['RLIM']
    ods['wall.description_2d.-1.limiter.unit.0.outline.z'] = walls[machine.lower()]['ZLIM']


@add_to__ODS__
@preprocess_ods('equilibrium')
def equilibrium_consistent(ods):
    """
    Calculate missing derived quantities for equilibrium IDS

    :param ods: ODS to update in-place

    :return: updated ods
    """
    for time_index in ods['equilibrium.time_slice']:
        eq = ods['equilibrium.time_slice'][time_index]
        eq1d = ods['equilibrium.time_slice'][time_index]['profiles_1d']

        psi = eq1d['psi']
        psi_norm = abs(psi - psi[0]) / abs(psi[-1] - psi[0])
        psirz = eq['profiles_2d.0.psi']
        psirz_norm = abs(psirz - psi[0]) / abs(psi[-1] - psi[0])
        fpol = eq1d['f']

        # extend functions in PSI to be clamped at edge value when outside of PSI range (i.e. outside of LCFS)
        ext_psi_norm_mesh = numpy.hstack((psi_norm[0] - 1e6, psi_norm, psi_norm[-1] + 1e6))

        def ext_arr(inv):
            return numpy.hstack((inv[0], inv, inv[-1]))

        fpol = omas_interp1d(psirz_norm, ext_psi_norm_mesh, ext_arr(fpol))
        Z, R = numpy.meshgrid(eq['profiles_2d.0.grid.dim2'], eq['profiles_2d.0.grid.dim1'])
        eq['profiles_2d.0.r'] = R
        eq['profiles_2d.0.z'] = Z
        eq['profiles_2d.0.b_field_tor'] = fpol / R

    equilibrium_stored_energy(ods, update=True)

    return ods


@add_to__ODS__
@preprocess_ods('equilibrium')
def equilibrium_transpose_RZ(ods, flip_dims=False):
    """
    Transpose 2D grid values for RZ grids under equilibrium.time_slice.:.profiles_2d.:.

    :param ods: ODS to update in-place

    :param flip_dims: whether to switch the equilibrium.time_slice.:.profiles_2d.:.grid.dim1 and dim1

    :return: updated ods
    """
    for time_index in ods['equilibrium.time_slice']:
        for grid in ods['equilibrium.time_slice'][time_index]['profiles_2d']:
            if ods['equilibrium.time_slice'][time_index]['profiles_2d'][grid]['grid_type.index'] == 1:
                eq2D = ods['equilibrium.time_slice'][time_index]['profiles_2d'][grid]
                for item in eq2D:
                    if isinstance(eq2D[item], numpy.ndarray) and len(eq2D[item].shape) == 2:
                        eq2D[item] = eq2D[item].T

                if flip_dims:
                    tmp = eq2D['grid.dim1']
                    eq2D['grid.dim1'] = ed2D['grid.dim2']
                    eq2D['grid.dim1'] = tmp
    return ods


@add_to__ODS__
@preprocess_ods('magnetics')
def magnetics_sanitize(ods, remove_bpol_probe=True):
    '''
    Take data in legacy magnetics.bpol_probe and store it in current magnetics.b_field_pol_probe and magnetics.b_field_tor_probe

    :param ods: ODS to update in-place

    :return: updated ods
    '''
    if 'magnetics.bpol_probe' not in ods:
        return ods

    if 'magnetics.b_field_pol_probe' in ods:
        ods['magnetics.b_field_pol_probe'].clear()
    if 'magnetics.b_field_tor_probe' in ods:
        ods['magnetics.b_field_tor_probe'].clear()

    tor_angle = ods['magnetics.bpol_probe[:].toroidal_angle']
    for k in ods['magnetics.bpol_probe']:
        if abs(numpy.sin(ods.get(f'magnetics.bpol_probe.{k}.toroidal_angle', 0.0))) < numpy.sin(numpy.pi / 4):
            ods[f'magnetics.b_field_pol_probe.+'] = ods['magnetics.bpol_probe'][k]
        else:
            ods[f'magnetics.b_field_tor_probe.+'] = ods['magnetics.bpol_probe'][k]

    if remove_bpol_probe:
        del ods['magnetics.bpol_probe']

    return ods


def delete_ggd(ods, ds=None):
    """
    delete all .ggd and .grids_ggd entries

    :param ods: input ods

    :param ds: string or list of strings where to limit the deletion process

    :return: list of strings with deleted entries
    """
    if ds is None:
        ds = ods.keys()
    elif isinstance(ds, str):
        ds = [ds]

    from .omas_structure import extract_ggd

    ggds = extract_ggd()

    deleted = []
    for ggd in ggds:
        if not any([ggd.startswith(structure + '.') for structure in ds]):
            continue

        if ':' not in ggd:
            if ggd in ods:
                del ods[ggd]
                deleted.append(ggd)
        else:
            dir, base = ggd.split('[:]')
            if dir in ods:
                for k in ods[dir].keys():
                    if 'ggd' in ods[dir + '[%d]' % k]:
                        del ods[dir][k][base]
                        deleted.append(ggd)

    return deleted


def grids_ggd_points_triangles(grid):
    """
    Return points and triangles in grids_ggd structure

    :param grid: a ggd grid such as 'equilibrium.grids_ggd[0].grid[0]'

    :return: tuple with points and triangles
    """
    # objects_per_dimension: 0 = nodes, 1 = edges, 2 = faces, 3 = cells / volumes
    points = grid['space[0].objects_per_dimension[0].object[:].geometry']
    triangles = grid['space[0].objects_per_dimension[2].object[:].nodes']
    return points, triangles


def scatter_to_rectangular(r, z, data, R, Z, method=['nearest', 'linear', 'cubic', 'extrapolate'][1], sanitize=True, return_cache=False):
    """
    Interpolate scattered data points to rectangular grid

    :param r: r coordinate of data points

    :param z: z coordinate of data points

    :param data: data

    :param R: scalars, 1D arrays, or 2D arrays

    :param Z: scalars, 1D arrays, or 2D arrays

    :param method: one of 'nearest', 'linear', 'cubic', 'extrapolate'

    :param sanitize: avoid NaNs in regions where data is missing

    :param return_cache: cache object or boolean to return cache object for faster interpolaton

    :return: R, Z, interpolated_data (and cache if return_cache)
    """
    import scipy
    from scipy import interpolate

    if isinstance(R, int) and isinstance(Z, int):
        R, Z = numpy.meshgrid(numpy.linspace(numpy.min(r), numpy.max(r), R), numpy.linspace(numpy.min(z), numpy.max(z), Z))
    elif len(numpy.atleast_1d(R).shape) == 1 and len(numpy.atleast_1d(Z).shape) == 1:
        R, Z = numpy.meshgrid(R, Z)
    elif len(numpy.atleast_1d(R).shape) == 2 and len(numpy.atleast_1d(Z).shape) == 2:
        pass
    else:
        raise ValueError('R and Z must both be either scalars, 1D arrays, or 2D arrays')

    cache = None
    if method == 'nearest':
        interpolant = scipy.interpolate.NearestNDInterpolator((r, z), data)
        intepolated_data = numpy.reshape(interpolant(numpy.vstack((R.flat, Z.flat)).T), R.shape)
    elif method == 'linear':
        if cache is None:
            cache = scipy.spatial.Delaunay(numpy.vstack((r, z)).T)
        interpolant = scipy.interpolate.LinearNDInterpolator(cache, data)
        intepolated_data = numpy.reshape(interpolant(numpy.vstack((R.flat, Z.flat)).T), R.shape)
    elif method == 'cubic':
        if cache is None:
            cache = scipy.spatial.Delaunay(numpy.vstack((r, z)).T)
        interpolant = scipy.interpolate.CloughTocher2DInterpolator(cache, data)
        intepolated_data = numpy.reshape(interpolant(numpy.vstack((R.flat, Z.flat)).T), R.shape)
    elif method == 'extrapolate':
        if cache is None:
            cache = True
        interpolant = scipy.interpolate.Rbf(r, z, data)
        intepolated_data = numpy.reshape(interpolant(R.flat, Z.flat), R.shape)
    else:
        raise ValueError('Interpolation method %s is not recognized' % method)

    # remove any NaNs using a rough nearest interpolation
    index = ~numpy.isnan(intepolated_data.flat)
    if sanitize and sum(1 - index):
        intepolated_data.flat[~index] = scipy.interpolate.NearestNDInterpolator(
            (R.flatten()[index], Z.flatten()[index]), intepolated_data.flatten()[index]
        )((R.flatten()[~index], Z.flatten()[~index]))

    if return_cache:
        return R[0, :], Z[:, 0], intepolated_data, cache
    return R[0, :], Z[:, 0], intepolated_data


@add_to__ODS__
def check_iter_scenario_requirements(ods):
    '''
    Check that the current ODS satisfies the ITER scenario database requirements as defined in https://confluence.iter.org/x/kQqOE

    :return: list of elements that are missing to satisfy the ITER scenario requirements
    '''
    from .omas_imas import iter_scenario_requirements

    fail = []
    for item in iter_scenario_requirements:
        try:
            ods[item]  # acccessing a leaf that has no data will raise an error
        except Exception:
            fail.append(item)
    return fail


@add_to__ALL__
def probe_endpoints(r0, z0, a0, l0, cocos):
    '''
    Transform r,z,a,l arrays commonly used to describe poloidal magnetic
    probes geometry to actual r,z coordinates of the end-points of the probes.
    This is useful for plotting purposes.

    :param r0: r coordinates [m]

    :param z0: Z coordinates [m]

    :param a0: poloidal angles [radiants]

    :param l0: lenght [m]

    :param cocos: cocos convention

    :return: list of 2-points r and z coordinates of individual probes
    '''
    theta_convention = 1
    if cocos in [1, 4, 6, 7, 11, 14, 16, 17]:
        theta_convention = -1

    boo = (1 - numpy.sign(l0)) / 2.0
    cor = boo * numpy.pi / 2.0
    # then, compute the two-point arrays to build the partial rogowskis
    # as segments rather than single points, applying the correction
    px = r0 - l0 / 2.0 * numpy.cos(theta_convention * (a0 + cor))
    py = z0 - l0 / 2.0 * numpy.sin(theta_convention * (a0 + cor))
    qx = r0 + l0 / 2.0 * numpy.cos(theta_convention * (a0 + cor))
    qy = z0 + l0 / 2.0 * numpy.sin(theta_convention * (a0 + cor))
    segx = []
    segy = []
    for k in range(len(r0)):
        segx.append([px[k], qx[k]])
        segy.append([py[k], qy[k]])

    return segx, segy


@add_to__ALL__
def transform_current(rho, JtoR=None, JparB=None, equilibrium=None, includes_bootstrap=False):
    """
    Given <Jt/R> returns <J.B>, or vice versa
    Transformation obeys <J.B> = (1/f)*(<B^2>/<1/R^2>)*(<Jt/R> + dp/dpsi*(1 - f^2*<1/R^2>/<B^2>))
    N.B. input current must be in the same COCOS as equilibrium.cocosio

    :param rho: normalized rho grid for input JtoR or JparB

    :param JtoR: input <Jt/R> profile (cannot be set along with JparB)

    :param JparB: input <J.B> profile (cannot be set along with JtoR)

    :param equilibrium: equilibrium.time_slice[:] ODS containing quanities needed for transformation

    :param includes_bootstrap: set to True if input current includes bootstrap

    :return: <Jt/R> if JparB set or <J.B> if JtoR set

    Example: given total <Jt/R> on rho grid with an existing ods, return <J.B>
             JparB = transform_current(rho, JtoR=JtoR,
                                       equilibrium=ods['equilibrium']['time_slice'][0],
                                       includes_bootstrap=True)
    """

    if (JtoR is not None) and (JparB is not None):
        raise RuntimeError("JtoR and JparB cannot both be set")
    if equilibrium is None:
        raise ValueError("equilibrium ODS must be provided, specifically equilibrium.time_slice[:]")

    cocos = define_cocos(equilibrium.cocosio)
    rho_eq = equilibrium['profiles_1d.rho_tor_norm']
    fsa_B2 = omas_interp1d(rho, rho_eq, equilibrium['profiles_1d.gm5'])
    fsa_invR2 = omas_interp1d(rho, rho_eq, equilibrium['profiles_1d.gm1'])
    f = omas_interp1d(rho, rho_eq, equilibrium['profiles_1d.f'])
    dpdpsi = omas_interp1d(rho, rho_eq, equilibrium['profiles_1d.dpressure_dpsi'])

    # diamagnetic term to get included with bootstrap currrent
    JtoR_dia = dpdpsi * (1.0 - fsa_invR2 * f ** 2 / fsa_B2)
    JtoR_dia *= cocos['sigma_Bp'] * (2.0 * numpy.pi) ** cocos['exp_Bp']

    if JtoR is not None:
        Jout = fsa_B2 * (JtoR + includes_bootstrap * JtoR_dia) / (f * fsa_invR2)
    elif JparB is not None:
        Jout = f * fsa_invR2 * JparB / fsa_B2 - includes_bootstrap * JtoR_dia

    return Jout


@add_to__ALL__
def search_ion(ion_ods, label=None, Z=None, A=None, no_matches_raise_error=True, multiple_matches_raise_error=True):
    """
    utility function used to identify the ion number and element numbers given the ion label and or their Z and/or A

    :param ion_ods: ODS location that ends with .ion

    :param label: ion label

    :param Z: ion element charge

    :param A: ion element mass

    :parame no_matches_raise_error: whether to raise a IndexError when no ion matches are found

    :parame multiple_matches_raise_error: whether to raise a IndexError when multiple ion matches are found

    :return: dictionary with matching ions labels, each with list of matching ion elements
    """
    if not ion_ods.location.endswith('.ion'):
        raise ValueError('ods location must end with `.ion`')
    match = {}
    for ki in ion_ods:
        if label is None or (label is not None and 'label' in ion_ods[ki] and ion_ods[ki]['label'] == label):
            if A is not None or Z is not None and 'element' in ion_ods[ki]:
                for ke in ion_ods[ki]['element']:
                    if A is not None and A == ion_ods[ki]['element'][ke]['a'] and Z is not None and Z == ion_ods[ki]['element'][ke]['z_n']:
                        match.setdefault(ki, []).append(ke)
                    elif A is not None and A == ion_ods[ki]['element'][ke]['a']:
                        match.setdefault(ki, []).append(ke)
                    elif Z is not None and Z == ion_ods[ki]['element'][ke]['z_n']:
                        match.setdefault(ki, []).append(ke)
            elif 'element' in ion_ods[ki] and len(ion_ods[ki]['element']):
                match.setdefault(ki, []).extend(range(len(ion_ods[ki]['element'])))
            else:
                match[ki] = []
    if multiple_matches_raise_error and (len(match) > 1 or len(match) == 1 and len(list(match.values())[0]) > 1):
        raise IndexError('Multiple ion match query: label=%s  Z=%s  A=%s' % (label, Z, A))
    if no_matches_raise_error and len(match) == 0:
        raise IndexError('No ion match query: label=%s  Z=%s  A=%s' % (label, Z, A))
    return match


@add_to__ALL__
def search_in_array_structure(ods, conditions, no_matches_return=0, no_matches_raise_error=False, multiple_matches_raise_error=True):
    """
    search for the index in an array structure that matches some conditions

    :param ods: ODS location that is an array of structures

    :param conditions: dictionary (or ODS) whith entries that must match and their values
                       * condition['name']=value  : check value
                       * condition['name']=True   : check existance
                       * condition['name']=False  : check not existance
                       NOTE: True/False as flags for (not)existance is not an issue since IMAS does not support booleans

    :param no_matches_return: what index to return if no matches are found

    :param no_matches_raise_error: wheter to raise an error in no matches are found

    :param multiple_matches_raise_error: whater to raise an error if multiple matches are found

    :return: list with indeces matching conditions
    """

    if ods.omas_data is not None and not isinstance(ods.omas_data, list):
        raise Exception('ods location must be an array of structures')

    if isinstance(conditions, ODS):
        conditions = conditions.flat()

    match = []
    for k in ods:
        k_match = True
        for key in conditions:
            if conditions[key] is False:
                if key in ods[k]:
                    k_match = False
                    break
            elif conditions[key] is True:
                if key not in ods[k]:
                    k_match = False
                    break
            elif key not in ods[k] or ods[k][key] != conditions[key]:
                k_match = False
                break
        if k_match:
            match.append(k)

    if not len(match):
        if no_matches_raise_error:
            raise IndexError('no matches for conditions: %s' % conditions)
        match = [no_matches_return]

    if multiple_matches_raise_error and len(match) > 1:
        raise IndexError('multiple matches for conditions: %s' % conditions)

    return match


@add_to__ALL__
def define_cocos(cocos_ind):
    """
    Returns dictionary with COCOS coefficients given a COCOS index

    https://docs.google.com/document/d/1-efimTbI55SjxL_yE_GKSmV4GEvdzai7mAj5UYLLUXw/edit

    :param cocos_ind: COCOS index

    :return: dictionary with COCOS coefficients
    """

    cocos = dict.fromkeys(['sigma_Bp', 'sigma_RpZ', 'sigma_rhotp', 'sign_q_pos', 'sign_pprime_pos', 'exp_Bp'])

    # all multipliers shouldn't change input values if cocos_ind is None
    if cocos_ind is None:
        cocos['exp_Bp'] = 0
        cocos['sigma_Bp'] = +1
        cocos['sigma_RpZ'] = +1
        cocos['sigma_rhotp'] = +1
        cocos['sign_q_pos'] = 0
        cocos['sign_pprime_pos'] = 0
        return cocos

    # if COCOS>=10, this should be 1
    cocos['exp_Bp'] = 0
    if cocos_ind >= 10:
        cocos['exp_Bp'] = +1

    if cocos_ind in [1, 11]:
        # These cocos are for
        # (1)  psitbx(various options), Toray-GA
        # (11) ITER, Boozer
        cocos['sigma_Bp'] = +1
        cocos['sigma_RpZ'] = +1
        cocos['sigma_rhotp'] = +1
        cocos['sign_q_pos'] = +1
        cocos['sign_pprime_pos'] = -1

    elif cocos_ind in [2, 12, -12]:
        # These cocos are for
        # (2)  CHEASE, ONETWO, HintonHazeltine, LION, XTOR, MEUDAS, MARS, MARS-F
        # (12) GENE
        # (-12) ASTRA
        cocos['sigma_Bp'] = +1
        cocos['sigma_RpZ'] = -1
        cocos['sigma_rhotp'] = +1
        cocos['sign_q_pos'] = +1
        cocos['sign_pprime_pos'] = -1

    elif cocos_ind in [3, 13]:
        # These cocos are for
        # (3) Freidberg*, CAXE and KINX*, GRAY, CQL3D^, CarMa, EFIT* with : ORB5, GBSwith : GT5D
        # (13) 	CLISTE, EQUAL, GEC, HELENA, EU ITM-TF up to end of 2011
        cocos['sigma_Bp'] = -1
        cocos['sigma_RpZ'] = +1
        cocos['sigma_rhotp'] = -1
        cocos['sign_q_pos'] = -1
        cocos['sign_pprime_pos'] = +1

    elif cocos_ind in [4, 14]:
        # These cocos are for
        cocos['sigma_Bp'] = -1
        cocos['sigma_RpZ'] = -1
        cocos['sigma_rhotp'] = -1
        cocos['sign_q_pos'] = -1
        cocos['sign_pprime_pos'] = +1

    elif cocos_ind in [5, 15]:
        # These cocos are for
        # (5) TORBEAM, GENRAY^
        cocos['sigma_Bp'] = +1
        cocos['sigma_RpZ'] = +1
        cocos['sigma_rhotp'] = -1
        cocos['sign_q_pos'] = -1
        cocos['sign_pprime_pos'] = -1

    elif cocos_ind in [6, 16]:
        # These cocos are for
        cocos['sigma_Bp'] = +1
        cocos['sigma_RpZ'] = -1
        cocos['sigma_rhotp'] = -1
        cocos['sign_q_pos'] = -1
        cocos['sign_pprime_pos'] = -1

    elif cocos_ind in [7, 17]:
        # These cocos are for
        # (17) LIUQE*, psitbx(TCV standard output)
        cocos['sigma_Bp'] = -1
        cocos['sigma_RpZ'] = +1
        cocos['sigma_rhotp'] = +1
        cocos['sign_q_pos'] = +1
        cocos['sign_pprime_pos'] = +1

    elif cocos_ind in [8, 18]:
        # These cocos are for
        cocos['sigma_Bp'] = -1
        cocos['sigma_RpZ'] = -1
        cocos['sigma_rhotp'] = +1
        cocos['sign_q_pos'] = +1
        cocos['sign_pprime_pos'] = +1

    return cocos


@add_to__ALL__
def cocos_transform(cocosin_index, cocosout_index):
    """
    Returns a dictionary with coefficients for how various quantities should get multiplied in order to go from cocosin_index to cocosout_index

    https://docs.google.com/document/d/1-efimTbI55SjxL_yE_GKSmV4GEvdzai7mAj5UYLLUXw/edit

    :param cocosin_index: COCOS index in

    :param cocosout_index: COCOS index out

    :return: dictionary with transformation multipliers
    """

    # Don't transform if either cocos is undefined
    if (cocosin_index is None) or (cocosout_index is None):
        printd("No COCOS tranformation for " + str(cocosin_index) + " to " + str(cocosout_index), topic='cocos')
        sigma_Ip_eff = 1
        sigma_B0_eff = 1
        sigma_Bp_eff = 1
        exp_Bp_eff = 0
        sigma_rhotp_eff = 1
    else:
        printd("COCOS tranformation from " + str(cocosin_index) + " to " + str(cocosout_index), topic='cocos')
        cocosin = define_cocos(cocosin_index)
        cocosout = define_cocos(cocosout_index)

        sigma_Ip_eff = cocosin['sigma_RpZ'] * cocosout['sigma_RpZ']
        sigma_B0_eff = cocosin['sigma_RpZ'] * cocosout['sigma_RpZ']
        sigma_Bp_eff = cocosin['sigma_Bp'] * cocosout['sigma_Bp']
        exp_Bp_eff = cocosout['exp_Bp'] - cocosin['exp_Bp']
        sigma_rhotp_eff = cocosin['sigma_rhotp'] * cocosout['sigma_rhotp']

    # Transform
    transforms = {}
    transforms['1/PSI'] = sigma_Ip_eff * sigma_Bp_eff / (2 * numpy.pi) ** exp_Bp_eff
    transforms['invPSI'] = transforms['1/PSI']
    transforms['dPSI'] = transforms['1/PSI']
    transforms['F_FPRIME'] = transforms['dPSI']
    transforms['PPRIME'] = transforms['dPSI']
    transforms['PSI'] = sigma_Ip_eff * sigma_Bp_eff * (2 * numpy.pi) ** exp_Bp_eff
    transforms['Q'] = sigma_Ip_eff * sigma_B0_eff * sigma_rhotp_eff
    transforms['TOR'] = sigma_B0_eff
    transforms['BT'] = transforms['TOR']
    transforms['IP'] = transforms['TOR']
    transforms['F'] = transforms['TOR']
    transforms['POL'] = sigma_B0_eff * sigma_rhotp_eff
    transforms['BP'] = transforms['POL']
    transforms[None] = 1

    printd(transforms, topic='cocos')

    return transforms


@add_to__ALL__
def identify_cocos(B0, Ip, q, psi, clockwise_phi=None, a=None):
    """
    Utility function to identify COCOS coordinate system
    If multiple COCOS are possible, then all are returned.

    :param B0: toroidal magnetic field (with sign)

    :param Ip: plasma current (with sign)

    :param q: safety factor profile (with sign) as function of psi

    :param psi: poloidal flux as function of psi(with sign)

    :param clockwise_phi: (optional) [True, False] if phi angle is defined clockwise or not
                          This is required to identify odd Vs even COCOS
                          Note that this cannot be determined from the output of a code.
                          An easy way to determine this is to answer the question: is positive B0 clockwise?

    :param a: (optional) flux surfaces minor radius as function of psi
              This is required to identify 2*pi term in psi definition

    :return: list with possible COCOS
    """

    if clockwise_phi is None:
        sigma_rpz = clockwise_phi
    elif clockwise_phi:
        sigma_rpz = +1
    else:
        sigma_rpz = -1

    # return both even and odd COCOS if clockwise_phi is not provided
    if sigma_rpz is None:
        tmp = identify_cocos(B0, Ip, q, psi, True, a)
        tmp.extend(identify_cocos(B0, Ip, q, psi, False, a))
        return tmp

    sigma_Ip = numpy.sign(Ip)
    sigma_B0 = numpy.sign(B0)
    sign_dpsi_pos = numpy.sign(numpy.gradient(psi))[0]
    sign_q_pos = numpy.sign(q)[0]

    sigma_Bp = sign_dpsi_pos / sigma_Ip
    sigma_rhotp = sign_q_pos / (sigma_Ip * sigma_B0)

    sigma2cocos = {
        (+1, +1, +1): 1,  # +Bp, +rpz, +rtp
        (+1, -1, +1): 2,  # +Bp, -rpz, +rtp
        (-1, +1, -1): 3,  # -Bp, +rpz, -rtp
        (-1, -1, -1): 4,  # -Bp, -rpz, -rtp
        (+1, +1, -1): 5,  # +Bp, +rpz, -rtp
        (+1, -1, -1): 6,  # +Bp, -rpz, -rtp
        (-1, +1, +1): 7,  # -Bp, +rpz, +rtp
        (-1, -1, +1): 8,
    }  # -Bp, -rpz, +rtp

    # identify 2*pi term in psi definition based on q estimate
    if a is not None:
        index = numpy.argmin(numpy.abs(q))
        if index == 0:
            index += 1
        q_estimate = numpy.abs((pi * B0 * (a - a[0]) ** 2) / (psi - psi[0]))
        if numpy.abs(q_estimate[index] - q[index]) < numpy.abs(q_estimate[index] / (2 * pi) - q[index]):
            eBp = 1
        else:
            eBp = 0

        return [sigma2cocos[(sigma_Bp, sigma_rpz, sigma_rhotp)] + 10 * eBp]

    # return COCOS<10 as well as COCOS>10 if a is not provided
    else:
        return [sigma2cocos[(sigma_Bp, sigma_rpz, sigma_rhotp)], sigma2cocos[(sigma_Bp, sigma_rpz, sigma_rhotp)] + 10]


@add_to__ALL__
@contextmanager
def omas_environment(
    ods, cocosio=None, coordsio=None, unitsio=None, input_data_process_functions=None, xmlcodeparams=False, dynamic_path_creation=None, **kw
):
    """
    Provides environment for data input/output to/from OMAS

    :param ods: ODS on which to operate

    :param cocosio: COCOS convention

    :param coordsio: dictionary/ODS with coordinates for data interpolation

    :param unitsio: True/False whether data read from OMAS should have units

    :param xmlcodeparams: view code.parameters as an XML string while in this environment

    :param dynamic_path_creation: whether to dynamically create the path when setting an item
                                  * False: raise an error when trying to access a structure element that does not exists
                                  * True (default): arrays of structures can be incrementally extended by accessing at the next element in the array
                                  * 'dynamic_array_structures': arrays of structures can be dynamically extended

    :param kw: extra keywords set attributes of the ods (eg. 'consistency_check', 'dynamic_path_creation', 'imas_version')

    :return: ODS with environment set
    """

    # turn simple coordsio dictionary into an ODS
    if isinstance(coordsio, dict):
        from omas import ODS

        tmp = ODS(cocos=ods.cocos)
        with omas_environment(tmp, cocosio=cocosio, dynamic_path_creation='dynamic_array_structures'):
            tmp.update(coordsio)
        coordsio = tmp

    if cocosio is not None and not isinstance(cocosio, int):
        raise ValueError('cocosio can only be an integer')

    # backup attributes
    bkp_dynamic_path_creation = omas_rcparams['dynamic_path_creation']
    bkp_cocosio = ods.cocosio
    bkp_coordsio = ods.coordsio
    bkp_unitsio = ods.unitsio
    bkp_args = {}
    for item in kw:
        bkp_args[item] = getattr(ods, item)

    # set attributes
    for item in kw:
        setattr(ods, item, kw[item])
    if cocosio is not None:
        ods.cocosio = cocosio
    if coordsio is not None:
        ods.coordsio = (ods, coordsio)
    if unitsio is not None:
        ods.unitsio = unitsio
    if dynamic_path_creation is not None:
        omas_rcparams['dynamic_path_creation'] = dynamic_path_creation

    # set input_data_process_functions
    if input_data_process_functions is not None:
        from . import omas_core

        bkp_input_data_process_functions = copy.copy(omas_core.input_data_process_functions)
        omas_core.input_data_process_functions[:] = input_data_process_functions

    # set code.parameters as XML string
    if xmlcodeparams:
        ods.codeparams2xml()

    try:
        if coordsio is not None:
            with omas_environment(coordsio, cocosio=cocosio):
                yield ods
        else:
            yield ods

    finally:
        # restore code.parameters as dictionary
        if xmlcodeparams:
            ods.codeparams2dict()
        # restore attributes
        omas_rcparams['dynamic_path_creation'] = bkp_dynamic_path_creation
        ods.cocosio = bkp_cocosio
        ods.coordsio = bkp_coordsio
        ods.unitsio = bkp_unitsio
        for item in kw:
            try:
                setattr(ods, item, bkp_args[item])
            except Exception as _excp:
                # Add more user feedback, since use of consistency_check in an omas_environment can be confusing
                if item == 'consistency_check':
                    raise _excp.__class__(str(_excp) + '\nThe IMAS consistency was violated getting out of the omas_environment')
                raise
        # restore input_data_process_functions
        if input_data_process_functions is not None:
            omas_core.input_data_process_functions[:] = bkp_input_data_process_functions


def generate_cocos_signals(structures=[], threshold=0, write=True, verbose=False):
    """
    This is a utility function for generating the omas_cocos.py Python file

    :param structures: list of structures for which to generate COCOS signals

    :param threshold: score threshold below which singals entries will not be written in omas_cocos.py
    * 0 is a reasonable threshold for catching signals that should have an associated COCOS transform
    * 10000 (or any high number) is a way to hide signals in omas_cocos.py that are unassigned

    :param write: update omas_cocos.py file

    :param verbose: print cocos signals to screen

    :return: dictionary structure with tally of score and reason for scoring for every entry
    """
    # cocos_signals contains the IMAS locations and the corresponding `cocos_transform` function
    from .omas_cocos import _cocos_signals

    # update OMAS cocos information with the one stored in IMAS
    from .omas_structure import extract_cocos

    _cocos_signals.update(extract_cocos())

    # units of entries currently in cocos_singals
    cocos_units = []
    for item in _cocos_signals:
        if _cocos_signals[item] == '?':
            continue
        info = omas_info_node(item)
        if len(info) and 'units' in info:  # info may have no length if nodes are deleted between IMAS versions
            units = info['units']
            if units not in cocos_units:
                cocos_units.append(units)
    cocos_units = set(cocos_units).difference(set(['?']))

    # make sure to keep around structures that are already in omas_cocos.py
    cocos_structures = []
    for item in _cocos_signals:
        structure_name = item.split('.')[0]
        if structure_name not in cocos_structures:
            cocos_structures.append(structure_name)

    if isinstance(structures, str):
        structures = [structures]
    structures += cocos_structures
    structures = numpy.unique(structures)

    from .omas_utils import _structures, _extra_structures
    from .omas_utils import i2o
    from .omas_core import ODS

    # if generate_cocos_signals is run after omas has been used for something else
    # (eg. when running test_examples) it may be that _extra_structures is not empty
    # Thus, we clear _structures and _extra_structures to make sure that
    # structures_filenames() is not polluted by _extra_structures
    _structures_bkp = copy.deepcopy(_structures)
    _extra_structures_bkp = copy.deepcopy(_extra_structures)
    try:
        _structures.clear()
        _extra_structures.clear()

        ods = ODS()
        out = {}
        text = []
        csig = [
            """
'''List of automatic COCOS transformations

-------
'''
# COCOS signals candidates are generated by running utilities/generate_cocos_signals.py
# Running this script is useful to keep track of new signals that IMAS adds in new data structure releases
#
# In this file you are only allowed to edit/add entries to the `_cocos_signals` dictionary
# The comments indicate `#[ADD_OR_DELETE_SUGGESTION]# MATCHING_SCORE # RATIONALE_FOR_ADD_OR_DELETE`
#
# Proceed as follows:
# 1. Edit transformations in this file (if a signal is missing, it can be added here)
# 2. Run `utilities/generate_cocos_signals.py` (which will update this same file)
# 3. Commit changes
#
# Valid transformations are defined in the `cocos_transform()` function and they are:
#
#        transforms = {}
#        transforms['1/PSI'] = sigma_Ip_eff * sigma_Bp_eff / (2 * numpy.pi) ** exp_Bp_eff
#        transforms['invPSI'] = transforms['1/PSI']
#        transforms['dPSI'] = transforms['1/PSI']
#        transforms['F_FPRIME'] = transforms['dPSI']
#        transforms['PPRIME'] = transforms['dPSI']
#        transforms['PSI'] = sigma_Ip_eff * sigma_Bp_eff * (2 * numpy.pi) ** exp_Bp_eff
#        transforms['Q'] = sigma_Ip_eff * sigma_B0_eff * sigma_rhotp_eff
#        transforms['TOR'] = sigma_B0_eff
#        transforms['BT'] = transforms['TOR']
#        transforms['IP'] = transforms['TOR']
#        transforms['F'] = transforms['TOR']
#        transforms['POL'] = sigma_B0_eff * sigma_rhotp_eff
#        transforms['BP'] = transforms['POL']
#        transforms[None] = 1
#

_cocos_signals = {}
"""
        ]

        skip_signals = [
            'chi_squared',
            'standard_deviation',
            'weight',
            'coefficients',
            'beta_tor',
            'beta_pol',
            'radial',
            'rho_tor_norm',
            'darea_drho_tor',
            'dvolume_drho_tor',
            'ratio',
            'fraction',
            'rate',
            'd',
            'flux',
            'v',
            'b_field_max',
            'b_field_r',
            'b_field_z',
            'b_r',
            'b_z',
            'width_tor',
        ]

        # loop over structures
        for structure in structures:
            print('Updating COCOS info for: ' + structure)
            text.extend(['', '# ' + structure.upper()])
            csig.extend(['', '# ' + structure.upper()])

            out[structure] = {}
            ods[structure]
            m = 0
            # generate score and add reason for scoring
            for item in sorted(list(load_structure(structure, omas_rcparams['default_imas_version'])[0].keys())):
                item = i2o(item)
                item_ = item
                if any([item.endswith(k) for k in [':.values', ':.value', ':.data']]):
                    item_ = l2o(p2l(item)[:-2])
                elif any([item.endswith(k) for k in ['.values', '.value', '.data']]):
                    item_ = l2o(p2l(item)[:-1])
                m = max(m, len(item))
                score = 0
                rationale = []
                if item.startswith(structure) and '_error_' not in item:
                    entry = "_cocos_signals['%s']=" % i2o(item)
                    info = omas_info_node(item)
                    units = info.get('units', None)
                    data_type = info.get('data_type', None)
                    documentation = info.get('documentation', '')
                    if data_type in ['STRUCTURE', 'STR_0D', 'STRUCT_ARRAY']:
                        continue
                    elif units in [None, 's']:
                        out[structure].setdefault(-1, []).append((item, '[%s]' % units))
                        continue
                    elif re.match('.*\.[rz]$', item):
                        continue
                    elif any([(item_.endswith('.' + k) or item_.endswith('_' + k) or '.' + k + '.' in item) for k in skip_signals]):
                        out[structure].setdefault(-1, []).append((item, p2l(item_)[-1]))
                        continue
                    elif any([k in documentation for k in ['always positive']]):
                        out[structure].setdefault(-1, []).append((item, documentation))
                        continue
                    n = item.count('.')
                    for pnt, key in enumerate(p2l(item)):
                        pnt = pnt / n
                        for case in ['q', 'ip', 'b0', 'phi', 'psi', 'f', 'f_df']:
                            if key == case:
                                rationale += [case]
                                score += pnt
                                break
                        for case in ['q', 'j', 'phi', 'psi', 'ip', 'b', 'f', 'v', 'f_df']:
                            if key.startswith('%s_' % case) and not any([key.startswith(k) for k in ['psi_norm']]):
                                rationale += [case]
                                score += pnt
                                break
                        for case in ['velocity', 'current', 'b_field', 'e_field', 'torque', 'momentum']:
                            if case in key and key not in ['heating_current_drive']:
                                rationale += [case]
                                score += pnt
                                break
                        for case in ['_dpsi']:
                            if case in key and case + '_norm' not in key:
                                rationale += [case]
                                score += pnt
                                break
                        for case in ['poloidal', 'toroidal', 'parallel', '_tor', '_pol', '_par', 'tor_', 'pol_', 'par_']:
                            if (key.endswith(case) or key.startswith(case)) and not any(
                                [key.startswith(k) for k in ['conductivity_', 'pressure_', 'rho_', 'length_']]
                            ):
                                rationale += [case]
                                score += pnt
                                break
                    if units in cocos_units:
                        if len(rationale):
                            rationale += ['[%s]' % units]
                            score += 1
                    out[structure].setdefault(score, []).append((item, '  '.join(rationale)))

            # generate output
            for score in reversed(sorted(out[structure])):
                for item, rationale in out[structure][score]:

                    message = '       '
                    if _cocos_signals.get(item, '?') == '?':
                        if score > 0:
                            message = '#[ADD?]'
                        else:
                            message = '#[DEL?]'
                    elif score < 0:
                        message = '#[DEL?]'

                    transform = _cocos_signals.get(item, '?')
                    transform = None if transform is None else "'%s'" % transform
                    txt = ("_cocos_signals['%s']=%s" % (item, transform)).ljust(m + 20) + message + '# %f # %s' % (score, rationale)
                    text.append(txt)
                    if score > threshold or (item in _cocos_signals and _cocos_signals[item] != '?'):
                        csig.append(txt)

            # print to screen (note that this prints ALL the entries, whereas omas_cocos.py only contains entries that score above a give threshold)
            if verbose:
                print('\n'.join(text) + '\n\n' + '-' * 20)

        filename = os.path.abspath(str(os.path.dirname(__file__)) + '/omas_cocos.py')
        if write:
            # update omas_cocos.py
            with open(filename, 'w') as f:
                f.write(str('\n'.join(csig)))
        else:
            # check that omas_cocos.py file is up-to-date
            with open(filename, 'r') as f:
                original = str(f.read())
            new = str('\n'.join(csig))
            diff = difflib.unified_diff(original, new)
            assert original == new, 'COCOS signals are not up-to-date! Run `make cocos` to update the omas_cocos.py file.\n' + ''.join(diff)

        return out

    finally:
        _structures.clear()
        _structures.update(_structures_bkp)
        _extra_structures.clear()
        _extra_structures.update(_extra_structures_bkp)


# The CocosSignals class is just a dictionary that raises warnings when users access
# entries that are likely to need a COCOS transformation, but do not have one.
class CocosSignals(dict):
    def __init__(self):
        self.reload()

    def __getitem__(self, key):
        value = dict.__getitem__(self, key)
        if value == '?':
            warnings.warn(
                f'''
`{key}` may require defining its COCOS transform in {os.path.split(__file__)[0] + os.sep}omas_cocos.py
Once done, you can reload the cocos definitions with:
> from omas.omas_physics import cocos_signals; cocos_signals.reload()
'''.strip()
            )
        return value

    def reload(self):
        namespace = {}
        with open(os.path.split(__file__)[0] + os.sep + 'omas_cocos.py', 'r') as f:
            exec(f.read(), namespace)
        self.clear()
        self.update(namespace['_cocos_signals'])


# cocos_signals is the actual dictionary
cocos_signals = CocosSignals()<|MERGE_RESOLUTION|>--- conflicted
+++ resolved
@@ -153,60 +153,6 @@
 
 
 @add_to__ODS__
-<<<<<<< HEAD
-def calc_line_den(ods, R1, R2, Z1, Z2, line_grid=2000, time_index=0):
-    ods_n = ods
-    if not update:
-        from omas import ODS
-
-        ods_n = ODS().copy_attrs_from(ods)
-
-    Rb = ods['equilibrium']['time_slice'][time_index]['boundary']['outline']['r']
-    Zb = ods['equilibrium']['time_slice'][time_index]['boundary']['outline']['z']
-
-    Rline = (R2-R1) * numpy.linspace(0, 1, line_grid) + R1
-    Zline = (Z2-Z1) * numpy.linspace(0, 1, line_grid) + Z1
-    dist = numpy.zeros(line_grid)
-
-    for i, Rval in enumerate(Rline):
-        dist[i]= numpy.min((Rline[i]-Rb)**2 + (Zline[i]-Zb)**2 )
-
-    a = numpy.argpartition(dist, 4)[0: 3]
-    i1 =  a[0]
-    i2 = a[1]
-    if abs(i2-i1) == -1:
-        i2 = a[3]
-
-    Rgrid = ods['equilibrium']['time_slice'][time_index]['profiles_2d'][0]['grid']['dim1']
-    Zgrid = ods['equilibrium']['time_slice'][time_index]['profiles_2d'][0]['grid']['dim2']
-
-    psi2d = ods['equilibrium']['time_slice'][time_index]['profiles_2d'][0]['psi']
-    psi_interp = scipy.interpolate.interp2d(Rgrid, Zgrid, psi2d)
-    psi_eq = ods['equilibrium']['time_slice'][time_index]['profiles_1d']['psi']
-    rhon_eq = ods['equilibrium']['time_slice'][time_index]['profiles_1d']['rho_tor_norm']
-    rhon_cp = ods['core_profiles']['profiles_1d'][time_index]['grid']['rho_tor_norm']
-    ne = ods['core_profiles']['profiles_1d'][0]['electrons']['density_thermal']
-    ne = numpy.interp(rhon_eq, rhon_cp, ne)
-    tck = scipy.interpolate.splrep(psi_eq, ne, k=3)
-    ne_line = 0.
-    for i in range(i1, i2, numpy.sign(i2-i1)):
-        psival = psi_interp(Rline[i], Zline[i])[0]
-        ne_interp  = scipy.interpolate.splev(psival, tck)
-        ne_line  += ne_interp
-    ne_line /= abs(i2-i1)*sqrt((Rline[i2]-Rline[i1])**2+(Zline[i2]-Zline[i1])**2)
-
-
-    if 'summary.line_average.n_e' in ods:
-        ods_n['summary.line_average.n_e'][time_index] = ne_line
-    else:
-        ods_n['summary.line_average.n_e'][time_index] = numpy.atleast1d(ne_line)
-        
-    return ne_line
-
-
-@add_to__ODS__
-=======
->>>>>>> 36a68eaf
 @preprocess_ods('equilibrium')
 def equilibrium_ggd_to_rectangular(ods, time_index=None, resolution=None, method='linear', update=True):
     """
@@ -297,9 +243,6 @@
 
 @add_to__ODS__
 @preprocess_ods('core_profiles', 'equilibrium')
-<<<<<<< HEAD
-def summary_taue(ods, update=True, PRINTFLAG=False):
-=======
 def summary_lineaverage_density(ods, line_grid=2000, time_index=None, update=True):
     """
     Calculates line-average electron density for each time slice and stores them in the summary ods
@@ -394,7 +337,6 @@
 @add_to__ODS__
 @preprocess_ods('core_profiles', 'core_sources', 'equilibrium')
 def summary_taue(ods, update=True):
->>>>>>> 36a68eaf
     """
     Calculates Energy confinement time estimated from the IPB98(y,2) scaling for each time slice and stores them in the summary ods
 
@@ -445,14 +387,8 @@
             isotope_factor = (2.014102 * n_deuterium_avg + 3.016049 * n_tritium_avg) / (n_deuterium_avg + n_tritium_avg)
 
             # Get total power from ods function:
-            if 'core_sources' not in ods:
-                if 'summary.global_quantities.power_steady.value' not in ods:
-                    raise Exception('No core sources nor total power in ods, unable to calculate tau_e')
-                printw("Not recalculating heating power, reusing ods['summary.global_quantities.power_steady.value']")
-                heating_power = ods['summary.global_quantities.power_steady.value'][time_index]
-            else:
-                ods.physics_summary_heating_power()
-                heating_power = ods['summary.global_quantities.power_steady.value'][time_index]
+            ods.physics_summary_total_powers()
+            total_power = ods['summary.global_quantities.power_steady.value'][time_index]
 
             # Calculate tau_e
             tau_e = abs(
@@ -460,16 +396,15 @@
                 * (abs(ip) / 1e6) ** 0.93
                 * abs(bt) ** 0.15
                 * (ne_vol_avg / 1e19) ** 0.41
-                * (heating_power / 1e6) ** -0.69
+                * (total_power / 1e6) ** -0.69
                 * r_major ** 1.97
                 * kappa ** 0.78
                 * aspect ** -0.58
                 * isotope_factor ** 0.19
             )  # [s]
-            if PRINTFLAG:
-                print('kap', kappa, 'bt', bt, 'ip', ip, 'ne_vol', ne_vol_avg, 'paux', p_aux, 'aspect', aspect, 'isotope', isotope_factor, 'tau_e', tau_e)
+            # print('kap', kappa, 'bt', bt, 'ip', ip, 'ne_vol', ne_vol_avg, 'paux', p_aux, 'aspect', aspect, 'isotope', isotope_factor, 'tau_e', tau_e)
             tau_e_scaling.append(tau_e)
-            tau_e_MHD.append(equilibrium_ods['global_quantities']['energy_mhd'] / heating_power)
+            tau_e_MHD.append(equilibrium_ods['global_quantities']['energy_mhd'] / total_power)
 
     # assign quantities in the ODS
     ods_n['summary']['global_quantities']['tau_energy_98']['value'] = numpy.array(tau_e_scaling)
@@ -483,19 +418,13 @@
 
     return ods_n
 
-@add_to__ODS__
-@preprocess_ods('core_profiles')
 
 @add_to__ODS__
 @preprocess_ods('core_sources')
-def summary_heating_power(ods, update=True):
-    """
-<<<<<<< HEAD
-    Integrate power densities to calculate the total heating and individual H&CD systems, stores values in ods.summary
-=======
+def summary_total_powers(ods, update=True):
+    """
     Integrate power densities to the total and heating and current drive systems and fills summary.global_quantities
 
->>>>>>> 36a68eaf
     :param ods: input ods
 
     :param update: operate in place
@@ -508,12 +437,6 @@
 
         ods_n = ODS().copy_attrs_from(ods)
 
-<<<<<<< HEAD
-    sources = ods_n['core_sources']['source']
-    index_dict = {2: 'nbi', 3: 'ec', 4: 'lh', 5: 'ic', 6:'fusion', 7:'ohmic'}
-    power_dict = {'total_heating': [], 'nbi': [], 'ec': [], 'lh': [], 'ic': []}
-    q_init = numpy.zeros(len(sources[0]['profiles_1d'][0]['grid']['rho_tor_norm']))
-=======
     if 'core_sources.source.0' not in ods_n:
         return ods_n
 
@@ -521,30 +444,13 @@
     index_dict = {2: 'nbi', 3: 'ec', 4: 'lh', 5: 'ic'}
     power_dict = {'total': [], 'nbi': [], 'ec': [], 'lh': [], 'ic': []}
     q_init = numpy.zeros(len(sources['0.profiles_1d.0.grid.volume']))
->>>>>>> 36a68eaf
     q_dict = {
-        'total_heating': copy.deepcopy(q_init),
+        'total': copy.deepcopy(q_init),
         'nbi': copy.deepcopy(q_init),
         'ec': copy.deepcopy(q_init),
         'lh': copy.deepcopy(q_init),
         'ic': copy.deepcopy(q_init),
     }
-<<<<<<< HEAD
-
-    for time_index in sources[0]['profiles_1d']:
-        vol = sources[0]['profiles_1d'][time_index]['grid']['volume']
-        for source in sources:
-            source_1d = sources[source]['profiles_1d'][time_index]
-            if sources[source]['identifier.index'] in index_dict:
-                if 'electrons' in source_1d and 'energy' in source_1d['electrons']:
-                    q_dict['total_heating'] += source_1d['electrons']['energy']
-                    if sources[source]['identifier.index'] in power_dict:
-                        q_dict[index_dict[sources[source]['identifier.index']]] += source_1d['electrons']['energy']
-                if 'total_ion_energy' in source_1d:
-                    q_dict['total_heating'] += source_1d['total_ion_energy']
-                    if sources[source]['identifier.index'] in power_dict:
-                        q_dict[index_dict[sources[source]['identifier.index']]] += source_1d['total_ion_energy']
-=======
     ignore_indices = list(range(100, 108)) + list(range(900, 910))
 
     for time_index in sources['0.profiles_1d']:
@@ -565,17 +471,13 @@
                     q_dict[index_dict[sources[f'{source}.identifier.index']]] += sources[
                         f'{source}.profiles_1d.{time_index}.total_ion_energy'
                     ]
->>>>>>> 36a68eaf
 
         for key, value in power_dict.items():
             power_dict[key].append(numpy.trapz(q_dict[key], x=vol))
+
     for key, value in power_dict.items():
         if numpy.sum(value) > 0:
-<<<<<<< HEAD
-            if key is 'total_heating':
-=======
             if key == 'total':
->>>>>>> 36a68eaf
                 ods_n['summary.global_quantities.power_steady.value'] = numpy.array(value)
                 continue
             ods_n[f'summary.heating_current_drive.{key}[0].power.value'] = numpy.array(value)
