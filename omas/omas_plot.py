'''plotting ODS methods and utilities

-------
'''
# NOTEs: https://git.iter.org/projects/IMAS/repos/idstools/browse/bin has some plotting utilities that may be worth checking out

from .omas_utils import *
from .omas_physics import cocos_transform
from .omas_symbols import latexit

__all__ = []
__ods__ = []


def add_to__ODS__(f):
    """
    anything wrapped here will be available as a ODS method with name 'plot_'+f.__name__
    """
    __ods__.append(f.__name__)
    return f


def add_to__ALL__(f):
    __all__.append(f.__name__)
    return f


# ================================
# plotting helper functions
# ================================


def uerrorbar(x, y, ax=None, **kwargs):
    r"""
    Given arguments y or x,y where x and/or y have uncertainties, feed the
    appropriate terms to matplotlib's errorbar function.

    If y or x is more than 1D, it is flattened along every dimension but the last.

    :param x: array of independent axis values

    :param y: array of values with uncertainties, for which shaded error band is plotted

    :param ax: The axes instance into which to plot (default: gca())

    :param \**kwargs: Passed to ax.errorbar

    :return: list. A list of ErrorbarContainer objects containing the line, bars, and caps of each (x,y) along the last dimension.
    """
    result = []

    # set default key word arguments
    if ax is None:
        from matplotlib import pyplot

        ax = pyplot.gca()
    kwargs.setdefault('marker', 'o')
    if 'linestyle' not in kwargs and 'ls' not in kwargs:
        kwargs['linestyle'] = ''
    if numpy.all(std_devs(y) == 0) and numpy.all(std_devs(x) == 0):
        kwargs.setdefault('capsize', 0)

    # enable combinations of 1D and 2D x's and y's
    y = numpy.array(y)
    y = y.reshape(-1, y.shape[-1])
    x = numpy.array(x)
    x = x.reshape(-1, x.shape[-1])
    if x.shape[0] == 1 and y.shape[0] > 1:  # one x for all y's
        x = numpy.tile(x[0, :], y.shape[0]).reshape(-1, x.shape[-1])

    # plot each (x,y) and collect container objects
    for xi, yi in zip(x, y):
        tmp = ax.errorbar(nominal_values(xi), nominal_values(yi), xerr=std_devs(xi), yerr=std_devs(yi), **kwargs)
        result.append(tmp)

    return result


class Uband(object):
    """
    This class wraps the line and PollyCollection(s) associated with a banded
    errorbar plot for use in the uband function.

    """

    def __init__(self, line, bands):
        """
        :param line: Line2D
            A line of the x,y nominal values

        :param bands: list of PolyCollections
            The fill_between and/or fill_betweenx PollyCollections spanning the std_devs of the x,y data

        """
        from matplotlib.cbook import flatten

        self.line = line  # matplotlib.lines.Line2D
        self.bands = list(flatten([bands]))  # matplotlib.collections.PolyCollection(s)

    def __getattr__(self, attr):
        if attr in ['set_color', 'set_lw', 'set_linewidth', 'set_dashes', 'set_linestyle']:

            def _band_line_method(self, method, *args, **kw):
                """
                Call the same method for line and band.
                Returns Line2D method call result.
                """
                for band in self.bands:
                    getattr(band, method)(*args, **kw)
                return getattr(self.line, method)(*args, **kw)

            return lambda method=attr, *args, **kw: _band_line_method(method, *args, **kw)
        else:
            return getattr(self.line, attr)


def uband(x, y, ax=None, fill_kw={'alpha': 0.25}, **kw):
    r"""
    Given arguments x,y where either or both have uncertainties, plot x,y using pyplt.plot
    of the nominal values and surround it with with a shaded error band using matplotlib's
    fill_between and/or fill_betweenx.

    If y or x is more than 1D, it is flattened along every dimension but the last.

    :param x: array of independent axis values

    :param y: array of values with uncertainties, for which shaded error band is plotted

    :param ax: axes instance into which to plot (default: gca())

    :param fill_kw: dict. Passed to pyplot.fill_between

    :param \**kw: Passed to pyplot.plot

    :return: list. A list of Uband objects containing the line and bands of each (x,y) along the last dimension.

    """

    from matplotlib import pyplot

    result = []
    if ax is None:
        ax = pyplot.gca()

    # enable combinations of 1D and 2D x's and y's
    y = numpy.array(y)
    y = y.reshape(-1, y.shape[-1])
    x = numpy.array(x)
    x = x.reshape(-1, x.shape[-1])
    if x.shape[0] == 1 and y.shape[0] > 1:  # one x for all y's
        x = numpy.tile(x[0, :], y.shape[0]).reshape(-1, x.shape[-1])

    # plot each (x,y) and collect the lines/bands into a single object
    for xi, yi in zip(x, y):
        xnom = numpy.atleast_1d(numpy.squeeze(nominal_values(xi)))
        xerr = numpy.atleast_1d(numpy.squeeze(std_devs(xi)))
        ynom = numpy.atleast_1d(numpy.squeeze(nominal_values(yi)))
        yerr = numpy.atleast_1d(numpy.squeeze(std_devs(yi)))

        (l,) = ax.plot(xnom, ynom, **kw)

        fkw = copy.copy(fill_kw)  # changes to fill_kw propagate to the next call of uband!
        fkw.setdefault('color', l.get_color())
        bands = []
        if numpy.any(yerr != 0):
            bandy = ax.fill_between(xnom, ynom - yerr, ynom + yerr, **fkw)
            bands.append(bandy)
        if numpy.any(xerr != 0):
            bandx = ax.fill_betweenx(ynom, xnom - xerr, xnom + xerr, **fkw)
            bands.append(bandx)

        tmp = Uband(l, bands)
        result.append(tmp)

    return result


def imas_units_to_latex(unit):
    """
    converts units to a nice latex format for plot labels

    :param unit: string with unit in imas format

    :return: string with unit in latex format
    """
    unit = re.sub('(\-?[0-9]+)', r'{\1}', unit)
    unit = re.sub('\.', r'\,', unit)
    return f' [${unit}$]'


@add_to__ALL__
def get_channel_count(ods, hw_sys, check_loc=None, test_checker=None, channels_name='channel'):
    """
    Utility function for CX hardware overlays.
    Gets a channel count for some hardware systems.
    Provide check_loc to make sure some data exist.

    :param ods: OMAS ODS instance

    :param hw_sys: string
        Hardware system to check. Must be a valid top level IDS name, like 'thomson_scattering'

    :param check_loc: [optional] string
        If provided, an additional check will be made to ensure that some data exist.
        If this check fails, channel count will be set to 0
        Example: 'thomson_scattering.channel.0.position.r'

    :param test_checker: [optional] string to evaluate into bool
        Like "checker > 0", where checker = ods[check_loc]. If this test fails, nc will be set to 0

    :param channels_name: string
        Use if you need to generalize to something that doesn't have real channels but has something analogous,
        like how 'gas_injection' has 'pipe' that's shaped like 'channel' is in 'thomson_scattering'.

    :return: Number of channels for this hardware system. 0 indicates empty.
    """
    try:
        nc = len(ods[hw_sys][channels_name])
        if check_loc is not None:
            checker = ods[check_loc]
            if test_checker is not None:
                assert eval(test_checker)
    except (TypeError, AssertionError, ValueError, IndexError, KeyError):
        nc = 0

    if nc == 0:
        printd('{} overlay could not find sufficient data to make a plot'.format(hw_sys))
    return nc


def gas_filter(label, which_gas):
    """
    Utility: processes the mask / which_gas selector for gas_injection_overlay

    :param label: string
        Label for a gas pipe / inlet to be tested

    :param which_gas: string or list
        See gas_injection_overlay docstring

    :return: bool
        Flag indicating whether or not a pipe with this label should be shown
    """
    include = False
    if isinstance(which_gas, str):
        if which_gas == 'all':
            include = True
    elif isinstance(which_gas, list):
        include = any(wg in label for wg in which_gas)
    return include


def gas_arrow(ods, r, z, direction=None, r2=None, z2=None, snap_to=numpy.pi / 4.0, ax=None, color=None, pad=1.0, **kw):
    """
    Draws an arrow pointing in from the gas inlet

    :param ods: ODS instance

    :param r: float
        R position of gas injector (m)

    :param z: float
        Z position of gas injector (m)

    :param r2: float [optional]
        R coordinate of second point, at which the gas injector is aiming inside the vessel

    :param z2: float [optional]
        Z coordinate of second point, at which the gas injector is aiming inside the vessel

    :param direction: float
        Direction of injection (radians, COCOS should match ods.cocos). None = try to guess.

    :param snap_to: float
        Snap direction angle to nearest value. Set snap to pi/4 to snap to 0, pi/4, pi/2, 3pi/4, etc. No in-between.

    :param ax: axes instance into which to plot (default: gca())

    :param color: matplotlib color specification

    :param pad: float
        Padding between arrow tip and specified (r,z)
    """

    from matplotlib import pyplot

    def pick_direction():
        """Guesses the direction for the arrow (from injector toward machine) in case you don't know"""
        dr = ods['equilibrium']['time_slice'][0]['global_quantities']['magnetic_axis']['r'] - r
        dz = ods['equilibrium']['time_slice'][0]['global_quantities']['magnetic_axis']['z'] - z
        theta = numpy.arctan2(dz, -dr)
        if snap_to > 0:
            theta = snap_to * round(theta / snap_to)
        return theta

    if (r2 is not None) and (z2 is not None):
        direction = numpy.arctan2(z2 - z, r - r2)
    elif direction is None:
        direction = pick_direction()
    else:
        direction = cocos_transform(ods.cocos, 11)['BP'] * direction

    if ax is None:
        ax = pyplot.gca()

    shaft_len = 3.5 * (1 + pad) / 2.0

    da = numpy.pi / 10  # Angular half width of the arrow head
    x0 = numpy.cos(-direction) * pad
    y0 = numpy.sin(-direction) * pad
    head_mark = [
        (x0, y0),
        (x0 + numpy.cos(-direction + da), y0 + numpy.sin(-direction + da)),
        (x0 + numpy.cos(-direction), y0 + numpy.sin(-direction)),
        (x0 + shaft_len * numpy.cos(-direction), y0 + shaft_len * numpy.sin(-direction)),
        (x0 + numpy.cos(-direction), y0 + numpy.sin(-direction)),
        (x0 + numpy.cos(-direction - da), y0 + numpy.sin(-direction - da)),
    ]

    kw.pop('marker', None)  # Ignore this
    return ax.plot(r, z, marker=head_mark, color=color, markersize=100 * (pad + shaft_len) / 5, **kw)


def geo_type_lookup(geometry_type, subsys, imas_version=omas_rcparams['default_imas_version'], reverse=False):
    """
    Given a geometry type code

    :param geometry_type: int (or string if reverse=True)
        Geometry type code (or geometry name if reverse)

    :param subsys: string
        Name of subsystem or ODS, like 'pf_active'

    :param imas_version: string
        IMAS version to use when mapping

    :param reverse: bool
        Switches the roles of param geometry_type and return

    :return: string (or int if reverse=True)
        Name of the field indicated by geometry_type (or type code if reverse=True).
        For example: In IMAS 3.19.0, `pf_active.coil[:].element[:].geometry.geometry_type = 1` means 'outline'.
        In version 3.19.0 the following geometry types exist {1: 'outline', 2: 'rectangle', 4: 'arcs of circle'}
    """

    # Fetch information from IMAS data description of geometry_type for the relevant subsys
    lookup = {
        'ic_antennas': 'ic_antennas.antenna.:.strap.:.geometry.geometry_type',
        'pf_active': 'pf_active.coil.:.element.:.geometry.geometry_type',
    }
    if subsys not in lookup.keys():
        printe('Warning: unrecognized IMAS substructure ({})'.format(subsys))
        return None

    try:
        doc = omas_info_node(lookup[subsys], imas_version=imas_version)['documentation']
    except ValueError as _excp:
        printe(repr(_excp))
        return None

    doc = doc.replace("circle,", "circle',")  # handle typo in IMAS documentation
    geo_map = eval('{%s}' % doc.split('(')[-1][:-2])
    if 3 not in geo_map:
        geo_map[3] = 'oblique'  # For backward compatibility

    if reverse:
        # https://stackoverflow.com/a/13149770/6605826
        return list(geo_map.keys())[list(geo_map.values()).index(geometry_type)]
    else:
        return geo_map.get(geometry_type, None)


def padded_extension(values_in, n, fill_value):
    """
    Forces values_in to be at least length n by appending copies of fill_value as needed
    :param values_in: scalar or 1D iterable

    :param n: int

    :param fill_value: scalar

    :return: 1D array with length >= n
    """
    x = numpy.atleast_1d(values_in).tolist()
    if len(x) < n:
        x += [fill_value] * (n - len(x))
    return numpy.array(x)


def text_alignment_setup(n, default_ha='left', default_va='baseline', **kw):
    """
    Interprets text alignment instructions
    :param n: int
        Number of labels that need alignment instructions

    :param default_ha: string or list of n strings
        Default horizontal alignment. If one is supplied, it will be copied n times.

    :param default_va: string or list of n strings
        Default vertical alignment. If one is supplied, it will be copied n times.

    :param kw: keywords caught by overlay method

    :return: (list of n strings, list of n strings, kw)
        Horizontal alignment instructions
        Vertical alignment instructions
        Updated keywords
    """
    label_ha = padded_extension(kw.pop('label_ha', None), n, None)
    label_va = padded_extension(kw.pop('label_va', None), n, None)

    default_ha = numpy.atleast_1d(default_ha).tolist()
    default_va = numpy.atleast_1d(default_va).tolist()
    if len(default_ha) == 1:
        default_ha *= n
    if len(default_va) == 1:
        default_va *= n

    for i in range(n):
        label_ha[i] = default_ha[i] if label_ha[i] is None else label_ha[i]
        label_va[i] = default_va[i] if label_va[i] is None else label_va[i]

    return label_ha, label_va, kw


def label_shifter(n, kw):
    """
    Interprets label shift instructions

    :param n: int
        Number of labels that need shift instructions

    :param kw: dict
        Keywords passed to main plot script; label shifting keywords will be removed

    :return: (1D array with length >= n, 1D array with length >= n)
        R shifts
        Z shifts
    """
    label_dr = kw.pop('label_r_shift', 0)
    label_dz = kw.pop('label_z_shift', 0)
    label_dr = padded_extension(label_dr, n, fill_value=label_dr if numpy.isscalar(label_dr) else 0)
    label_dz = padded_extension(label_dz, n, fill_value=label_dz if numpy.isscalar(label_dz) else 0)
    return label_dr, label_dz


# hold last 100 references of matplotlib.widgets.Slider
_stimes = []


def ods_time_plot(ods_plot_function, ods, time_index, time, **kw):
    r"""
    Utility function for generating time dependent plots

    :param ods_plot_function: ods plot function to be called
    this function must accept ax (either a single or a list of axes)
    and must return the axes (or list of axes) it used

    :param ods: ods

    :param time_index: time indexes to be scanned

    :param time: array of times

    :param \**kw: extra aruments to passed to ods_plot_function

    :return: slider instance and list of axes used
    """
    from matplotlib import pyplot
    from matplotlib.widgets import Slider

    time_index = numpy.atleast_1d(time_index)
    time = time[time_index]
    axs = {}

    def do_clean(time0):
        if axs is not None:
            for ax in axs:
                if axs[ax] is not None:
                    axs[ax].cla()

    def update(time0):
        if 'ax' in kw:
            ax = kw.pop('ax')
        elif not len(axs):
            ax = None
        elif len(axs) == 1:
            ax = list(axs.values())[0]
        else:
            ax = axs
        time_index0 = time_index[numpy.argmin(abs(time - time0))]
        tmp = ods_plot_function(ods, time_index0, ax=ax, **kw)['ax']
        if isinstance(tmp, dict):
            axs.update(tmp)
        else:
            axs[1, 1, 1] = tmp

    stime, axtime = kw.pop('stime', (None, None))

    update(time[0])

    if stime is None:
        axtime = pyplot.axes([0.1, 0.96, 0.75, 0.03])
        min_time = min(time)
        max_time = max(time)
        if min_time == max_time:
            min_time = min_time - 1
            max_time = max_time + 1

        stime = Slider(axtime, 'Time[s]', min_time, max_time, valinit=min(time), valstep=min(numpy.diff(time)))
        if stime not in _stimes:
            _stimes.append(stime)
            if len(_stimes) > 100:
                _stimes.pop(0)
        stime.on_changed(do_clean)
    stime.on_changed(update)
    for time0 in time:
        # axtime.axvline(time0, color=['r', 'y', 'c', 'm'][stime.cnt - 2])
        axtime.axvline(time0, color='r')
    return {'stime': (stime, axtime), 'ax': axs}


def use_subplot(fig, *args, **kw):
    """
    Same as add_subplot, but if the figure already has a subplot
    with key (*args*, *kwargs*) then it will simply make that subplot
    current and return it.
    """
    if hasattr(fig, "number"):
        from matplotlib import pyplot
        pyplot.figure(num=fig.number)
        return pyplot.subplot(*args, **kw)
    else:
        return fig.add_subplot(*args, **kw)


def cached_add_subplot(fig, ax_cache, *args, **kw):
    r"""
    Utility function that works like matplotlib add_subplot
    but reuses axes if these were already used before

    :param fig: matplotlib figure

    :param ax_cache: caching dictionary

    :param \*args: arguments passed to matplotlib add_subplot

    :param \**kw: keywords arguments passed to matplotlib add_subplot

    :return: matplotlib axes
    """
    if args in ax_cache:
        return ax_cache[args]
    else:
        ax = use_subplot(fig, *args, **kw)
        ax_cache[args] = ax
        return ax


# ================================
# ODSs' plotting methods
# ================================
def handle_time(ods, time_location, time_index, time):
    """
    Given either time_index or time returns both time_index and time consistent with one another
    NOTE: time takes precedence over time_index

    :param time_location: location of which to get the time

    :param time_index: int or list of ints

    :param time: float or list of floats

    :return: time_index, time
    """
    if time is not None:
        tds = ods.time(time_location)
        time_index = []
        for t in numpy.atleast_1d(time):
            time_index.append(numpy.argmin(abs(tds - t)))
    if time_index is None:
        time = ods.time(time_location)
        if time is None:
            time_index = 0
        else:
            time_index = numpy.arange(len(time))
    return time_index, numpy.atleast_1d(time)


@add_to__ODS__
def equilibrium_CX(
    ods,
    time_index=None,
    time=None,
    levels=None,
    contour_quantity='rho_tor_norm',
    allow_fallback=True,
    ax=None,
    sf=3,
    label_contours=None,
    show_wall=True,
    xkw={},
    ggd_points_triangles=None,
    **kw,
):
    r"""
    Plot equilibrium cross-section
    as per `ods['equilibrium']['time_slice'][time_index]`

    :param ods: ODS instance
        input ods containing equilibrium data

    :param time_index: int, list of ints, or None
        time slice to plot. If None all timeslices are plotted.

    :param time: float, list of floats, or None
        time to plot. If None all timeslicess are plotted.
        if not None, it takes precedence over time_index

    :param levels: sorted numeric iterable
        values to pass to 2D plot as contour levels

    :param contour_quantity: string
        quantity to contour, anything in eq['profiles_1d'] or eq['profiles_2d'] or psi_norm

    :param allow_fallback: bool
        If rho/phi is requested but not available, plot on psi instead if allowed. Otherwise, raise ValueError.

    :param ax: Axes instance
        axes to plot in (active axes is generated if `ax is None`)

    :param sf: int
        Resample scaling factor. For example, set to 3 to resample to 3x higher resolution. Makes contours smoother.

    :param label_contours: bool or None
        True/False: do(n't) label contours
        None: only label if contours are of q

    :param show_wall: bool
        Plot the inner wall or limiting surface, if available

    :param xkw: dict
        Keywords to pass to plot call to draw X-point(s). Disable X-points by setting xkw={'marker': ''}

    :param ggd_points_triangles:
        Caching of ggd data structure as generated by omas_physics.grids_ggd_points_triangles() method

    :param \**kw: keywords passed to matplotlib plot statements

    :return: Axes instance
    """

    # caching of ggd data
    if ggd_points_triangles is None and 'equilibrium.grids_ggd' in ods:
        from .omas_physics import grids_ggd_points_triangles

        ggd_points_triangles = grids_ggd_points_triangles(ods['equilibrium.grids_ggd[0].grid[0]'])

    if allow_fallback is True:
        allow_fallback = 'psi'

    # time animation
    time_index, time = handle_time(ods, 'equilibrium', time_index, time)
    if isinstance(time_index, (list, numpy.ndarray)):
        if len(time) == 1:
            time_index = time_index[0]
        else:
            return ods_time_plot(
                equilibrium_CX,
                ods,
                time_index,
                time,
                levels=levels,
                contour_quantity=contour_quantity,
                allow_fallback=allow_fallback,
                ax=ax,
                sf=sf,
                label_contours=label_contours,
                show_wall=show_wall,
                xkw=xkw,
                ggd_points_triangles=ggd_points_triangles,
                **kw,
            )

    import matplotlib
    from matplotlib import pyplot

    if ax is None:
        ax = pyplot.gca()

    return_dict = {'ax': ax}

    wall = None
    eq = ods['equilibrium']['time_slice'][time_index]
    if 'wall' in ods:
        if time_index in ods['wall']['description_2d']:
            wall = ods['wall']['description_2d'][time_index]['limiter']['unit']
        elif 0 in ods['wall']['description_2d']:
            wall = ods['wall']['description_2d'][0]['limiter']['unit']

    # Plotting style
    kw.setdefault('linewidth', 1)
    label = kw.pop('label', '')
    kw1 = copy.deepcopy(kw)
    kw1['linewidth'] = kw['linewidth'] + 1
    for contour_only_keyword in ['linestyles', 'linewidths', 'colors']:
        kw1.pop(contour_only_keyword, None)  # Remove keywords that only affect contours so they don't offend plot

    # Boundary
    ax.plot(eq['boundary.outline.r'], eq['boundary.outline.z'], label=label, **kw1)
    kw1.setdefault('color', ax.lines[-1].get_color())

    # Magnetic axis
    if 'global_quantities.magnetic_axis.r' in eq and 'global_quantities.magnetic_axis.z':
        ax.plot(eq['global_quantities']['magnetic_axis']['r'], eq['global_quantities']['magnetic_axis']['z'], '+', **kw1)

    # get 2d data either from grid or ggd
    def get2d(contour_quantity):
        pr2d = None
        if 'profiles_2d' in eq and 'profiles_2d.0.%s' % contour_quantity in eq:
            pr2d = eq['profiles_2d.0.%s' % contour_quantity]
        elif 'ggd.0.%s.0.values' % contour_quantity in eq:
            pr2d = eq['ggd.0.%s.0.values' % contour_quantity]
        return pr2d

    # Choose quantity to plot
    for fallback in range(2):
        # Most robust thing is to use PSI2D and interpolate 1D quantities over it
        if (
            get2d('psi') is not None
            and 'psi' in eq['profiles_1d']
            and contour_quantity in eq['profiles_1d']
            or contour_quantity == 'psi_norm'
        ):
            x_value_1d = eq['profiles_1d']['psi']
            m = x_value_1d[0]
            M = x_value_1d[-1]
            x_value_1d = (x_value_1d - m) / (M - m)
            x_value_2d = (get2d('psi') - m) / (M - m)
            if contour_quantity == 'psi_norm':
                value_1d = x_value_1d
            else:
                value_1d = eq['profiles_1d'][contour_quantity]
            value_2d = omas_interp1d(x_value_2d, x_value_1d, value_1d)
            break
        # Next get 2D quantity
        elif get2d(contour_quantity) is not None:
            value_1d = None
            value_2d = get2d(contour_quantity)
            break
        elif allow_fallback and not fallback:
            print('No %s equilibrium CX data to plot. Fallback on %s.' % (contour_quantity, allow_fallback))
            contour_quantity = allow_fallback
        # allow fallback
        elif fallback:
            txt = 'No %s equilibrium CX data to plot. Aborting.' % contour_quantity
            if allow_fallback:
                print(txt)
                return ax
            else:
                raise ValueError(txt)
    return_dict['contour_quantity'] = contour_quantity

    # handle levels
    if levels is None and value_1d is not None:
        if contour_quantity == 'q':
            max_q = int(numpy.round(omas_interp1d(0.95, x_value_1d, value_1d)))
            levels = numpy.arange(numpy.abs(max_q))
            if max_q < 0:
                levels *= -1
                levels = levels[::-1]
        else:
            levels = numpy.linspace(numpy.min(value_1d), numpy.max(value_1d), 11)[1:-1]
            levels = numpy.hstack((levels, levels[-1] + (levels[1] - levels[0]) * numpy.arange(100)[1:]))

    # Wall clipping
    if wall is not None:
        path = matplotlib.path.Path(numpy.transpose(numpy.array([wall[0]['outline']['r'], wall[0]['outline']['z']])))
        wall_path = matplotlib.patches.PathPatch(path, facecolor='none', edgecolor='none')
        ax.add_patch(wall_path)

    kw.setdefault('colors', kw1['color'])
    kw.pop('color', '')
    kw['linewidths'] = kw.pop('linewidth')

    if 'profiles_2d.0' in eq:
        # Contours
        if 'r' in eq['profiles_2d.0'] and 'z' in eq['profiles_2d.0']:
            r = eq['profiles_2d.0.r']
            z = eq['profiles_2d.0.z']
        else:
            z, r = numpy.meshgrid(eq['profiles_2d.0.grid.dim2'], eq['profiles_2d.0.grid.dim1'])

        # sanitize
        value_2d = value_2d.copy()
        value_2d[:, -1] = value_2d[:, -2]
        value_2d[-1, :] = value_2d[-2, :]
        value_2d[-1, -1] = value_2d[-2, -2]

        # Resample
        if sf > 1:
            value_2d[numpy.isnan(value_2d)] = numpy.nanmean(value_2d)
            import scipy.ndimage

            r = scipy.ndimage.zoom(r, sf)
            z = scipy.ndimage.zoom(z, sf)
            value_2d = scipy.ndimage.zoom(value_2d, sf)
        if levels is not None:
            cs = ax.contour(r, z, value_2d, levels, **kw)
        else:
            cs = ax.contour(r, z, value_2d, **kw)

        if label_contours or ((label_contours is None) and (contour_quantity == 'q')):
            ax.clabel(cs)

    elif 'ggd' in eq:
        cs = ax.tricontour(
            ggd_points_triangles[0][:, 0], ggd_points_triangles[0][:, 1], ggd_points_triangles[1], value_2d, levels=levels, **kw
        )
    else:
        raise Exception('No 2D equilibrium data to plot')

    if contour_quantity == 'q':
        ax.clabel(cs, cs.levels, inline=True, fontsize=10)

    # X-point(s)
    xkw.setdefault('marker', 'x')
    if xkw['marker'] not in ['', ' ']:
        from matplotlib import rcParams

        xkw.setdefault('color', cs.colors)
        xkw.setdefault('linestyle', '')
        xkw.setdefault('markersize', rcParams['lines.markersize'] * 1.5)
        xkw.setdefault('mew', rcParams['lines.markeredgewidth'] * 1.25 + 1.25)
        xp = eq['boundary']['x_point']
        for i in range(len(xp)):
            try:
                xr, xz = xp[i]['r'], xp[i]['z']
            except ValueError:
                pass
            else:
                ax.plot(xr, xz, **xkw)

    # Internal flux surfaces w/ or w/o masking
    if wall is not None:
        for collection in cs.collections:
            collection.set_clip_path(wall_path)

    # Wall
    if wall is not None and show_wall:
        ax.plot(wall[0]['outline']['r'], wall[0]['outline']['z'], 'k', linewidth=2)
        ax.axis([min(wall[0]['outline']['r']), max(wall[0]['outline']['r']), min(wall[0]['outline']['z']), max(wall[0]['outline']['z'])])

    # Axes
    ax.set_aspect('equal')
    ax.set_frame_on(False)
    ax.xaxis.set_ticks_position('bottom')
    ax.yaxis.set_ticks_position('left')

    return return_dict


@add_to__ODS__
def equilibrium_CX_topview(ods, time_index=None, time=None, ax=None, **kw):
    r"""
    Plot equilibrium toroidal cross-section
    as per `ods['equilibrium']['time_slice'][time_index]`

    :param ods: ODS instance
        input ods containing equilibrium data

    :param time_index: int, list of ints, or None
        time slice to plot. If None all timeslices are plotted.

    :param time: float, list of floats, or None
        time to plot. If None all timeslicess are plotted.
        if not None, it takes precedence over time_index

    :param ax: Axes instance [optional]
        axes to plot in (active axes is generated if `ax is None`)

    :param \**kw: arguments passed to matplotlib plot statements

    :return: Axes instance
    """
    # time animation
    time_index, time = handle_time(ods, 'equilibrium', time_index, time)
    if isinstance(time_index, (list, numpy.ndarray)):
        if len(time) == 1:
            time_index = time_index[0]
        else:
            return ods_time_plot(equilibrium_CX_topview, time, ods, time_index, ax=ax, **kw)

    from matplotlib import pyplot

    if ax is None:
        ax = pyplot.gca()

    wall = None
    eq = ods['equilibrium']['time_slice'][time_index]
    if 'wall' in ods:
        if time_index in ods['wall']['description_2d']:
            wall = ods['wall']['description_2d'][time_index]['limiter']['unit']
        elif 0 in ods['wall']['description_2d']:
            wall = ods['wall']['description_2d'][0]['limiter']['unit']

    # Plotting style
    kw.setdefault('linewidth', 1)
    label = kw.pop('label', '')
    kw1 = copy.deepcopy(kw)

    t_angle = numpy.linspace(0.0, 2.0 * numpy.pi, 100)
    sint = numpy.sin(t_angle)
    cost = numpy.cos(t_angle)

    Rout = numpy.max(eq['boundary']['outline']['r'])
    Rin = numpy.min(eq['boundary']['outline']['r'])
    Xout = Rout * cost
    Yout = Rout * sint
    Xin = Rin * cost
    Yin = Rin * sint

    ax.plot(Xin, Yin, **kw1)
    kw1.setdefault('color', ax.lines[-1].get_color())
    ax.plot(Xout, Yout, **kw1)

    # Wall
    if wall is not None:
        Rout = numpy.max(wall[0]['outline']['r'])
        Rin = numpy.min(wall[0]['outline']['r'])
        Xout = Rout * cost
        Yout = Rout * sint
        Xin = Rin * cost
        Yin = Rin * sint

        ax.plot(Xin, Yin, 'k', label=label, linewidth=2)
        ax.plot(Xout, Yout, 'k', label=label, linewidth=2)
        ax.axis('equal')

    # Axes
    ax.set_aspect('equal')
    ax.set_frame_on(False)
    ax.xaxis.set_ticks_position('bottom')
    ax.yaxis.set_ticks_position('left')

    return {'ax': ax}


nice_names = {
    'rho_tor_norm': '$\\rho$',
    'rho_tor': '$\\rho [m]$',
    'rho_volume_norm': '$\\rho_{\\rm vol}$',
    'psi_norm': '$\\psi$',
    'psi': '$\\psi$ [Wb]',
    'phi': '$\\phi$ [Wb]',
    'phi_norm': '$\\phi$',
    'q': '$q$',
}
def plot_1d_equilbrium_quantity(ax, x, y, xlabel, ylabel, title, visible_x = True, **kw):
    from matplotlib import pyplot
    ax.plot(x, y, **kw)
    if visible_x:
        ax.set_xlabel(xlabel)
    else:
        pyplot.setp(ax.get_xticklabels(), visible=False)
    ax.set_ylabel(ylabel)
    ax.set_title(title)

@add_to__ODS__
def equilibrium_quality(ods, fig=None, **kw):
    """
    Plot equilibrium convergence error and total Chi-squared as a function of time

    :param ods: input ods

    :param fig: figure to plot in (a new figure is generated if `fig is None`)
    """    
    from matplotlib import pyplot

    axs = kw.pop('ax', {})
    if axs is None:
        axs = {}
    if not len(axs) and fig is None:
        fig = pyplot.figure()

    ax1 = cached_add_subplot(fig, axs, 1, 2, 1)
    ax2 = cached_add_subplot(fig, axs, 1, 2, 2, sharex=ax1)

    ax1.plot(ods['equilibrium.time'], ods['equilibrium.time_slice[:].constraints.chi_squared_total'])
    ax2.plot(ods['equilibrium.time'], ods['equilibrium.time_slice[:].convergence.grad_shafranov_deviation_value'])

@add_to__ODS__
def equilibrium_summary(ods, time_index=None, time=None, fig=None, ggd_points_triangles=None, omas_viewer=False, **kw):
    """
    Plot equilibrium cross-section and P, q, P', FF' profiles
    as per `ods['equilibrium']['time_slice'][time_index]`

    :param ods: input ods

    :param time_index: int, list of ints, or None
        time slice to plot. If None all timeslices are plotted.

    :param time: float, list of floats, or None
        time to plot. If None all timeslicess are plotted.
        if not None, it takes precedence over time_index

    :param fig: figure to plot in (a new figure is generated if `fig is None`)

    :param ggd_points_triangles:
        Caching of ggd data structure as generated by omas_physics.grids_ggd_points_triangles() method

    :param kw: arguments passed to matplotlib plot statements

    :return: figure handler
    """
    from omas.omas_physics import remap_flux_coordinates
    # caching of ggd data
    if ggd_points_triangles is None and 'equilibrium.grids_ggd' in ods:
        from .omas_physics import grids_ggd_points_triangles

        ggd_points_triangles = grids_ggd_points_triangles(ods['equilibrium.grids_ggd[0].grid[0]'])

    from matplotlib import pyplot

    axs = kw.pop('ax', {})
    if axs is None:
        axs = {}
    if not len(axs) and fig is None:
        fig = pyplot.figure()

    # time animation
    time_index, time = handle_time(ods, 'equilibrium', time_index, time)
    if isinstance(time_index, (list, numpy.ndarray)):
        if len(time) == 1:
            time_index = time_index[0]
        else:
            return ods_time_plot(
                equilibrium_summary, ods, time_index, time, fig=fig, ggd_points_triangles=ggd_points_triangles, ax=axs, **kw
            )
    ax = cached_add_subplot(fig, axs, 1, 3, 1)
    contour_quantity = kw.pop('contour_quantity', 'rho_tor_norm')
    tmp = equilibrium_CX(
        ods, time_index=time_index, ax=ax, contour_quantity=contour_quantity, ggd_points_triangles=ggd_points_triangles, **kw
    )
    eq = ods['equilibrium']['time_slice'][time_index]

    # x
    if tmp['contour_quantity'] in eq['profiles_1d']:
        raw_xName = tmp['contour_quantity']
        x = eq['profiles_1d'][raw_xName]
        xName = nice_names.get(raw_xName, raw_xName)
    else:
<<<<<<< HEAD
        raw_xName = 'psi_norm'
=======
        raw_xName = 'psi'
>>>>>>> ddaf49d8
        x = ((eq['profiles_1d']['psi'] - eq['global_quantities']['psi_axis']) 
            / (  eq['global_quantities']['psi_boundary'] - eq['global_quantities']['psi_axis']))
        xName = r"$\Psi_\mathrm{n}$"

    # pressure
    ax = cached_add_subplot(fig, axs, 2, 3, 2)
    if omas_viewer:
<<<<<<< HEAD
        x_constr = remap_flux_coordinates(ods, time_index, "psi", raw_xName, 
                                          ods[f"equilibrium.time_slice.{time_index}.constraints.pressure.:.position.psi"])
        plot_1d_equilbrium_quantity(ax, x_constr, ods[f"equilibrium.time_slice.{time_index}.constraints.pressure.:.measured"] * 1.e-3,
                                    xName, r"$p$ [kPa]", r'$\,$ Pressure', 
                                    visible_x=omas_viewer, linestyle="None", marker=".",
                                    color='red')
=======
        ax.plot(-ods[f"equilibrium.code.parameters.time_slice.{time_index}.in1.rpress"],
                ods[f"equilibrium.code.parameters.time_slice.{time_index}.in1.pressr"]/1.e3, ".r")
>>>>>>> ddaf49d8
    plot_1d_equilbrium_quantity(ax, x, eq['profiles_1d']['pressure'] * 1.e-3, 
                                xName, r"$p$ [kPa]", r'$\,$ Pressure', 
                                visible_x=omas_viewer, **kw)
    kw.setdefault('color', ax.lines[-1].get_color())

    # q
    if omas_viewer:
        ax = cached_add_subplot(fig, axs, 2, 3, 5, sharex=ax)
    else:
        ax = cached_add_subplot(fig, axs, 2, 3, 3, sharex=ax)
    plot_1d_equilbrium_quantity(ax, x, numpy.abs(eq['profiles_1d']['q']),
                                xName, r'$q$ Safety factor', r'$q$ Safety factor', 
                                visible_x=omas_viewer, **kw)
    #ax.ticklabel_format(style='sci', scilimits=(-1, 2), axis='y')
    if 'label' in kw:
        leg = ax.legend(loc=0)
        import matplotlib

        if compare_version(matplotlib.__version__, '3.1.0') >= 0:
            leg.set_draggable(True)
        else:
            leg.draggable(True)
    if not omas_viewer:
        pyplot.setp(ax.get_xticklabels(), visible=False)
    if omas_viewer:
<<<<<<< HEAD
        try:
            ax = cached_add_subplot(fig, axs, 2, 3, 3, sharex=ax)
            x_constr = remap_flux_coordinates(ods, time_index, "psi", raw_xName, 
                                            ods[f"equilibrium.time_slice.{time_index}.constraints.j_tor.:.position.psi"])
            plot_1d_equilbrium_quantity(ax, x_constr, eq["constraints.j_tor.:.measured"] / 1.e6,
                                        xName, r"$\langle j_\mathrm{tor} / R \rangle$ [MA m$^{-2}$]", 
                                        r"$j_\mathrm{tor}$", visible_x=omas_viewer, linestyle="None", marker=".",
                                        color='red')
        except ValueError:
            print("WARNING No data for j_tor constraints")
        try:
            plot_1d_equilbrium_quantity(ax, x, eq['profiles_1d']['j_tor']/1.e6,
                                        xName, r"$\langle j_\mathrm{tor} / R \rangle$ [MA m$^{-2}$]", 
                                        r"$j_\mathrm{tor}$", visible_x=omas_viewer, **kw)
        except ValueError:
            print("WARNING j_tor not yet implemtented.")
=======
        ax = cached_add_subplot(fig, axs, 2, 3, 3, sharex=ax)
        ax.plot(ods[f"equilibrium.code.parameters.time_slice.{time_index}.inwant.sizeroj"],
                ods[f"equilibrium.code.parameters.time_slice.{time_index}.inwant.vzeroj"] / 1.e6, ".r")
        plot_1d_equilbrium_quantity(ax, x, eq['profiles_1d']['j_tor']/1.e6,
                                    xName, r"$\langle j_\mathrm{tor} / R \rangle$ [MA m$^{-2}$]", 
                                    r"$j_\mathrm{tor}$", 
                                    visible_x=omas_viewer, **kw)
>>>>>>> ddaf49d8
    else:
        ax = cached_add_subplot(fig, axs, 2, 3, 5, sharex=ax)
        plot_1d_equilbrium_quantity(ax, x, eq['profiles_1d']['dpressure_dpsi'] * 1.e-3,
                                xName, r'$P\,^\prime$ [kPa Wb$^{-1}$]', 
<<<<<<< HEAD
                                r"$P\,^\prime$ source function", visible_x=True, **kw)
=======
                                r"$P\,^\prime$ source function", 
                                visible_x=True, **kw)
>>>>>>> ddaf49d8
    if raw_xName.endswith('norm'):
        ax.set_xlim([0, 1])
    if omas_viewer:
        ax = cached_add_subplot(fig, axs, 2, 3, 6)
        ax = cached_add_subplot(fig, axs, 2, 3, 6)
        # ax.plot(eq['profiles_1d']['convergence']['iteration'], 
        #         eq['profiles_1d']['convergence']['grad_shafranov_deviation_value'], **kw)
        diag_chi_2 = []
        labels = []
        try:
            diag_chi_2 += list(eq[f'constraints.pf_current[:].chi_squared'].flatten())
            for i in range(len(diag_chi_2)):
                labels.append("PF coil " + ods[f'pf_active.coil[[{i}].identifier'])
        except:
            printd("Failed to find pf_active chi^2. Skipping pf_active in chi^2 plot.")
        for constraint, imas_mangetics_id, nice_label in zip(["flux_loop", "bpol_probe"],
                                           ["flux_loop", "b_field_pol_probe"], 
                                            ["Flux loop ", r"$B_\mathrm{pol}$ Probe "]):
            chi_2 = list(eq[f'constraints.{constraint}[:].chi_squared'])
            for i in range(len(chi_2)):
                labels.append(nice_label + ods[f'magnetics.{imas_mangetics_id}[{i}].identifier'])
            diag_chi_2 += chi_2
        indices = numpy.array(range(len(diag_chi_2))) + 1
        plot_1d_equilbrium_quantity(ax, indices, diag_chi_2,
                                    r"Diagnostic #", r"$\chi^2$ convergence", 
                                    r"Magnetics $\chi^2$", 
                                    visible_x=True, marker="+", linestyle='', **kw)
        for i_label, label in enumerate(labels):
            annot = ax.annotate(label, xy=(indices[i_label],diag_chi_2[i_label]), 
                                xytext=(20,20),textcoords="offset points",
                                bbox=dict(boxstyle="round", fc="w"),
                                arrowprops=dict(arrowstyle="->"))
            annot.set_visible(False)
    else:
        ax = cached_add_subplot(fig, axs, 2, 3, 6, sharex=ax)
        ax = cached_add_subplot(fig, axs, 2, 3, 6, sharex=ax)
        # FdF_dpsi
        plot_1d_equilbrium_quantity(ax, x, eq['profiles_1d']['f_df_dpsi'],
                                    xName, r'$FF\,^\prime$ [T$^2$ m$^2$ Wb$^{-1}$]', 
                                    r"$FF\,^\prime$ source function", 
                                    visible_x=True, **kw)
    return {'ax': axs}

@add_to__ODS__
def core_profiles_currents_summary(ods, time_index=None, time=None, ax=None, **kw):
    """
    Plot currents in core_profiles_1d

    :param ods: input ods

    :param fig: figure to plot in (a new figure is generated if `fig is None`)

    :param time_index: int, list of ints, or None
        time slice to plot. If None all timeslices are plotted.

    :param time: float, list of floats, or None
        time to plot. If None all timeslicess are plotted.
        if not None, it takes precedence over time_index

    """
    from matplotlib import pyplot

    if ax is None:
        ax = pyplot.gca()

    # time animation
    time_index, time = handle_time(ods, 'core_profiles', time_index, time)
    if isinstance(time_index, (list, numpy.ndarray)):
        if len(time) == 1:
            time_index = time_index[0]
        else:
            return ods_time_plot(core_profiles_currents_summary, ods, time_index, time, fig=fig, ax=axs, **kw)

    assert 'j_total' in ods['core_profiles.profiles_1d'][time_index], "j_total not in core profiles"
    ax.plot(
        ods[f'core_profiles.profiles_1d[{time_index}].grid.rho_tor_norm'],
        ods[f'core_profiles.profiles_1d[{time_index}]']['j_total'],
        label='total current',
        ls='--',
    )

    for item in ods['core_profiles.profiles_1d'][time_index]:
        if 'j_' in item and item not in ['j_tor', 'j_total']:
            ax.plot(
                ods[f'core_profiles.profiles_1d[{time_index}].grid.rho_tor_norm'],
                ods[f'core_profiles.profiles_1d[{time_index}]'][item],
                label=' '.join(item[2:].split(sep='_')),
            )

    ax.legend(loc=0)
    ax.set_ylabel(r'Parallel current density $[A\,m^-{2}]$')
    ax.set_xlabel(r'$\rho_{tor}$')
    return {'ax': ax}

@add_to__ODS__
def core_profiles_summary(ods, time_index=None, time=None, fig=None, 
<<<<<<< HEAD
                          ods_species=None, quantities=['density_thermal', 'temperature'], 
=======
                          ods_species=None, quantities=['density', 'temperature'], 
>>>>>>> ddaf49d8
                          x_axis = "rho_tor_norm", **kw):
    """
    Plot densities and temperature profiles for electrons and all ion species
    as per `ods['core_profiles']['profiles_1d'][time_index]`

    :param ods: input ods

    :param fig: figure to plot in (a new figure is generated if `fig is None`)

    :param time_index: int, list of ints, or None
        time slice to plot. If None all timeslices are plotted.

    :param time: float, list of floats, or None
        time to plot. If None all timeslicess are plotted.
        if not None, it takes precedence over time_index

    :param ods_species: list of ion specie indices as listed in the core_profiles ods (electron index = -1)
        if None selected plot all the ion speciess

    :param quantities: list of strings to plot from the profiles_1d ods like zeff, temperature & rotation_frequency_tor_sonic

    :param kw: arguments passed to matplotlib plot statements

    :return: figure handler
    """

    from matplotlib import pyplot
    from omas.omas_physics import get_plot_scale_and_unit
    axs = kw.pop('ax', {})
    if axs is None:
        axs = {}
    if not len(axs) and fig is None:
        fig = pyplot.figure()

    # time animation
    time_index, time = handle_time(ods, 'core_profiles', time_index, time)
    if isinstance(time_index, (list, numpy.ndarray)):
        if len(time) == 1:
            time_index = time_index[0]
        else:
            return ods_time_plot(
                core_profiles_summary, ods, time_index, time, fig=fig, ods_species=ods_species, quantities=quantities, ax=axs, **kw
            )

    prof1d = ods['core_profiles']['profiles_1d'][time_index]
    if x_axis == "psi_norm":
        x = prof1d['grid.rho_pol_norm']**2
        x_label = r"$\Psi_\mathrm{n}$"
    else:
        x = prof1d[f'grid.{x_axis}']
        if "tor" in x_axis:
            x_label = r'$\rho$'
        elif "pol" in x_axis:
            x_label = r'$\rho_\mathrm{pol}$'
    # Determine subplot rows x colls
    if ods_species is None:
        ncols = len(prof1d['ion']) + 1
        ods_species = [-1] + list(prof1d['ion'])
    else:
        ncols = len(ods_species)
    nplots = 0
    for quant in quantities:
        if 'density' in quant or 'temperature' in quant:
            nplots += ncols
        elif 'velocity' in quant:
            nplots += ncols - 1
        else:
            nplots += 1
    nrows = int(numpy.ceil(nplots / ncols))

    # Generate species with corresponding name
    species_in_tree = [f"ion.{i}" if i >= 0 else 'electrons' for i in ods_species]
    names = [f"{prof1d[i]['label']} ion" if i != 'electrons' else "electron" for i in species_in_tree]

    plotting_list = []
    label_name = []
    label_name_z = []
    unit_list = []
    data_list = []
    for q in quantities:
        if 'density' in q or 'temperature' in q or "velocity.toroidal" in q :
            for index, specie in enumerate(species_in_tree):
                #unit_list.append(omas_info_node(o2u(f"core_profiles.profiles_1d.0.{specie}.{q}"))['units'])
                if q in prof1d[specie]:
                    if "label" in prof1d[specie]:
                        scale, unit = get_plot_scale_and_unit(q, prof1d[specie]["label"])
                    else:
                        scale, unit = get_plot_scale_and_unit(q)
                    unit_list.append(unit)
                    # if 'density' in q and 'ion' in specie and prof1d[specie]['element[0].z_n'] != 1.0:
                    #     plotting_list.append(prof1d[specie][q]*scale * prof1d[specie]['element[0].z_n'])
                    #     label_name_z.append(r'$\times$' + f" {int(prof1d[specie]['element[0].z_n'])}")
                    # else:
<<<<<<< HEAD
                    if (q + "_error_upper" in prof1d[specie]
                        and len(prof1d[specie][q]) == len(prof1d[specie][q + "_error_upper"])):
                        plotting_list.append(unumpy.uarray(prof1d[specie][q]*scale,
                                             prof1d[specie][q + "_error_upper"]*scale))
                    else:
                        plotting_list.append(prof1d[specie][q]*scale)
                    if x_axis == "psi_norm":
                        try:
                            data_list.append([prof1d[specie][q + "_fit.psi_norm"],
                                              prof1d[specie][q + "_fit.measured"]*scale,
                                              prof1d[specie][q + "_fit.measured_error_upper"]*scale])
                        except Exception as e:
                            data_list.append(None)
                    else:
=======
                     
                    if q + "_error_upper" in prof1d[specie] and len(prof1d[specie][q]) == len(prof1d[specie][q + "_error_upper"]):
                        plotting_list.append(unumpy.uarray(prof1d[specie][q]*scale,
                                             prof1d[specie][q + "_error_upper"]*scale))
                    else:
                        plotting_list.append(prof1d[specie][q]*scale)
                    if x_axis == "psi_norm":
                        try:
                            data_list.append([prof1d[specie][q + "_fit.psi_norm"],
                                              prof1d[specie][q + "_fit.measured"]*scale,
                                              prof1d[specie][q + "_fit.measured_error_upper"]*scale])
                        except Exception as e:
                            data_list.append(None)
                    else:
>>>>>>> ddaf49d8
                        data_list.append(None)
                    label_name_z.append("")
                    label_name.append(f'{names[index]} {q.capitalize()}')
        elif "e_field.radial" not in q:
            unit_list.append(omas_info_node(o2u(f"core_profiles.profiles_1d.0.{q}"))['units'])
            plotting_list.append(prof1d[q])
            label_name.append(q.capitalize())
            data_list.append(None)
    if "e_field.radial" in quantities:
        try:
            scale, unit = get_plot_scale_and_unit("e_field.radial")
            unit_list.append(unit)
            plotting_list.append(prof1d["e_field.radial"]*scale)
            label_name_z.append("")
            label_name.append('e_field.radial')
            data_list.append(None)
        except:
            pass
    last_quant = None
    for index, y in enumerate(plotting_list):
        if index >= len(label_name):
            break
        plot = index + 1

        # if index % ncols == 0:
        #     sharey = None
        #     sharex = None
        # el
        if index == 0:
            sharey = None
            sharex = None
        try:
            if last_quant.split(" ")[-1] == label_name[index].split(" ")[-1]:
                sharex = ax
                sharey = ax
            else:
                sharex = ax
                sharey = None
        except:
            sharex = None
            sharey = None
        last_quant = label_name[index]
        ax = cached_add_subplot(fig, axs, nrows, ncols, plot, sharex=sharex, sharey=sharey)
        if data_list[index] is not None:
            mask = numpy.ones(data_list[index][0].shape, dtype=bool)
            # Remove NaNs
            for j in range(3):
                mask[numpy.isnan(data_list[index][j])] = False
            # Remove measuremetns with 100% or more uncertainty
            x_data = data_list[index][0][mask]
            y_data = data_list[index][1][mask]
            y_data_err = data_list[index][2][mask]
            mask = mask[mask]                    
            mask[numpy.abs(y_data_err[mask]) > numpy.abs(y_data[mask])] = False
            if numpy.any(mask):
                ax.errorbar(x_data[mask], y_data[mask], y_data_err[mask], 
                            linestyle='', marker=".", color=(1.0, 0.0, 0.0, 0.3), zorder=-10, **kw)
        uband(x, y, ax=ax, **kw)
        
        species_label = label_name[index].split()[0]
        species_label = species_label.replace("electron", "e")
        if "Temp" in label_name[index]:
            ax.set_ylabel(r'$T_{{{}}}$'.format(species_label) + imas_units_to_latex(unit_list[index]))
        elif "Density" in label_name[index]:
            ax.set_ylabel(r'$n_{{{}}}$'.format(species_label) + imas_units_to_latex(unit_list[index]) + label_name_z[index])
        elif "e_field" in label_name[index].lower():
            ax.set_ylabel(r'$E_\mathrm{r}$' + imas_units_to_latex(unit_list[index]))
        elif "Velocity" in label_name[index]:
            ax.set_ylabel(r"$v_\mathrm{" + species_label[0] + r"}$" + imas_units_to_latex(unit_list[index]))
        else:
            ax.set_ylabel(label_name[index][:10] + imas_units_to_latex(unit_list[index]))
        if (nplots - plot) < ncols:
            ax.set_xlabel(x_label)

    if 'label' in kw:
        ax.legend(loc='lower center')
    ax.set_xlim(0, 1)
    return {'ax': axs, 'fig': fig}

@add_to__ODS__
def core_profiles_pressures(ods, time_index=None, time=None, ax=None, **kw):
    """
    Plot pressures in `ods['core_profiles']['profiles_1d'][time_index]`

    :param ods: input ods

    :param time_index: int, list of ints, or None
        time slice to plot. If None all timeslices are plotted.

    :param time: float, list of floats, or None
        time to plot. If None all timeslicess are plotted.
        if not None, it takes precedence over time_index

    :param ax: axes to plot in (active axes is generated if `ax is None`)

    :param kw: arguments passed to matplotlib plot statements

    :return: axes handler
    """

    # time animation
    time_index, time = handle_time(ods, 'core_profiles', time_index, time)
    if isinstance(time_index, (list, numpy.ndarray)):
        if len(time) == 1:
            time_index = time_index[0]
        else:
            return ods_time_plot(core_profiles_pressures, ods, time_index, time, ax=ax)

    import matplotlib
    from matplotlib import pyplot

    if ax is None:
        ax = pyplot.gca()

    prof1d = ods['core_profiles']['profiles_1d'][time_index]
    x = prof1d['grid.rho_tor_norm']

    for item in prof1d.paths():
        item = l2o(item)
        if 'pressure' in item:
            if 'ion' in item:
                try:
                    i = int(item.split("ion.")[-1].split('.')[0])
                    label = prof1d['ion'][i]['label']
                except ValueError:
                    label = item
            elif 'electrons' in item:
                label = 'e$^-$'
            else:
                label = item
            if item != label:
                label += ' (thermal)' if 'thermal' in item else ''
                label += ' (fast)' if 'fast' in item else ''
            uband(x, prof1d[item], ax=ax, label=label)

    ax.set_xlim([0, 1])
    ax.set_ylabel('Pressure (Pa)')
    ax.set_xlabel('$\\rho_N$')
    leg = ax.legend(loc=0)

    if compare_version(matplotlib.__version__, '3.1.0') >= 0:
        leg.set_draggable(True)
    else:
        leg.draggable(True)
    return {'ax': ax}


@add_to__ODS__
def core_transport_fluxes(ods, time_index=None, time=None, fig=None, show_total_density=True, plot_zeff=False, **kw):
    """
    Plot densities and temperature profiles for all species, rotation profile, TGYRO fluxes and fluxes from power_balance per STEP state.

    :param ods: input ods

    :param time_index: int, list of ints, or None
        time slice to plot. If None all timeslices are plotted.

    :param time: float, list of floats, or None
        time to plot. If None all timeslicess are plotted.
        if not None, it takes precedence over time_index

    :param fig: figure to plot in (a new figure is generated if `fig is None`)

    :param show_total_density: bool
        Show total thermal+fast in addition to thermal/fast breakdown if available

    :param plot_zeff: if True, plot zeff below the plasma rotation

    :kw: matplotlib plot parameters

    :return: axes
    """
    from matplotlib import pyplot

    axs = kw.pop('ax', {})
    if axs is None:
        axs = {}
    if not len(axs) and fig is None:
        fig = pyplot.figure()

    # time animation
    time_index, time = handle_time(ods, 'core_profiles', time_index, time)
    if isinstance(time_index, (list, numpy.ndarray)):
        if len(time) == 1:
            time_index = time_index[0]
        else:
            return ods_time_plot(
                core_transport_fluxes,
                ods,
                time_index,
                time,
                fig=fig,
                ax=axs,
                show_total_density=show_total_density,
                plot_zeff=plot_zeff,
                **kw,
            )

    def sum_density_types(specie_index):
        final_density = numpy.zeros(len(prof1d['grid.rho_tor_norm']))
        for therm_fast in ['_thermal', '_fast']:
            if not show_total_density and therm_fast != "_thermal":
                continue  # Skip total thermal+fast because the flag turned it off
            density = ods_species[specie_index] + '.density' + therm_fast
            if density not in prof1d:
                continue
            final_density += prof1d[density]
        return final_density

    def plot_function(x, y, plot_num, ylabel, sharex=None, sharey=None):
        ax = cached_add_subplot(fig, axs, nrows, ncols, plot_num, sharex=sharex, sharey=sharey)
        uband(x, y, ax=ax, **kw)
        ax.set_ylabel(ylabel)
        return ax

    if plot_zeff:
        nrows = 5
    else:
        nrows = 4
    ncols = 2

    if "core_profiles" in ods:
        prof1d = ods['core_profiles']['profiles_1d'][time_index]
        equilibrium = ods['equilibrium']['time_slice'][time_index]
        rho_core_prof = prof1d['grid.rho_tor_norm']

        ods_species = ['electrons'] + ['ion[%d]' % k for k in range(len(prof1d['ion']))]
        species_name = ['Electrons'] + [prof1d['ion[%d].label' % k] + ' ion' for k in range(len(prof1d['ion']))]

        # Temperature electrons
        ax = plot_function(x=rho_core_prof, y=prof1d[ods_species[0]]['temperature'] / 1e3, plot_num=1, ylabel='$T_{e}\,[keV]$')
        pyplot.setp(ax.get_xticklabels(), visible=False)

        # Temperature main ion species
        ax = plot_function(
            x=rho_core_prof, y=prof1d[ods_species[1]]['temperature'] / 1e3, plot_num=3, ylabel='$T_{i}\,[keV]$', sharey=ax, sharex=ax
        )
        pyplot.setp(ax.get_xticklabels(), visible=False)

        # Density electrons
        ax = plot_function(x=rho_core_prof, y=sum_density_types(specie_index=0), plot_num=5, ylabel='$n_{e}\,[m^{-3}]$', sharex=ax)
        pyplot.setp(ax.get_xticklabels(), visible=False)

        # Rotation
        if 'rotation_frequency_tor_sonic' in prof1d and 'psi' in prof1d['grid']:
            from .omas_physics import omas_environment

            with omas_environment(
                ods,
                coordsio={
                    f'equilibrium.time_slice.{k}.profiles_1d.psi': prof1d['grid']['psi'] for k in range(len(ods['equilibrium.time_slice']))
                },
            ):
                rotation = (equilibrium['profiles_1d']['r_outboard'] - equilibrium['profiles_1d']['r_inboard']) / 2 + equilibrium[
                    'profiles_1d'
                ]['geometric_axis']['r'] * -prof1d['rotation_frequency_tor_sonic']
                ax = plot_function(x=rho_core_prof, y=rotation, plot_num=7, ylabel='R*$\Omega_0$ (m/s)', sharex=ax)
                if not plot_zeff:
                    ax.set_xlabel('$\\rho$')

        # Zeff
        if plot_zeff:
            pyplot.setp(ax.get_xticklabels(), visible=False)
            ax = plot_function(x=rho_core_prof, y=prof1d['zeff'], plot_num=9, ylabel='$Z_{eff}$', sharex=ax)
            ax.set_xlabel('$\\rho$')

        # Fluxes
        if "core_transport" in ods:
            core_transport = ods['core_transport']['model']
            rho_transport_model = core_transport[0]['profiles_1d'][time_index]['grid_flux']['rho_tor_norm']

            # Qe
            ax = plot_function(
                x=rho_transport_model,
                y=core_transport[2]['profiles_1d'][time_index]['electrons']['energy']['flux'],
                plot_num=2,
                ylabel='$Q_e$ [W/$m^2$]',
                sharex=ax,
            )
            color = ax.lines[-1].get_color()
            uband(
                x=rho_transport_model,
                y=core_transport[3]['profiles_1d'][time_index]['electrons']['energy']['flux'],
                ax=ax,
                marker='o',
                ls='None',
                color=color,
            )
            uband(
                x=rho_core_prof, y=core_transport[4]['profiles_1d'][time_index]['electrons']['energy']['flux'], ax=ax, ls='--', color=color
            )
            pyplot.setp(ax.get_xticklabels(), visible=False)

            # Add legend on top (black) as it applies to all lines
            from matplotlib.lines import Line2D

            legend_elements = [
                Line2D([0], [0], color='k', ls='--', label='Power Balance'),
                Line2D([0], [0], color='k', label='Model total'),
                Line2D([0], [0], marker='o', ls='None', color='k', label='Model target', markersize=6),
            ]

            fig.legend(handles=legend_elements).set_draggable(True)

            # Qi
            ax = plot_function(
                x=rho_transport_model,
                y=core_transport[2]['profiles_1d'][time_index]['total_ion_energy']['flux'],
                plot_num=4,
                ylabel='$Q_i$ [W/$m^2$]',
                sharex=ax,
                sharey=ax,
            )
            uband(
                x=rho_transport_model,
                y=core_transport[3]['profiles_1d'][time_index]['total_ion_energy']['flux'],
                ax=ax,
                marker='o',
                ls='None',
                color=color,
            )
            uband(x=rho_core_prof, y=core_transport[4]['profiles_1d'][time_index]['total_ion_energy']['flux'], ax=ax, ls='--', color=color)
            pyplot.setp(ax.get_xticklabels(), visible=False)

            # Particle flux (electron particle source)
            ax = plot_function(
                x=rho_transport_model,
                y=3 / 2 * core_transport[2]['profiles_1d'][time_index]['electrons']['particles']['flux'],
                plot_num=6,
                ylabel=r'$ \frac{3}{2}T_{e}\Gamma_{e}$ [W/$m^2$]',
                sharex=ax,
            )
            uband(
                x=rho_transport_model,
                y=3 / 2 * core_transport[3]['profiles_1d'][time_index]['electrons']['particles']['flux'],
                ax=ax,
                marker='o',
                ls='None',
                color=color,
            )
            pyplot.setp(ax.get_xticklabels(), visible=False)

            # Pi (toroidal momentum flux)
            ax = plot_function(
                x=rho_transport_model,
                y=core_transport[2]['profiles_1d'][time_index]['momentum_tor']['flux'],
                plot_num=8,
                ylabel='$\Pi_{i}$ [N/$m$]',
                sharex=ax,
            )
            ax.set_xlabel('$\\rho$')

            uband(
                x=rho_transport_model,
                y=core_transport[3]['profiles_1d'][time_index]['momentum_tor']['flux'],
                ax=ax,
                marker='o',
                ls='None',
                color=color,
            )
            uband(x=rho_core_prof, y=core_transport[4]['profiles_1d'][time_index]['momentum_tor']['flux'], ax=ax, ls='--', color=color)

            ax.set_xlim(0, 1)

    return {'ax': axs, 'fig': fig}


@add_to__ODS__
def core_sources_summary(ods, time_index=None, time=None, fig=None, **kw):
    """
    Plot sources for electrons and all ion species

    :param ods: input ods

    :param time_index: int, list of ints, or None
        time slice to plot. If None all timeslices are plotted.

    :param time: float, list of floats, or None
        time to plot. If None all timeslicess are plotted.
        if not None, it takes precedence over time_index

    :param fig: figure to plot in (a new figure is generated if `fig is None`)

    :param kw: arguments passed to matplotlib plot statements

    :return: axes
    """
    import matplotlib
    from matplotlib import pyplot

    axs = kw.pop('ax', {})
    if axs is None:
        axs = {}
    if not len(axs) and fig is None:
        fig = pyplot.figure()

    # time animation
    time_index, time = handle_time(ods, 'core_sources', time_index, time)
    if isinstance(time_index, (list, numpy.ndarray)):
        if len(time) == 1:
            time_index = time_index[0]
        else:
            return ods_time_plot(core_sources, ods, time_index, time, fig=fig, ax=axs**kw)

    colors = [k['color'] for k in list(matplotlib.rcParams['axes.prop_cycle'])]
    lss = ['-', '--', 'dotted']
    colors, lss = numpy.meshgrid(colors, lss)
    if len(ods[f'core_sources.source']) > len(colors):
        colors = colors.T
        lss = lss.T
    colors = colors.flatten()
    lss = lss.flatten()

    # if list is too small use all colors
    if len(ods[f'core_sources.source']) > len(colors):
        import matplotlib.colors as mcolors

        colors = list(mcolors.CSS4_COLORS.keys())

    for k, s in enumerate(ods['core_sources.source']):
        rho = ods[f'core_sources.source.{s}.profiles_1d.{time_index}.grid.rho_tor_norm']
        label = ods[f'core_sources.source.{s}.identifier.name']

        tmp = {}
        tmp[f'core_sources.source.{s}.profiles_1d.{time_index}.electrons.energy'] = ('$q_e$', 'linear')
        tmp[f'core_sources.source.{s}.profiles_1d.{time_index}.total_ion_energy'] = ('$q_i$', 'linear')
        tmp[None] = None
        tmp[f'core_sources.source.{s}.profiles_1d.{time_index}.electrons.particles'] = ('$p_e$', 'linear')
        tmp[f'core_sources.source.{s}.profiles_1d.{time_index}.j_parallel'] = ('$J_\parallel$', 'linear')
        tmp[f'core_sources.source.{s}.profiles_1d.{time_index}.momentum_tor'] = (r'$\pi_i$', 'linear')

        ax = None
        for kp, item in enumerate(tmp):
            if item is None:
                continue
            ax = cached_add_subplot(fig, axs, 2, 3, kp + 1, sharex=ax)
            if item in ods:
                ax.plot(rho, ods[item], label=label, color=colors[k], ls=lss[k])
            else:
                ax.plot(numpy.nan, numpy.nan, label=label, color=colors[k], ls=lss[k])
            ax.set_title(tmp[item][0])
            ax.set_yscale(tmp[item][1])

        ax.legend(loc=0)
    return {'ax': axs, 'fig': fig}


@add_to__ODS__
def pf_active_data(ods, equilibrium_constraints=True, ax=None, **kw):
    """
    plot pf_active time traces

    :param equilibrium_constraints: plot equilibrium constraints if present

    :param ax: Axes instance [optional]
        axes to plot in (active axes is generated if `ax is None`)

    :param \**kw: Additional keywords for plot

    :return: axes instance
    """

    from matplotlib import pyplot

    if ax is None:
        ax = pyplot.gca()

    # time traces
    for channel in ods['pf_active.coil']:
        label = ods[f'pf_active.coil.{channel}.element[0].identifier']
        turns = ods[f'pf_active.coil.{channel}.element[0].turns_with_sign']
        data = ods[f'pf_active.coil.{channel}.current.data']
        time = ods[f'pf_active.coil.{channel}.current.time']
        ax.plot(time, data * turns, label=label, **kw)

    # equilibrium constraints
    if equilibrium_constraints:
        for channel in ods['pf_active.coil']:
            if f'equilibrium.time_slice.0.constraints.pf_current.{channel}.measured' in ods:
                ax.plot(
                    ods[f'equilibrium.time'],
                    ods[f'equilibrium.time_slice.:.constraints.pf_current.{channel}.measured'],
                    marker='o',
                    color='k',
                    mec='none',
                )

    return ax


@add_to__ODS__
def magnetics_bpol_probe_data(ods, equilibrium_constraints=True, ax=None, **kw):
    """
    plot bpol_probe time traces and equilibrium constraints

    :param equilibrium_constraints: plot equilibrium constraints if present

    :param ax: Axes instance [optional]
        axes to plot in (active axes is generated if `ax is None`)

    :param \**kw: Additional keywords for plot

    :return: axes instance
    """

    from matplotlib import pyplot

    if ax is None:
        ax = pyplot.gca()

    # time traces
    for channel in ods['magnetics.b_field_pol_probe']:
        valid = ods.get(f'magnetics.b_field_pol_probe.{channel}.field.validity', 0)
        if valid == 0:
            label = ods[f'magnetics.b_field_pol_probe.{channel}.identifier']
            data = ods[f'magnetics.b_field_pol_probe.{channel}.field.data']
            time = ods[f'magnetics.b_field_pol_probe.{channel}.field.time']
            ax.plot(time, data, label=label, **kw)

    # equilibrium constraints
    if equilibrium_constraints:
        for channel in ods['magnetics.b_field_pol_probe']:
            valid = ods.get(f'magnetics.b_field_pol_probe.{channel}.field.validity', 0)
            if valid == 0:
                if f'equilibrium.time_slice.0.constraints.bpol_probe.{channel}.measured' in ods:
                    ax.plot(
                        ods[f'equilibrium.time'],
                        ods[f'equilibrium.time_slice.:.constraints.bpol_probe.{channel}.measured'],
                        marker='o',
                        color='k',
                        mec='none',
                    )

    return ax


@add_to__ODS__
def magnetics_flux_loop_data(ods, equilibrium_constraints=True, ax=None, **kw):
    """
    plot flux_loop time traces and equilibrium constraints

    :param equilibrium_constraints: plot equilibrium constraints if present

    :param ax: Axes instance [optional]
        axes to plot in (active axes is generated if `ax is None`)

    :param \**kw: Additional keywords for plot

    :return: axes instance
    """

    from matplotlib import pyplot

    if ax is None:
        ax = pyplot.gca()

    # time traces
    for channel in ods['magnetics.flux_loop']:
        valid = ods.get(f'magnetics.flux_loop.{channel}.flux.validity', 0)
        if valid == 0:
            label = ods[f'magnetics.flux_loop.{channel}.identifier']
            data = ods[f'magnetics.flux_loop.{channel}.flux.data']
            time = ods[f'magnetics.flux_loop.{channel}.flux.time']
            ax.plot(time, data, label=label, **kw)

    # equilibrium constraints
    if equilibrium_constraints:
        for channel in ods['magnetics.flux_loop']:
            valid = ods.get(f'magnetics.flux_loop.{channel}.flux.validity', 0)
            if valid == 0:
                if f'equilibrium.time_slice.0.constraints.flux_loop.{channel}.measured' in ods:
                    ax.plot(
                        ods[f'equilibrium.time'],
                        ods[f'equilibrium.time_slice.:.constraints.flux_loop.{channel}.measured'],
                        marker='o',
                        color='k',
                        mec='none',
                    )

    return ax


@add_to__ODS__
def magnetics_ip_data(ods, equilibrium_constraints=True, ax=None, **kw):
    """
    plot ip time trace and equilibrium constraint

    :param equilibrium_constraints: plot equilibrium constraints if present

    :param ax: Axes instance [optional]
        axes to plot in (active axes is generated if `ax is None`)

    :param \**kw: Additional keywords for plot

    :return: axes instance
    """
    return _plot_signal_eq_constraint(
        ods,
        'magnetics.ip.0.time',
        'magnetics.ip.0.data',
        'equilibrium.time_slice.:.constraints.ip.measured',
        equilibrium_constraints,
        ax,
        label='ip',
        **kw,
    )


@add_to__ODS__
def magnetics_diamagnetic_flux_data(ods, equilibrium_constraints=True, ax=None, **kw):
    """
    plot diamagnetic_flux time trace and equilibrium constraint

    :param equilibrium_constraints: plot equilibrium constraints if present

    :param ax: Axes instance [optional]
        axes to plot in (active axes is generated if `ax is None`)

    :param \**kw: Additional keywords for plot

    :return: axes instance
    """
    return _plot_signal_eq_constraint(
        ods,
        'magnetics.diamagnetic_flux.0.time',
        'magnetics.diamagnetic_flux.0.data',
        'equilibrium.time_slice.:.constraints.diamagnetic_flux.measured',
        equilibrium_constraints,
        ax,
        label='dflux',
        **kw,
    )


@add_to__ODS__
def tf_b_field_tor_vacuum_r_data(ods, equilibrium_constraints=True, ax=None, **kw):
    """
    plot b_field_tor_vacuum_r time trace and equilibrium constraint

    :param equilibrium_constraints: plot equilibrium constraints if present

    :param ax: Axes instance [optional]
        axes to plot in (active axes is generated if `ax is None`)

    :param \**kw: Additional keywords for plot

    :return: axes instance
    """
    return _plot_signal_eq_constraint(
        ods,
        'tf.b_field_tor_vacuum_r.time',
        'tf.b_field_tor_vacuum_r.data',
        'equilibrium.time_slice.:.constraints.b_field_tor_vacuum_r.measured',
        equilibrium_constraints,
        ax,
        label='bt',
        **kw,
    )


def _plot_signal_eq_constraint(ods, time, data, constraint, equilibrium_constraints, ax, **kw):
    """
    Utility function to plot individual signal and their constraint in equilibrium IDS

    :param time: ods location for time

    :param data: ods location for data

    :param constraint: ods location fro equilibrium constraint

    :param ax: axes where to plot

    :param kw: extra arguments passed to

    :return:
    """
    from matplotlib import pyplot

    if ax is None:
        ax = pyplot.gca()

    # time traces
    time = ods[time]
    data = ods[data]
    ax.plot(time, data, **kw)

    # equilibrium constraints
    if equilibrium_constraints and constraint in ods:
        ax.plot(ods['equilibrium.time'], ods[constraint], ls='', marker='o', color='k', mec='none')
    return ax


# ================================
# actuator aimings
# ================================


@add_to__ODS__
def pellets_trajectory_CX(ods, time_index=None, time=None, ax=None, **kw):
    """
    Plot pellets trajectory in poloidal cross-section

    :param ods: input ods

    :param time_index: int, list of ints, or None
        time slice to plot. If None all timeslices are plotted.

    :param time: float, list of floats, or None
        time to plot. If None all timeslicess are plotted.
        if not None, it takes precedence over time_index

    :param ax: axes to plot in (active axes is generated if `ax is None`)

    :param kw: arguments passed to matplotlib plot statements

    :return: axes handler
    """

    # time animation
    time_index, time = handle_time(ods, 'pellets', time_index, time)
    if isinstance(time_index, (list, numpy.ndarray)):
        if len(time) == 1:
            time_index = time_index[0]
        else:
            return ods_time_plot(pellets_trajectory_CX, ods, time_index, time, ax=ax, **kw)

    from matplotlib import pyplot

    if ax is None:
        ax = pyplot.gca()

    pellets = ods['pellets']['time_slice'][time_index]['pellet']
    for pellet in pellets:
        R0 = pellets[pellet]['path_geometry.first_point.r']
        R1 = pellets[pellet]['path_geometry.second_point.r']
        Z0 = pellets[pellet]['path_geometry.first_point.z']
        Z1 = pellets[pellet]['path_geometry.second_point.z']
        ax.plot([R0, R1], [Z0, Z1], '--', **kw)

    return {'ax': ax}


@add_to__ODS__
def pellets_trajectory_CX_topview(ods, time_index=None, time=None, ax=None, **kw):
    """
    Plot  pellet trajectory in toroidal cross-section

    :param ods: input ods

    :param time_index: int, list of ints, or None
        time slice to plot. If None all timeslices are plotted.

    :param time: float, list of floats, or None
        time to plot. If None all timeslicess are plotted.
        if not None, it takes precedence over time_index

    :param ax: axes to plot in (active axes is generated if `ax is None`)

    :param kw: arguments passed to matplotlib plot statements

    :return: axes handler
    """
    # time animation
    time_index, time = handle_time(ods, 'pellets', time_index, time)
    if isinstance(time_index, (list, numpy.ndarray)):
        if len(time) == 1:
            time_index = time_index[0]
        else:
            return ods_time_plot(pellets_trajectory_CX_topview, ods, time_index, time, ax=ax, **kw)

    from matplotlib import pyplot

    if ax is None:
        ax = pyplot.gca()

    pellets = ods['pellets']['time_slice'][time_index]['pellet']
    for pellet in pellets:
        R0 = pellets[pellet]['path_geometry.first_point.r']
        R1 = pellets[pellet]['path_geometry.second_point.r']
        phi0 = pellets[pellet]['path_geometry.first_point.phi']
        phi1 = pellets[pellet]['path_geometry.second_point.phi']

        x0 = R0 * numpy.cos(phi0)
        y0 = R0 * numpy.sin(phi0)

        x1 = R1 * numpy.cos(phi1)
        y1 = R1 * numpy.sin(phi1)
        ax.plot([x0, x1], [y0, y1], '--', **kw)

    return {'ax': ax}


@add_to__ODS__
def lh_antennas_CX(ods, time_index=None, time=None, ax=None, antenna_trajectory=None, **kw):
    """
    Plot LH antenna position in poloidal cross-section

    :param ods: input ods

    :param time_index: int, list of ints, or None
        time slice to plot. If None all timeslices are plotted.

    :param time: float, list of floats, or None
        time to plot. If None all timeslicess are plotted.
        if not None, it takes precedence over time_index

    :param ax: axes to plot in (active axes is generated if `ax is None`)

    :param antenna_trajectory: length of antenna on plot

    :param kw: arguments passed to matplotlib plot statements

    :return: axes handler
    """
    # time animation
    time_index, time = handle_time(ods, 'lh_antennas', time_index, time)
    if isinstance(time_index, (list, numpy.ndarray)):
        if len(time) == 1:
            time_index = time_index[0]
        else:
            return ods_time_plot(lh_antennas_CX, ods, time_index, time, ax=ax, antenna_trajectory=antenna_trajectory, **kw)

    from matplotlib import pyplot

    if ax is None:
        ax = pyplot.gca()

    equilibrium = ods['equilibrium']['time_slice'][time_index]
    antennas = ods['lh_antennas']['antenna']

    if antenna_trajectory is None:
        antenna_trajectory = 0.1 * ods['equilibrium']['vacuum_toroidal_field.r0']

    for antenna in antennas:
        R = antennas[antenna]['position.r.data']
        Z = antennas[antenna]['position.z.data']

        # just point to magnetic axis for now (is there a better way?)
        Raxis = equilibrium['global_quantities.magnetic_axis.r']
        Zaxis = equilibrium['global_quantities.magnetic_axis.z']

        Rvec = Raxis - R
        Zvec = Zaxis - Z

        R1 = R + Rvec * antenna_trajectory / numpy.sqrt(Rvec**2 + Zvec**2)
        Z1 = Z + Zvec * antenna_trajectory / numpy.sqrt(Rvec**2 + Zvec**2)

        ax.plot([R, R1], [Z, Z1], 's-', markevery=2, **kw)

    return {'ax': ax}


@add_to__ODS__
def lh_antennas_CX_topview(ods, time_index=None, time=None, ax=None, antenna_trajectory=None, **kw):
    """
    Plot LH antenna in toroidal cross-section

    :param ods: input ods

    :param time_index: int, list of ints, or None
        time slice to plot. If None all timeslices are plotted.

    :param time: float, list of floats, or None
        time to plot. If None all timeslicess are plotted.
        if not None, it takes precedence over time_index

    :param ax: axes to plot in (active axes is generated if `ax is None`)

    :param kw: arguments passed to matplotlib plot statements

    :param antenna_trajectory: length of antenna on plot

    :return: axes handler
    """
    # time animation
    time_index, time = handle_time(ods, 'lh_antennas', time_index, time)
    if isinstance(time_index, (list, numpy.ndarray)):
        if len(time) == 1:
            time_index = time_index[0]
        else:
            return ods_time_plot(lh_antennas_CX_topview, ods, time_index, time, ax=ax, antenna_trajectory=antenna_trajectory, **kw)

    from matplotlib import pyplot

    if ax is None:
        ax = pyplot.gca()

    equilibrium = ods['equilibrium']
    antennas = ods['lh_antennas']['antenna']
    if antenna_trajectory is None:
        antenna_trajectory = 0.1 * equilibrium['vacuum_toroidal_field.r0']

    for antenna in antennas:
        R = antennas[antenna]['position.r.data']
        phi = antennas[antenna]['position.phi.data']

        x0 = R * numpy.cos(phi)
        y0 = R * numpy.sin(phi)

        x1 = (R - antenna_trajectory) * numpy.cos(phi)
        y1 = (R - antenna_trajectory) * numpy.sin(phi)

        ax.plot([x0, x1], [y0, y1], 's-', markevery=2, **kw)

    return {'ax': ax}


@add_to__ODS__
def ec_launchers_CX(ods, time_index=None, time=None, ax=None, beam_trajectory=None, **kw):
    """
    Plot EC launchers in poloidal cross-section

    :param ods: input ods

    :param time_index: int, list of ints, or None
        time slice to plot. If None all timeslices are plotted.

    :param time: float, list of floats, or None
        time to plot. If None all timeslicess are plotted.
        if not None, it takes precedence over time_index

    :param ax: axes to plot in (active axes is generated if `ax is None`)

    :param kw: arguments passed to matplotlib plot statements

    :param beam_trajectory: length of launcher on plot

    :return: axes handler
    """
    # time animation
    time_index, time = handle_time(ods, 'ec_launchers', time_index, time)
    if isinstance(time_index, (list, numpy.ndarray)):
        if len(time) == 1:
            time_index = time_index[0]
        else:
            return ods_time_plot(ec_launchers_CX, ods, time_index, time, ax=ax, beam_trajectory=beam_trajectory, **kw)

    from matplotlib import pyplot

    if ax is None:
        ax = pyplot.gca()

    equilibrium = ods['equilibrium']
    beams = ods['ec_launchers']['beam']
    if beam_trajectory is None:
        beam_trajectory = 0.1 * equilibrium['vacuum_toroidal_field.r0']

    for beam in beams:
        R0 = beams[beam]['launching_position.r']
        Z0 = beams[beam]['launching_position.z']
        ang_tor = beams[beam]['steering_angle_tor']
        ang_pol = beams[beam]['steering_angle_pol']
        ang_pol_proj = 0.5 * numpy.pi - numpy.arctan2(numpy.tan(ang_pol), numpy.cos(ang_tor))

        R1 = R0 - beam_trajectory * numpy.cos(ang_pol_proj)
        Z1 = Z0 - beam_trajectory * numpy.sin(ang_pol_proj)
        ax.plot([R0, R1], [Z0, Z1], 'o-', markevery=2, **kw)

        R1 = R0 - beam_trajectory * numpy.cos(ang_pol)
        Z1 = Z0 - beam_trajectory * numpy.sin(ang_pol)
        ax.plot([R0, R1], [Z0, Z1], 'o-', markevery=2, **kw)

    return {'ax': ax}


@add_to__ODS__
def ec_launchers_CX_topview(ods, time_index=None, time=None, ax=None, beam_trajectory=None, **kw):
    """
    Plot EC launchers in toroidal cross-section

    :param ods: input ods

    :param time_index: int, list of ints, or None
        time slice to plot. If None all timeslices are plotted.

    :param time: float, list of floats, or None
        time to plot. If None all timeslicess are plotted.
        if not None, it takes precedence over time_index

    :param ax: axes to plot in (active axes is generated if `ax is None`)

    :param kw: arguments passed to matplotlib plot statements

    :param beam_trajectory: length of launcher on plot

    :return: axes handler
    """
    # time animation
    time_index, time = handle_time(ods, 'ec_launchers', time_index, time)
    if isinstance(time_index, (list, numpy.ndarray)):
        if len(time) == 1:
            time_index = time_index[0]
        else:
            return ods_time_plot(ec_launchers_CX_topview, ods, time_index, time, ax=ax, beam_trajectory=beam_trajectory, **kw)

    from matplotlib import pyplot

    if ax is None:
        ax = pyplot.gca()

    equilibrium = ods['equilibrium']
    beams = ods['ec_launchers']['beam']
    if beam_trajectory is None:
        beam_trajectory = 0.1 * equilibrium['vacuum_toroidal_field.r0']

    for beam in beams:
        R = beams[beam]['launching_position.r']
        phi = beams[beam]['launching_position.phi']
        ang_tor = beams[beam]['steering_angle_tor']

        x0 = R * numpy.cos(phi)
        y0 = R * numpy.sin(phi)
        x1 = x0 - beam_trajectory * numpy.cos(ang_tor + phi)
        y1 = y0 - beam_trajectory * numpy.sin(ang_tor + phi)
        ax.plot([x0, x1], [y0, y1], 'o-', markevery=2, **kw)

    return {'ax': ax}


# ================================
# Heating and current drive
# ================================
@add_to__ODS__
def waves_beam_CX(ods, time_index=None, time=None, ax=None, **kw):
    """
    Plot waves beams in poloidal cross-section

    :param ods: input ods

    :param time_index: int, list of ints, or None
        time slice to plot. If None all timeslices are plotted.

    :param time: float, list of floats, or None
        time to plot. If None all timeslicess are plotted.
        if not None, it takes precedence over time_index

    :param ax: axes to plot in (active axes is generated if `ax is None`)

    :param kw: arguments passed to matplotlib plot statements

    :return: axes handler
    """
    # time animation
    time_index, time = handle_time(ods, 'waves', time_index, time)
    if isinstance(time_index, (list, numpy.ndarray)):
        if len(time) == 1:
            time_index = time_index[0]
        else:
            return ods_time_plot(waves_beam_CX, ods, time_index, time, ax=ax, **kw)

    from matplotlib import pyplot

    if ax is None:
        ax = pyplot.gca()

    coherent_wave = ods['waves.coherent_wave']

    for cw in coherent_wave:
        bt = coherent_wave[cw]['beam_tracing'][time_index]
        for b in bt['beam'].values():
            ax.plot(b['position.r'], b['position.z'], **kw)
            # plotc(b['position.r'], b['position.z'], b['electrons.power']/max(b['electrons.power']), ax=ax, **kw)

    return {'ax': ax}


@add_to__ODS__
def waves_beam_profile(ods, time_index=None, time=None, what=['power_density', 'current_parallel_density'][0], ax=None, **kw):
    """
    Plot 1d profiles of waves beams given quantity

    :param ods: input ods

    :param time_index: int, list of ints, or None
        time slice to plot. If None all timeslices are plotted.

    :param time: float, list of floats, or None
        time to plot. If None all timeslicess are plotted.
        if not None, it takes precedence over time_index

    :param quantity: quantity to plot

    :param ax: axes to plot in (active axes is generated if `ax is None`)

    :param kw: arguments passed to matplotlib plot statements

    :return: axes handler
    """
    # time animation
    time_index, time = handle_time(ods, 'waves', time_index, time)
    if isinstance(time_index, (list, numpy.ndarray)):
        if len(time) == 1:
            time_index = time_index[0]
        else:
            return ods_time_plot(waves_beam_profile, ods, time_index, time, what=what, ax=ax, **kw)

    from matplotlib import pyplot

    if ax is None:
        ax = pyplot.gca()

    coherent_wave = ods['waves.coherent_wave']

    for cw in coherent_wave:
        b = coherent_wave[cw]['profiles_1d'][time_index]
        ax.plot(b['grid.rho_tor_norm'], b[what], **kw)
    ax.set_title(what.replace('_', ' ').capitalize())
    ax.set_ylabel('[%s]' % omas_info_node(b.ulocation + '.' + what)['units'])
    ax.set_xlabel('rho')

    return {'ax': ax}


@add_to__ODS__
def waves_beam_summary(ods, time_index=None, time=None, fig=None, **kw):
    """
    Plot waves beam summary: CX, power_density, and current_parallel_density

    :param ods: input ods

    :param time_index: int, list of ints, or None
        time slice to plot. If None all timeslices are plotted.

    :param time: float, list of floats, or None
        time to plot. If None all timeslicess are plotted.
        if not None, it takes precedence over time_index

    :param fig: figure to plot in (a new figure is generated if `fig is None`)

    :param kw: arguments passed to matplotlib plot statements

    :return: figure handler
    """

    from matplotlib import pyplot

    axs = kw.pop('ax', {})
    if axs is None:
        axs = {}
    if not len(axs) and fig is None:
        fig = pyplot.figure()

    # time animation
    time_index, time = handle_time(ods, 'waves', time_index, time)
    if isinstance(time_index, (list, numpy.ndarray)):
        if len(time) == 1:
            time_index = time_index[0]
        else:
            return ods_time_plot(waves_beam_summary, ods, time_index, time, fig=fig, ax={}, **kw)

    ax = cached_add_subplot(fig, axs, 1, 2, 1)
    waves_beam_CX(ods, time_index=time_index, ax=ax, **kw)

    ax = cached_add_subplot(fig, axs, 2, 2, 2)
    waves_beam_profile(ods, time_index=time_index, what='power_density', ax=ax, **kw)
    ax.set_xlabel('')

    ax = cached_add_subplot(fig, axs, 2, 2, 4, sharex=ax)
    waves_beam_profile(ods, time_index=time_index, what='current_parallel_density', ax=ax, **kw)

    ax.set_xlim([0, 1])

    return {'ax': axs}


@add_to__ODS__
def nbi_summary(ods, ax=None):
    """
    Plot summary of NBI power time traces

    :param ods: input ods

    :param ax: axes to plot in (active axes is generated if `ax is None`)

    :return: axes handler
    """
    from matplotlib import pyplot

    if ax is None:
        ax = pyplot.gca()

    time = ods['nbi.time']
    nbi = ods['nbi.unit']
    tmp = []
    for beam in nbi:
        tmp.append(nbi[beam]['power_launched.data'])
        ax.plot(time, tmp[-1], label=nbi[beam]['identifier'])

    ax.plot(time, numpy.sum(tmp, 0), 'k', lw=2, label='Total')

    ax.set_title('Neutral Beam Injectors power')
    ax.set_xlabel('Time [s]')
    ax.set_ylabel('Power [W]')
    ax.legend()

    return {'ax': ax}


# ================================
# Hardware overlays
# ================================
@add_to__ODS__
def overlay(ods, ax=None, allow_autoscale=True, debug_all_plots=False, return_overlay_list=False, **kw):
    r"""
    Plots overlays of hardware/diagnostic locations on a tokamak cross section plot

    :param ods: OMAS ODS instance

    :param ax: axes instance into which to plot (default: gca())

    :param allow_autoscale: bool
        Certain overlays will be allowed to unlock xlim and ylim, assuming that they have been locked by equilibrium_CX.
        If this option is disabled, then hardware systems like PF-coils will be off the plot and mostly invisible.

    :param debug_all_plots: bool
        Individual hardware systems are on by default instead of off by default.

    :param return_overlay_list:
        Return list of possible overlays that could be plotted

    :param \**kw: additional keywords for selecting plots.

        - Select plots by setting their names to True; e.g.: if you want the gas_injection plot, set gas_injection=True
          as a keyword.
          If debug_all_plots is True, then you can turn off individual plots by, for example, set_gas_injection=False.

        - Instead of True to simply turn on an overlay, you can pass a dict of keywords to pass to a particular overlay
          method, as in thomson={'labelevery': 5}. After an overlay pops off its keywords, remaining keywords are passed
          to plot, so you can set linestyle, color, etc.

        - Overlay functions accept these standard keywords:
            * mask: bool array
                Set of flags for switching plot elements on/off. Must be equal to the number of channels or items to be
                plotted.

            * labelevery: int
                Sets how often to add labels to the plot. A setting of 0 disables labels, 1 labels every element,
                2 labels every other element, 3 labels every third element, etc.

            * notesize: matplotlib font size specification
                Applies to annotations drawn on the plot. Examples: 'xx-small', 'medium', 16

            * label_ha: None or string or list of (None or string) instances
                Descriptions of how labels should be aligned horizontally. Either provide a single specification or a
                list of specs matching or exceeding the number of labels expected.
                Each spec should be: 'right', 'left', or 'center'. None (either as a scalar or an item in the list) will
                give default alignment for the affected item(s).

            * label_va: None or string or list of (None or string) instances
                Descriptions of how labels should be aligned vertically. Either provide a single specification or a
                list of specs matching or exceeding the number of labels expected.
                Each spec should be: 'top', 'bottom', 'center', 'baseline', or 'center_baseline'.
                None (either as a scalar or an item in the list) will give default alignment for the affected item(s).

            * label_r_shift: float or float array/list.
                Add an offset to the R coordinates of all text labels for the current hardware system.
                (in data units, which would normally be m)
                Scalar: add the same offset to all labels.
                Iterable: Each label can have its own offset.
                    If the list/array of offsets is too short, it will be padded with 0s.

            * label_z_shift: float or float array/list
                Add an offset to the Z coordinates of all text labels for the current hardware system
                (in data units, which would normally be m)
                Scalar: add the same offset to all labels.
                Iterable: Each label can have its own offset.
                    If the list/array of offsets is too short, it will be padded with 0s.

            * Additional keywords are passed to the function that does the drawing; usually matplotlib.axes.Axes.plot().

    :return: axes handler
    """

    if return_overlay_list:
        return [k.replace('_overlay', '') for k in __ods__ if k.endswith('_overlay') and k.replace('_overlay', '') in ods]

    from matplotlib import pyplot

    if ax is None:
        ax = pyplot.gca()

    special_subs = ['position_control']
    for hw_sys in list_structures(ods.imas_version) + special_subs:
        if kw.get(hw_sys, debug_all_plots):
            try:
                overlay_function = eval('{}_overlay'.format(hw_sys))
            except NameError:
                continue
            overlay_kw = kw.get(hw_sys, {}) if isinstance(kw.get(hw_sys, {}), dict) else {}
            for k in ['mask', 'labelevery', 'notesize', 'label_ha', 'label_va', 'label_r_shift', 'label_z_shift']:
                if k in kw and k not in overlay_kw:
                    overlay_kw[k] = kw[k]
            if allow_autoscale and hw_sys in ['pf_active', 'gas_injection']:  # Not all systems need expanded range to fit everything
                ax.set_xlim(auto=True)
                ax.set_ylim(auto=True)
            overlay_function(ods, ax, **overlay_kw)

    return {'ax': ax}


def _plot_outline_closed_if_exist(ods, ax, **kw):
    if ods:
        closed = ods.get("closed", "True")

        if closed and not numpy.allclose([ods["r"][0], ods["z"][0]], [ods["r"][-1], ods["z"][-1]]):
            x = numpy.concatenate((ods["r"], [ods["r"][0]]))
            y = numpy.concatenate((ods["z"], [ods["z"][0]]))
        else:
            x = ods["r"]
            y = ods["z"]

        ax.plot(x, y, **kw)


@add_to__ODS__
def wall_overlay(ods, ax=None, component_index=None, types=['limiter', 'mobile', 'vessel'], unit_index=None, **kw):
    """
    Plot walls on a tokamak cross section plot

    :param ods: OMAS ODS instance

    :param ax: axes instance into which to plot (default: gca())

    :param component_index: list of index of components to plot

    :param types: list with one or more of ['limiter','mobile','vessel']

    :param unit_index: list of index of units of the component to plot

    :return: axes handler
    """
    from matplotlib import pyplot

    for k in ['mask', 'labelevery', 'notesize', 'label_ha', 'label_va', 'label_r_shift', 'label_z_shift']:
        kw.pop(k, None)
    kw.setdefault('color', 'k')

    if ax is None:
        ax = pyplot.gca()

    if component_index is None:
        component_index = ods['wall.description_2d'].keys()
    elif isinstance(component_index, int):
        component_index = [component_index]
    elif isinstance(component_index, str):
        component_index = [ods['wall.description_2d[:].limiter.type.name'].index(component_index)]

    for component in component_index:
        for type in types:
            if type not in ods[f'wall.description_2d[{component}]']:
                continue
            if unit_index is None:
                unit_index = ods[f'wall.description_2d[{component}].{type}.unit'].keys()
            elif isinstance(unit_index, int):
                component_index = [unit_index]
            elif isinstance(unit_index, str):
                component_index = [ods[f'wall.description_2d[{component}].{type}.unit[{unit}].type.name'].index(component_index)]

            for unit in ods[f'wall.description_2d[{component}].{type}.unit']:
                if type == "vessel":
                    for vessel_type in ods[f'wall.description_2d[{component}].{type}.unit.{unit}']:
                        if vessel_type == "annular":
                            for line in ["centreline", "outline_inner", "outline_outer"]:
                                _plot_outline_closed_if_exist(
                                    ods[f'wall.description_2d[{component}].{type}.unit[{unit}].{vessel_type}.{line}'], ax, **kw
                                )
                        elif vessel_type == "element":
                            for element in ods[f'wall.description_2d[{component}].{type}.unit.{unit}.{vessel_type}']:
                                _plot_outline_closed_if_exist(
                                    ods[f'wall.description_2d[{component}].{type}.unit[{unit}].{vessel_type}[{element}].outline'], ax, **kw
                                )

                else:
                    _plot_outline_closed_if_exist(ods[f'wall.description_2d[{component}].{type}.unit[{unit}].outline'], ax, **kw)

    ax.set_aspect('equal')

    return {'ax': ax}


@add_to__ODS__
def gas_injection_overlay(
    ods,
    ax=None,
    angle_not_in_pipe_name=False,
    which_gas='all',
    show_all_pipes_in_group=True,
    simple_labels=False,
    label_spacer=0,
    colors=None,
    draw_arrow=True,
    **kw,
):
    r"""
    Plots overlays of gas injectors

    :param ods: OMAS ODS instance

    :param ax: axes instance into which to plot (default: gca())

    :param angle_not_in_pipe_name: bool
        Set this to include (Angle) at the end of injector labels. Useful if injector/pipe names don't already
        include angles in them.

    :param which_gas: string or list
        Filter for selecting which gas pipes to display.

        - If string: get a preset group, like 'all'.

        - If list: only pipes in the list will be shown. Abbreviations are tolerated; e.g. GASA is recognized as
          GASA_300. One abbreviation can turn on several pipes. There are several injection location names
          starting with RF_ on DIII-D, for example.

    :param show_all_pipes_in_group: bool
        Some pipes have the same R,Z coordinates of their exit positions (but different phi locations) and will
        appear at the same location on the plot. If this keyword is True, labels for all the pipes in such a group
        will be displayed together. If it is False, only the first one in the group will be labeled.

    :param simple_labels: bool
        Simplify labels by removing suffix after the last underscore.

    :param label_spacer: int
        Number of blank lines and spaces to insert between labels and symbol

    :param colors: list of matplotlib color specifications.
        These colors control the display of various gas ports. The list will be repeated to make sure it is long enough.
        Do not specify a single RGB tuple by itself. However, a single tuple inside list is okay [(0.9, 0, 0, 0.9)].
        If the color keyword is used (See \**kw), then color will be popped to set the default for colors in case colors
        is None.

    :param draw_arrow: bool or dict
        Draw an arrow toward the machine at the location of the gas inlet. If dict, pass keywords to arrow drawing func.

    :param \**kw: Additional keywords for gas plot:

        * Accepts standard omas_plot overlay keywords listed in overlay() documentation: mask, labelevery, ...

        * Remaining keywords are passed to plot call for drawing markers at the gas locations.
    """

    from matplotlib import pyplot

    if ax is None:
        ax = pyplot.gca()

    # Make sure there is something to plot or else just give up and return
    npipes = get_channel_count(
        ods, 'gas_injection', check_loc='gas_injection.pipe.0.exit_position.r', channels_name='pipe', test_checker='~numpy.isnan(checker)'
    )

    if npipes == 0:
        return {'ax': ax}

    mask = kw.pop('mask', numpy.ones(npipes, bool))

    pipes = ods['gas_injection']['pipe']  # Shortcut

    # Identify gas injectors with the same poloidal location and group them so that their labels won't overlap.
    locations = {}
    for i in pipes:
        if mask[i]:
            pipe = pipes[i]
            label = pipe['name']
            if not gas_filter(label, which_gas):
                continue  # Skip this pipe because it's not active

            r, z = pipe['exit_position']['r'], pipe['exit_position']['z']
            location_name = f'{r:0.3f}_{z:0.3f}'

            if simple_labels:
                label = '_'.join(label.split('_')[:-1])

            locations.setdefault(location_name, [])
            locations[location_name] += [label]

            if angle_not_in_pipe_name:
                try:
                    label += ' ({:0d})'.format(int(round(pipe['exit_position']['phi'] * 180 / numpy.pi)))
                except (TypeError, ValueError):
                    pass
            try:
                r2, z2 = pipe['second_point']['r'], pipe['second_point']['z']
            except (LookupError, ValueError):
                if len(locations[location_name]) > 3:
                    # If an item has already been added at this location, use its r2, z2 to fill in missing values
                    r2 = locations[location_name][-3]
                    z2 = locations[location_name][-2]
                else:
                    r2 = z2 = None
            locations[location_name] += [r2, z2]
    try:
        rsplit = ods['equilibrium.time_slice'][0]['global_quantities.magnetic_axis.r']
    except ValueError:
        draw_arrow = False  # This won't work without magnetic axis data, either.
        rsplit = numpy.mean([float(loc.split('_')[0]) for loc in locations])

    kw.setdefault('marker', 'd')
    kw.setdefault('linestyle', ' ')
    labelevery = kw.pop('labelevery', 1)
    notesize = kw.pop('notesize', 'xx-small')
    default_ha = [['left', 'right'][int(float(loc.split('_')[0]) < rsplit)] for loc in locations]
    default_va = [['top', 'bottom'][int(float(loc.split('_')[1]) > 0)] for loc in locations]
    label_ha, label_va, kw = text_alignment_setup(len(locations), default_ha=default_ha, default_va=default_va, **kw)
    label_dr, label_dz = label_shifter(len(locations), kw)

    # For each unique poloidal location, draw a marker and write a label describing all the injectors at this location.
    default_color = kw.pop('color', None)
    colors = numpy.atleast_1d(default_color if colors is None else colors).tolist()
    colors2 = colors * int(numpy.ceil(len(locations) / float(len(colors))))  # Make sure the list is long enough.
    for i, loc in enumerate(locations):
        r, z = numpy.array(loc.split('_')).astype(float)
        if show_all_pipes_in_group:
            show_locs = list(set(locations[loc][::3]))  # Each pipe has ['label', r2, z2], so ::3 selects just labels.
        else:
            show_locs = [locations[loc][0]]
        label = '{spacer:}\n{spacer:}'.format(spacer=' ' * label_spacer).join([''] + show_locs + [''])
        if draw_arrow:
            kw.update(draw_arrow if isinstance(draw_arrow, dict) else {})
            gas_mark = gas_arrow(ods, r, z, r2=locations[loc][-2], z2=locations[loc][-1], ax=ax, color=colors2[i], **kw)
        else:
            gas_mark = ax.plot(r, z, color=colors2[i], **kw)
        kw.pop('label', None)  # Prevent label from being applied every time through the loop to avoid spammy legend
        if (labelevery > 0) and ((i % labelevery) == 0):
            label = '\n' * label_spacer + label if label_va[i] == 'top' else label + '\n' * label_spacer
            ax.text(
                r + label_dr[i], z + label_dz[i], label, color=gas_mark[0].get_color(), va=label_va[i], ha=label_ha[i], fontsize=notesize
            )

    return {'ax': ax}


@add_to__ODS__
def pf_active_overlay(ods, ax=None, **kw):
    r"""
    Plots overlays of active PF coils.
    INCOMPLETE: only the oblique geometry definition is treated so far. More should be added later.

    :param ods: OMAS ODS instance

    :param ax: axes instance into which to plot (default: gca())

    :param \**kw: Additional keywords
        scalex, scaley: passed to ax.autoscale_view() call at the end

        * Accepts standard omas_plot overlay keywords listed in overlay() documentation: mask, labelevery, ...

        * Remaining keywords are passed to matplotlib.patches.Polygon call
            Hint: you may want to set facecolor instead of just color
    """
    import matplotlib
    from matplotlib import pyplot

    if ax is None:
        ax = pyplot.gca()

    nc = get_channel_count(
        ods, 'pf_active', check_loc='pf_active.coil.0.element.0.geometry.geometry_type', channels_name='coil', test_checker='checker > -1'
    )
    if nc == 0:
        return {'ax': ax}

    kw.setdefault('label', 'Active PF coils')
    kw.setdefault('facecolor', 'gray')
    kw.setdefault('edgecolor', 'k')
    kw.setdefault('alpha', 0.7)
    labelevery = kw.pop('labelevery', 0)
    notesize = kw.pop('notesize', 'xx-small')
    mask = kw.pop('mask', numpy.ones(nc, bool))
    scalex, scaley = kw.pop('scalex', True), kw.pop('scaley', True)
    label_ha, label_va, kw = text_alignment_setup(nc, default_ha='center', default_va='center', **kw)
    label_dr, label_dz = label_shifter(nc, kw)

    def path_rectangle(rectangle):
        """
        :param rectangle: ODS sub-folder: element.*.geometry.rectangle

        :return: n x 2 array giving the path around the outline of the coil element, suitable for input to Polygon()
        """
        x = rectangle['r']
        y = rectangle['z']
        dx = rectangle['width']
        dy = rectangle['height']
        return numpy.array(
            [[x - dx / 2.0, x - dx / 2.0, x + dx / 2.0, x + dx / 2.0], [y - dy / 2.0, y + dy / 2.0, y + dy / 2.0, y - dy / 2.0]]
        ).T

    def path_outline(outline):
        """
        :param outline: ODS sub-folder: element.*.geometry.outline

        :return: n x 2 array giving the path around the outline of the coil element, suitable for input to Polygon()
        """
        return numpy.array([outline['r'], outline['z']]).T

    patches = []
    for c in range(nc):
        if mask[c]:
            for e in ods['pf_active.coil'][c]['element']:
                try:
                    geometry_type = geo_type_lookup(
                        ods['pf_active.coil'][c]['element'][e]['geometry.geometry_type'], 'pf_active', ods.imas_version
                    )
                except (IndexError, ValueError):
                    geometry_type = 'unrecognized'
                try:
                    path = eval('path_{}'.format(geometry_type))(ods['pf_active.coil'][c]['element'][e]['geometry'][geometry_type])
                except NameError:
                    print('Warning: unrecognized geometry type for pf_active coil {}: {}'.format(c, geometry_type))
                    continue
                patches.append(matplotlib.patches.Polygon(path, closed=True, **kw))
                kw.pop('label', None)  # Prevent label from being placed on more than one patch
                try:
                    pf_id = ods['pf_active.coil'][c]['element'][e]['identifier']
                except ValueError:
                    pf_id = None
            if labelevery > 0 and c % labelevery == 0 and pf_id is not None:
                ax.text(
                    numpy.mean(path[:, 0]) + label_dr[c],
                    numpy.mean(path[:, 1]) + label_dz[c],
                    pf_id,
                    ha=label_ha[c],
                    va=label_va[c],
                    fontsize=notesize,
                )

    for p in patches:
        ax.add_patch(p)  # Using patch collection breaks auto legend labeling, so add patches individually.

    ax.autoscale_view(scalex=scalex, scaley=scaley)  # add_patch doesn't include this
    ax.set_aspect('equal')

    return {'ax': ax}


@add_to__ODS__
def magnetics_overlay(
    ods,
    ax=None,
    show_flux_loop=True,
    show_bpol_probe=True,
    show_btor_probe=True,
    flux_loop_style={'marker': 's'},
    pol_probe_style={},
    tor_probe_style={'marker': '.'},
    **kw,
):
    """
    Plot magnetics on a tokamak cross section plot

    :param ods: OMAS ODS instance

    :param flux_loop_style: dictionary with matplotlib options to render flux loops

    :param pol_probe_style: dictionary with matplotlib options to render poloidal magnetic probes

    :param tor_probe_style: dictionary with matplotlib options to render toroidal magnetic probes

    :param ax: axes to plot in (active axes is generated if `ax is None`)

    :return: axes handler
    """
    from matplotlib import pyplot

    kw0 = copy.copy(kw)

    if ax is None:
        ax = pyplot.gca()

    # flux loops
    nfl = get_channel_count(
        ods, 'magnetics', check_loc='magnetics.flux_loop.0.position.0.r', channels_name='flux_loop', test_checker='~numpy.isnan(checker)'
    )
    if show_flux_loop and nfl:
        kw = copy.copy(kw0)
        labelevery = kw.pop('labelevery', 0)
        notesize = kw.pop('notesize', 'xx-small')
        label_ha, label_va, kw = text_alignment_setup(nfl, **kw)
        label_dr, label_dz = label_shifter(nfl, kw)

        for k, (r, z) in enumerate(zip(ods[f'magnetics.flux_loop.:.position[0].r'], ods[f'magnetics.flux_loop.:.position[0].z'])):
            ax.plot(r, z, **flux_loop_style)
            flux_loop_style.setdefault('color', ax.lines[-1].get_color())
            if labelevery > 0 and k % labelevery == 0:
                ax.text(
                    r + label_dr[k],
                    z + label_dz[k],
                    ods.get(f'magnetics.flux_loop.{k}.identifier', str(k)),
                    color=flux_loop_style['color'],
                    fontsize=notesize,
                    ha=label_ha[k],
                    va=label_va[k],
                )

    # poloidal magnetic probes
    nbp = get_channel_count(
        ods,
        'magnetics',
        check_loc='magnetics.b_field_pol_probe.0.position.r',
        channels_name='b_field_pol_probe',
        test_checker='~numpy.isnan(checker)',
    )
    if show_bpol_probe and nbp:
        kw = copy.copy(kw0)
        labelevery = kw.pop('labelevery', 0)
        notesize = kw.pop('notesize', 'xx-small')
        label_ha, label_va, kw = text_alignment_setup(nbp, **kw)
        label_dr, label_dz = label_shifter(nbp, kw)

        from .omas_physics import probe_endpoints

        PX, PY = probe_endpoints(
            ods['magnetics.b_field_pol_probe[:].position.r'],
            ods['magnetics.b_field_pol_probe[:].position.z'],
            ods['magnetics.b_field_pol_probe[:].poloidal_angle'],
            ods['magnetics.b_field_pol_probe[:].length'],
            ods.cocosio,
        )

        for k, (px, py) in enumerate(zip(PX, PY)):
            r = numpy.mean(px)
            z = numpy.mean(py)
            if show_bpol_probe:
                ax.plot(px, py, label='_' + ods.get(f'magnetics.b_field_pol_probe[{k}].identifier', str(k)), **pol_probe_style, **kw)
                pol_probe_style.setdefault('color', ax.lines[-1].get_color())
                if labelevery > 0 and k % labelevery == 0:
                    ax.text(
                        r + label_dr[k],
                        z + label_dz[k],
                        ods.get(f'magnetics.b_field_pol_probe[{k}].identifier', str(k)),
                        color=pol_probe_style['color'],
                        fontsize=notesize,
                        ha=label_ha[k],
                        va=label_va[k],
                    )

    # toroidal magnetic probes
    nbt = get_channel_count(
        ods,
        'magnetics',
        check_loc='magnetics.b_field_tor_probe.0.position.r',
        channels_name='b_field_tor_probe',
        test_checker='~numpy.isnan(checker)',
    )
    if show_btor_probe and nbt:
        kw = copy.copy(kw0)
        labelevery = kw.pop('labelevery', 0)
        notesize = kw.pop('notesize', 'xx-small')
        label_ha, label_va, kw = text_alignment_setup(nbt, **kw)
        label_dr, label_dz = label_shifter(nbt, kw)
        for k, (r, z) in enumerate(zip(ods['magnetics.b_field_tor_probe[:].position.r'], ods['magnetics.b_field_tor_probe[:].position.z'])):
            ax.plot(r, z, '.m', label='_' + ods.get(f'magnetics.b_field_tor_probe[{k}].identifier', str(k)), **tor_probe_style, **kw)
            tor_probe_style.setdefault('color', ax.lines[-1].get_color())
            if labelevery > 0 and k % labelevery == 0:
                ax.text(
                    r + label_dr[k],
                    z + label_dz[k],
                    ods.get(f'magnetics.b_field_tor_probe[{k}].identifier', str(k)),
                    color=tor_probe_style['color'],
                    fontsize=notesize,
                    ha=label_ha[k],
                    va=label_va[k],
                )

    ax.set_aspect('equal')
    return {'ax': ax}


@add_to__ODS__
def interferometer_overlay(ods, ax=None, **kw):
    r"""
    Plots overlays of interferometer chords.

    :param ods: OMAS ODS instance

    :param ax: axes instance into which to plot (default: gca())

    :param \**kw: Additional keywords

        * Accepts standard omas_plot overlay keywords listed in overlay() documentation: mask, labelevery, ...

        * Remaining keywords are passed to plot call
    """

    from matplotlib import pyplot

    if ax is None:
        ax = pyplot.gca()

    # Make sure there is something to plot or else just give up and return
    nc = get_channel_count(
        ods, 'interferometer', check_loc='interferometer.channel.0.line_of_sight.first_point.r', test_checker='~numpy.isnan(checker)'
    )
    if nc == 0:
        return {'ax': ax}

    color = kw.pop('color', None)
    labelevery = kw.pop('labelevery', 1)
    mask = kw.pop('mask', numpy.ones(nc, bool))
    notesize = kw.pop('notesize', 'medium')
    label_ha, label_va, kw = text_alignment_setup(nc, default_ha='left', default_va='top', **kw)
    label_dr, label_dz = label_shifter(nc, kw)

    j = 0
    for i in range(nc):
        if mask[i]:
            ch = ods['interferometer.channel'][i]
            los = ch['line_of_sight']
            r1, z1, r2, z2 = los['first_point.r'], los['first_point.z'], los['second_point.r'], los['second_point.z']
            line = ax.plot([r1, r2], [z1, z2], color=color, label='interferometer' if i == 0 else '', **kw)
            color = line[0].get_color()  # If this was None before, the cycler will have given us something. Lock it in.
            if (labelevery > 0) and ((i % labelevery) == 0):
                ax.text(
                    max([r1, r2]) + label_dr[j],
                    min([z1, z2]) + label_dz[j],
                    ch['identifier'],
                    color=color,
                    va=label_va[i],
                    ha=label_ha[i],
                    fontsize=notesize,
                )
            j += 1
    return {'ax': ax}


@add_to__ODS__
def thomson_scattering_overlay(ods, ax=None, **kw):
    r"""
    Overlays Thomson channel locations

    :param ods: OMAS ODS instance

    :param ax: axes instance into which to plot (default: gca())

    :param \**kw: Additional keywords for Thomson plot:

        * Accepts standard omas_plot overlay keywords listed in overlay() documentation: mask, labelevery, ...

        * Remaining keywords are passed to plot call
    """

    from matplotlib import pyplot

    if ax is None:
        ax = pyplot.gca()

    # Make sure there is something to plot or else just give up and return
    nc = get_channel_count(
        ods, 'thomson_scattering', check_loc='thomson_scattering.channel.0.position.r', test_checker='~numpy.isnan(checker)'
    )
    if nc == 0:
        return {'ax': ax}

    labelevery = kw.pop('labelevery', 5)
    notesize = kw.pop('notesize', 'xx-small')
    mask = kw.pop('mask', numpy.ones(nc, bool))
    kw.setdefault('marker', '+')
    kw.setdefault('label', 'Thomson scattering')
    kw.setdefault('linestyle', ' ')
    label_ha, label_va, kw = text_alignment_setup(nc, **kw)
    label_dr, label_dz = label_shifter(nc, kw)

    r = numpy.array([ods['thomson_scattering']['channel'][i]['position']['r'] for i in range(nc)])[mask]
    z = numpy.array([ods['thomson_scattering']['channel'][i]['position']['z'] for i in range(nc)])[mask]
    ts_id = numpy.array([ods['thomson_scattering']['channel'][i]['identifier'] for i in range(nc)])[mask]

    ts_mark = ax.plot(r, z, **kw)
    for i in range(sum(mask)):
        if (labelevery > 0) and ((i % labelevery) == 0):
            ax.text(
                r[i] + label_dr[i],
                z[i] + label_dz[i],
                ts_id[i],
                color=ts_mark[0].get_color(),
                fontsize=notesize,
                ha=label_ha[i],
                va=label_va[i],
            )

    return {'ax': ax}


@add_to__ODS__
def charge_exchange_overlay(ods, ax=None, which_pos='closest', **kw):
    r"""
    Overlays Charge Exchange Recombination (CER) spectroscopy channel locations

    :param ods: OMAS ODS instance

    :param ax: axes instance into which to plot (default: gca())

    :param which_pos: string
        'all': plot all valid positions this channel uses. This can vary in time depending on which beams are on.

        'closest': for each channel, pick the time slice with valid data closest to the time used for the
            equilibrium contours and show position at this time. Falls back to all if equilibrium time cannot be
            read from time_slice 0 of equilibrium in the ODS.

    :param \**kw: Additional keywords for CER plot:

        color_tangential: color to use for tangentially-viewing channels

        color_vertical: color to use for vertically-viewing channels

        color_radial: color to use for radially-viewing channels

        marker_tangential, marker_vertical, marker_radial: plot symbols to use for T, V, R viewing channels

        * Accepts standard omas_plot overlay keywords listed in overlay() documentation: mask, labelevery, ...

        * Remaining keywords are passed to plot call
    """

    from matplotlib import pyplot

    if ax is None:
        ax = pyplot.gca()

    # Make sure there is something to plot or else just give up and return
    nc = get_channel_count(
        ods, 'charge_exchange', check_loc='charge_exchange.channel.0.position.r.data', test_checker='any(~numpy.isnan(checker))'
    )
    if nc == 0:
        return {'ax': ax}

    try:
        eq_time = ods['equilibrium.time_slice.0.time']
    except ValueError:
        eq_time = None

    # Resolve keywords
    mask = kw.pop('mask', numpy.ones(nc, bool))
    labelevery = kw.pop('labelevery', 5)
    if eq_time is None:
        which_pos = 'all'
    colors = {}
    for colorkw in ['color_tangential', 'color_vertical', 'color_radial']:
        ckw = kw.pop(colorkw, kw.get('color', None))
        if ckw is not None:
            colors[colorkw.split('_')[-1][0].upper()] = ckw
    kw.pop('color', None)
    marker = kw.pop('marker', None)
    markers = {
        'T': kw.pop('marker_tangential', 's' if marker is None else marker),
        'V': kw.pop('marker_vertical', 'd' if marker is None else marker),
        'R': kw.pop('marker_radial', '*' if marker is None else marker),
    }
    notesize = kw.pop('notesize', 'xx-small')
    ha, va, kw = text_alignment_setup(nc, **kw)
    label_dr, label_dz = label_shifter(nc, kw)

    # Get channel positions; each channel has a list of positions as it can vary with time as beams switch on/off.
    r = [[numpy.NaN]] * nc
    z = [[numpy.NaN]] * nc
    for i in range(nc):
        rs = ods['charge_exchange.channel'][i]['position.r.data']
        zs = ods['charge_exchange.channel'][i]['position.z.data']
        w = (rs > 0) & (~numpy.isnan(rs)) & (~numpy.isnan(zs))  # Validity mask: remove zero and NaN
        ts = ods['charge_exchange.channel'][i]['position.r.time'][w]
        rs = rs[w]
        zs = zs[w]
        if which_pos == 'all':  # Show the set of all valid positions measured by this channel.
            rz = list(set(zip(rs, zs)))
            r[i] = [rz[j][0] for j in range(len(rz))]
            z[i] = [rz[j][1] for j in range(len(rz))]
        else:  # 'closest': pick just the closest time. The list of positions will only have one element.
            w = closest_index(ts, eq_time)
            r[i] = [rs[w]]
            z[i] = [zs[w]]
    cer_id = numpy.array([ods['charge_exchange.channel'][i]['identifier'] for i in range(nc)])

    # Plot
    label_bank = {'T': 'Tang. CER', 'V': 'Vert. CER', 'R': 'Rad. CER'}  # These get popped so only one each in legend
    j = 0
    for i in range(nc):
        if mask[i]:
            ch_type = cer_id[i][0].upper()
            color = colors.get(ch_type, None)  # See if a color has been specified for this view direction
            cer_mark = ax.plot(
                r[i], z[i], marker=markers.get(ch_type, 'x'), linestyle=' ', color=color, label=label_bank.pop(ch_type, ''), **kw
            )
            colors[ch_type] = color = cer_mark[0].get_color()  # Save color for this view dir in case it was None
            if (labelevery > 0) and ((i % labelevery) == 0):
                ax.text(
                    numpy.mean(r[i]) + label_dr[j],
                    numpy.mean(z[i]) + label_dz[j],
                    cer_id[i],
                    color=color,
                    fontsize=notesize,
                    ha=ha[i],
                    va=va[i],
                )
        j += 1
    return {'ax': ax}


@add_to__ODS__
def bolometer_overlay(ods, ax=None, reset_fan_color=True, colors=None, **kw):
    r"""
    Overlays bolometer chords

    :param ods: ODS instance

    :param ax: axes instance into which to plot (default: gca())

    :param reset_fan_color: bool
        At the start of each bolometer fan (group of channels), set color to None to let a new one be picked by the
        cycler. This will override manually specified color.

    :param colors: list of matplotlib color specifications. Do not use a single RGBA style spec.

    :param \**kw: Additional keywords for bolometer plot

        * Accepts standard omas_plot overlay keywords listed in overlay() documentation: mask, labelevery, ...

        * Remaining keywords are passed to plot call for drawing lines for the bolometer sightlines
    """

    from matplotlib import pyplot

    if ax is None:
        ax = pyplot.gca()

    # Make sure there is something to plot or else just give up and return
    nc = get_channel_count(
        ods, 'bolometer', check_loc='bolometer.channel.0.line_of_sight.first_point.r', test_checker='~numpy.isnan(checker)'
    )
    if nc == 0:
        return {'ax': ax}

    mask = kw.pop('mask', numpy.ones(nc, bool))

    r1 = ods['bolometer.channel.:.line_of_sight.first_point.r'][mask]
    z1 = ods['bolometer.channel.:.line_of_sight.first_point.z'][mask]
    r2 = ods['bolometer.channel.:.line_of_sight.second_point.r'][mask]
    z2 = ods['bolometer.channel.:.line_of_sight.second_point.z'][mask]
    bolo_id = ods['bolometer.channel.:.identifier'][mask]

    ncm = len(r1)

    if colors is None:
        colors = [kw.pop('color', None)]
    ci = 0
    colors2 = colors * nc
    color = colors2[ci]  # Multiplying list by nc makes sure it's always long enough.
    kw.setdefault('alpha', 0.8)
    default_label = kw.pop('label', None)
    labelevery = kw.pop('labelevery', 2)
    notesize = kw.pop('notesize', 'xx-small')
    default_ha = [['right', 'left'][int(z1[i] > 0)] for i in range(ncm)]
    label_ha, label_va, kw = text_alignment_setup(ncm, default_ha=default_ha, default_va='top', **kw)
    label_dr, label_dz = label_shifter(ncm, kw)

    for i in range(ncm):
        if (i > 0) and (bolo_id[i][0] != bolo_id[i - 1][0]) and reset_fan_color:
            ci += 1
            color = colors2[ci]  # Allow color to reset when changing fans
            new_label = True
        else:
            new_label = False

        label = 'Bolometers {}'.format(bolo_id[i][0]) if default_label is None else default_label
        bolo_line = ax.plot([r1[i], r2[i]], [z1[i], z2[i]], color=color, label=label if new_label or (i == 0) else '', **kw)
        if color is None:
            color = bolo_line[0].get_color()  # Make subsequent lines the same color
        if (labelevery > 0) and ((i % labelevery) == 0):
            ax.text(
                r2[i] + label_dr[i],
                z2[i] + label_dz[i],
                '{}{}'.format(['\n', ''][int(z1[i] > 0)], bolo_id[i]),
                color=color,
                ha=label_ha[i],
                va=label_va[i],
                fontsize=notesize,
            )

    return {'ax': ax}


@add_to__ODS__
def langmuir_probes_overlay(ods, ax=None, embedded_probes=None, colors=None, show_embedded=True, show_reciprocating=False, **kw):
    r"""
    Overlays Langmuir probe locations

    :param ods: ODS instance
        Must contain langmuir_probes with embedded position data

    :param ax: Axes instance

    :param embedded_probes: list of strings
        Specify probe names to use. Only the embedded probes listed will be plotted. Set to None to plot all probes.
        Probe names are like 'F11' or 'P-6' (the same as appear on the overlay).

    :param colors: list of matplotlib color specifications. Do not use a single RGBA style spec.

    :param show_embedded: bool
        Recommended: don't enable both embedded and reciprocating plots at the same time; make two calls instead.
        It will be easier to handle mapping of masks, colors, etc.

    :param show_reciprocating: bool

    :param \**kw: Additional keywords.

        * Accepts standard omas_plot overlay keywords listed in overlay() documentation: mask, labelevery, ...

        * Others will be passed to the plot() call for drawing the probes.
    """
    from matplotlib import pyplot

    # Get a handle on the axes
    if ax is None:
        ax = pyplot.gca()

    # Make sure there is something to plot or else just give up and return
    if show_embedded:
        if embedded_probes is not None:
            embedded_probes = numpy.atleast_1d(embedded_probes)
            embedded_indices = []

            for probe in ods['langmuir_probes.embedded']:
                if ods['langmuir_probes.embedded'][probe]['name'] in embedded_probes:
                    embedded_indices += [probe]
            nce = len(embedded_indices)
        else:
            nce = get_channel_count(
                ods,
                'langmuir_probes',
                check_loc='langmuir_probes.embedded.0.position.r',
                test_checker='~numpy.isnan(checker)',
                channels_name='embedded',
            )
            embedded_indices = range(nce)
    else:
        nce = 0
        embedded_indices = []
    if show_reciprocating:
        ncr = get_channel_count(
            ods,
            'langmuir_probes',
            check_loc='langmuir_probes.reciprocating.0.plunge.0.position.r',
            test_checker='~numpy.isnan(checker)',
            channels_name='reciprocating',
        )
    else:
        ncr = 0
    if (nce == 0) and (ncr == 0):
        return {'ax': ax}

    # Set up masks
    mask = kw.pop('mask', numpy.ones(nce + ncr, bool))
    mask_e = mask[:nce]  # For wall-embedded probes
    # mask_r = mask[nce:]  # For reciprocating probes
    if ncr > 0:
        raise NotImplementedError('Reciprocating Langmuir probe overlay plots are not ready yet. Try embedded LPs.')

    # Get embedded data
    r_e = numpy.array([ods['langmuir_probes.embedded'][i]['position.r'] for i in embedded_indices])[mask_e]
    z_e = numpy.array([ods['langmuir_probes.embedded'][i]['position.z'] for i in embedded_indices])[mask_e]
    lp_id_e = numpy.array([ods['langmuir_probes.embedded'][i]['name'] for i in embedded_indices])[mask_e]
    ncem = len(r_e)  # Number of Channels, Embedded, Masked

    # Get reciprocating data
    ncrm = 0  # Coming soon

    nc = ncem + ncem

    # Handle plot keywords
    if colors is None:
        colors = [kw.pop('color', None)]
    ci = 0
    color = (colors * nc)[ci]  # Multiplying list by nc makes sure it's always long enough.
    kw.setdefault('alpha', 0.8)
    kw.setdefault('marker', '*')
    kw.setdefault('linestyle', ' ')
    default_label = kw.pop('label', None)
    labelevery = kw.pop('labelevery', 2)
    notesize = kw.pop('notesize', 'xx-small')
    label_dr, label_dz = label_shifter(ncem, kw)

    # Decide which side each probe is on, for aligning annotation labels
    ha = ['center'] * ncem
    va = ['center'] * ncem
    try:
        wall_r = ods['wall.description_2d[0].limiter.unit[0].outline.r']
        wall_z = ods['wall.description_2d[0].limiter.unit[0].outline.z']
    except (KeyError, ValueError):
        va = ['bottom' if z_e[i] > 0 else 'top' for i in range(ncem)]
    else:
        wr0 = numpy.min(wall_r)
        wr1 = numpy.max(wall_r)
        dr = wr1 - wr0
        wz0 = numpy.min(wall_z)
        wz1 = numpy.max(wall_z)
        dz = wz1 - wz0
        lr_margin = 0.2
        tb_margin = 0.1
        right = wr0 + dr * (1 - lr_margin)
        left = wr0 + dr * lr_margin
        top = wz0 + dz * (1 - tb_margin)
        bottom = wz0 + dz * tb_margin
        for i in range(ncem):
            if z_e[i] > top:
                va[i] = 'bottom'
            elif z_e[i] < bottom:
                va[i] = 'top'
            if r_e[i] > right:
                ha[i] = 'left'
            elif r_e[i] < left:
                ha[i] = 'right'

    ha, va, kw = text_alignment_setup(ncem, default_ha=ha, default_va=va, **kw)

    # Plot
    for i in range(ncem):
        label = 'Embedded Langmuir probes' if default_label is None else default_label
        lp_mark = ax.plot(r_e[i], z_e[i], color=color, label=label if i == 0 else '', **kw)
        if color is None:
            color = lp_mark[0].get_color()  # Make subsequent marks the same color
        if (labelevery > 0) and ((i % labelevery) == 0):
            ax.text(
                r_e[i] + label_dr[i],
                z_e[i] + label_dz[i],
                '\n {} \n'.format(lp_id_e[i]),
                color=color,
                ha=ha[i],
                va=va[i],
                fontsize=notesize,
            )

    return {'ax': ax}


@add_to__ODS__
def position_control_overlay(
    ods, ax=None, t=None, xpoint_marker='x', strike_marker='s', labels=None, measured_xpoint_marker='+', show_measured_xpoint=False, **kw
):
    r"""
    Overlays position_control data

    :param ods: ODS instance
        Must contain langmuir_probes with embedded position data

    :param ax: Axes instance

    :param t: float
        Time to display in seconds. If not specified, defaults to the average time of all boundary R coordinate samples.

    :param xpoint_marker: string
        Matplotlib marker spec for X-point target(s)

    :param strike_marker: string
        Matplotlib marker spec for strike point target(s)

    :param labels: list of strings [optional]
        Override default point labels. Length must be long enough to cover all points.

    :param show_measured_xpoint: bool
        In addition to the target X-point, mark the measured X-point coordinates.

    :param measured_xpoint_marker: string
        Matplotlib marker spec for X-point measurement(s)

    :param \**kw: Additional keywords.

        * Accepts standard omas_plot overlay keywords listed in overlay() documentation: mask, labelevery, ...

        * Others will be passed to the plot() call for drawing shape control targets
    """
    import numpy as np
    from matplotlib import pyplot
    from matplotlib import rcParams
    from scipy.interpolate import interp1d
    import time

    timing_ref = kw.pop('timing_ref', None)
    if timing_ref is not None:
        print(time.time() - timing_ref, 'position_control_overlay start')

    # Unpack basics
    device = ods['dataset_description.data_entry'].get('machine', '')
    shot = ods['dataset_description.data_entry'].get('pulse', 0)
    if t is None:
        try:
            t = np.nanmean(ods['pulse_schedule.position_control.boundary_outline[:].r.reference.data'])
        except (ValueError, IndexError):
            t = 0

    if ax is None:
        ax = pyplot.gca()

    # Handle multi-slice request
    if timing_ref is not None:
        print(time.time() - timing_ref, 'position_control_overlay setup 1')
    if len(np.atleast_1d(t)) > 1:
        for tt in t:
            position_control_overlay(
                ods,
                ax=ax,
                t=tt,
                xpoint_marker=xpoint_marker,
                strike_marker=strike_marker,
                show_measured_xpoint=show_measured_xpoint,
                **copy.deepcopy(kw),
            )
        return {'ax': ax}
    else:
        t = np.atleast_1d(t)[0]

    labelevery = kw.pop('labelevery', 1)
    label_ha = kw.pop('label_ha', None)
    label_va = kw.pop('label_va', None)
    notesize = kw.pop('notesize', 'xx-small')

    if timing_ref is not None:
        print(time.time() - timing_ref, 'position_control_overlay setup 2')

    # Select data
    b = ods['pulse_schedule.position_control.boundary_outline']
    x = ods['pulse_schedule.position_control.x_point']
    s = ods['pulse_schedule.position_control.strike_point']
    ikw = dict(bounds_error=False, fill_value=np.NaN)
    try:
        nbp = np.shape(b['[:].r.reference.data'])[0]
    except (IndexError, ValueError):
        nbp = 0
    try:
        nx = np.shape(x['[:].r.reference.data'])[0]
    except (IndexError, ValueError):
        nx = 0
    try:
        ns = np.shape(s['[:].r.reference.data'])[0]
    except (IndexError, ValueError):
        ns = 0
    if nbp + nx + ns == 0:
        printe('Trouble accessing position_control data in ODS. Aborting plot overlay.')
        return {'ax': ax}
    r = [interp1d(b[i]['r.reference.time'], b[i]['r.reference.data'], **ikw)(t) for i in range(nbp)]
    z = [interp1d(b[i]['z.reference.time'], b[i]['z.reference.data'], **ikw)(t) for i in range(nbp)]
    bname = b['[:].r.reference_name']
    rx = [interp1d(x[i]['r.reference.time'], x[i]['r.reference.data'], **ikw)(t) for i in range(nx)]
    zx = [interp1d(x[i]['z.reference.time'], x[i]['z.reference.data'], **ikw)(t) for i in range(nx)]
    xname = x['[:].r.reference_name']
    rs = [interp1d(s[i]['r.reference.time'], s[i]['r.reference.data'], **ikw)(t) for i in range(ns)]
    zs = [interp1d(s[i]['z.reference.time'], s[i]['z.reference.data'], **ikw)(t) for i in range(ns)]
    sname = s['[:].r.reference_name']
    # Measured X-point position from eq might not be present
    nxm = len(ods['equilibrium.time_slice.0.boundary.x_point'])
    if nxm > 0:
        eq = ods['equilibrium']
        if len(eq['time']) == 1:
            it = eq['time_slice'].keys()[0]
            rxm = [eq['time_slice'][it]['boundary.x_point'][i]['r'] for i in range(nxm)]
            zxm = [eq['time_slice'][it]['boundary.x_point'][i]['z'] for i in range(nxm)]
        else:
            rxm = [interp1d(eq['time'], eq['time_slice[:].boundary.x_point.{}.r'.format(i)], **ikw)(t) for i in range(nxm)]
            zxm = [interp1d(eq['time'], eq['time_slice[:].boundary.x_point.{}.z'.format(i)], **ikw)(t) for i in range(nxm)]
    else:
        rxm = zxm = np.NaN
    if timing_ref is not None:
        print(time.time() - timing_ref, 'position_control_overlay data unpacked')

    # Masking
    mask = np.array(kw.pop('mask', np.ones(nbp + nx + ns, bool)))
    # Extend mask to make correct length, if needed
    if len(mask) < (nbp + nx + ns):
        extra_mask = np.ones(nbp + nx + ns - len(mask), bool)
        mask = np.append(mask, extra_mask)
    maskb = mask[:nbp]
    maskx = mask[nbp : nbp + nx]
    masks = mask[nbp + nx : nbp + nx + ns]
    r = (np.array(r)[maskb]).tolist()
    z = (np.array(z)[maskb]).tolist()
    bname = (np.array(bname)[maskb]).tolist()
    rx = (np.array(rx)[maskx]).tolist()
    zx = (np.array(zx)[maskx]).tolist()
    xname = (np.array(xname)[maskx]).tolist()
    rs = (np.array(rs)[masks]).tolist()
    zs = (np.array(zs)[masks]).tolist()
    sname = (np.array(sname)[masks]).tolist()
    mnbp = len(r)
    mnx = len(rx)
    mns = len(rs)

    label_dr, label_dz = label_shifter(mnbp + mnx + mns, kw)

    # Handle main plot setup and customizations
    kw.setdefault('linestyle', ' ')
    kwx = copy.deepcopy(kw)
    kws = copy.deepcopy(kw)
    kw.setdefault('marker', 'o')
    plot_out = ax.plot(r, z, **kw)

    kwx.setdefault('markersize', rcParams['lines.markersize'] * 1.5)
    if show_measured_xpoint:
        kwxm = copy.deepcopy(kwx)
        kwxm.setdefault('marker', measured_xpoint_marker)
        xmplot_out = ax.plot(rxm, zxm, **kwxm)
    else:
        xmplot_out = None
    kwx['marker'] = xpoint_marker
    kwx.setdefault('mew', rcParams['lines.markeredgewidth'] * 1.25 + 1.25)
    kwx['color'] = plot_out[0].get_color()
    xplot_out = ax.plot(rx, zx, **kwx)

    kws['marker'] = strike_marker
    kws['color'] = plot_out[0].get_color()
    splot_out = ax.plot(rs, zs, **kws)

    if timing_ref is not None:
        print(time.time() - timing_ref, 'position_control_overlay main plots')

    # Handle plot annotations
    try:
        rsplit = ods['equilibrium.time_slice'][0]['global_quantities.magnetic_axis.r']
    except ValueError:
        # Guesses for a good place to split labels between left and right align
        r0 = {'DIII-D': 1.6955}
        rsplit = r0.get(device, 1.7)

    default_ha = [['left', 'right'][int((r + rx + rs)[i] < rsplit)] for i in range(mnbp + mnx + mns)]
    default_va = [['top', 'bottom'][int((z + zx + rs)[i] > 0)] for i in range(mnbp + mnx + mns)]
    label_ha, label_va, kw = text_alignment_setup(
        mnbp + mnx + mns, default_ha=default_ha, default_va=default_va, label_ha=label_ha, label_va=label_va
    )

    if labels is None:
        labels = bname + xname + sname

    for i in range(mnbp):
        if (labelevery > 0) and ((i % labelevery) == 0) and ~np.isnan(r[i]):
            ax.text(
                r[i] + label_dr[i],
                z[i] + label_dz[i],
                '\n {} \n'.format(labels[i]),
                color=plot_out[0].get_color(),
                va=label_va[i],
                ha=label_ha[i],
                fontsize=notesize,
            )
    for i in range(mnx):
        if (labelevery > 0) and ((i % labelevery) == 0) and ~np.isnan(rx[i]):
            ax.text(
                rx[i] + label_dr[i],
                zx[i] + label_dz[i],
                '\n {} \n'.format(labels[mnbp + i]),
                color=xplot_out[0].get_color(),
                va=label_va[mnbp + i],
                ha=label_ha[mnbp + i],
                fontsize=notesize,
            )

    for i in range(mns):
        if (labelevery > 0) and ((i % labelevery) == 0) and ~np.isnan(rs[i]):
            ax.text(
                rs[i] + label_dr[i],
                zs[i] + label_dz[i],
                '\n {} \n'.format(labels[mnbp + mnx + i]),
                color=splot_out[0].get_color(),
                va=label_va[mnbp + mnx + i],
                ha=label_ha[mnbp + mnx + i],
                fontsize=notesize,
            )

    if timing_ref is not None:
        print(time.time() - timing_ref, 'position_control_overlay done')

    return {'ax': ax}


@add_to__ODS__
def pulse_schedule_overlay(ods, ax=None, t=None, **kw):
    r"""
    Overlays relevant data from pulse_schedule, such as position control

    :param ods: ODS instance
        Must contain langmuir_probes with embedded position data

    :param ax: Axes instance

    :param t: float
        Time in s

    :param \**kw: Additional keywords.

        * Accepts standard omas_plot overlay keywords listed in overlay() documentation: mask, labelevery, ...

        * Others will be passed to the plot() calls.
    """

    from matplotlib import pyplot
    import time

    if kw.get('timing_ref', None) is not None:
        print(time.time() - kw['timing_ref'], 'pulse_schedule_overlay start')

    if ax is None:
        ax = pyplot.gca()

    position_control_overlay(ods, ax=ax, t=t, **kw)
    return {'ax': ax}


@add_to__ODS__
def summary(ods, fig=None, quantity=None, **kw):
    """
    Plot summary time traces. Internally makes use of plot_quantity method.

    :param ods: input ods

    :param fig: figure to plot in (a new figure is generated if `fig is None`)

    :param quantity: if None plot all time-dependent global_quantities. Else a list of strings with global quantities to plot

    :return: list of axes
    """

    from matplotlib import pyplot

    if quantity is None:
        quantity = ods['summary.global_quantities']

    axs = kw.pop('ax', {})
    if axs is None:
        axs = {}
    if not len(axs) and fig is None:
        fig = pyplot.figure()

    # two passes, one for counting number of plots the second for actual plotting
    n = 0
    for step in ['count', 'plot']:
        k = 0
        for q in quantity:
            if 'value' in ods['summary.global_quantities'][q] and isinstance(ods['summary.global_quantities'][q]['value'], numpy.ndarray):
                if step == 'count':
                    n += 1
                k += 1
                if step == 'plot':
                    r = int(numpy.sqrt(n + 1))
                    c = int(numpy.ceil(n / numpy.sqrt(n)))
                    if k == 1:
                        ax = ax0 = cached_add_subplot(fig, axs, r, c, k)
                    else:
                        ax = cached_add_subplot(fig, axs, r, c, k, sharex=ax0)
                    ax.set_title(q)
                    ods.plot_quantity('summary.global_quantities.%s.value' % q, label=q, ax=ax, xlabel=['', None][int(k > (n - c))])

    return {'ax': axs, 'fig': fig}


@add_to__ODS__
def quantity(
    ods, key, yname=None, xname=None, yunits=None, xunits=None, ylabel=None, xlabel=None, label=None, xnorm=1.0, ynorm=1.0, ax=None, **kw
):
    r"""
    Provides convenient way to plot 1D quantities in ODS

    For example:
        >>> ods.plot_quantity('@core.*elec.*dens', '$n_e$', lw=2)
        >>> ods.plot_quantity('@core.*ion.0.*dens.*th', '$n_D$', lw=2)
        >>> ods.plot_quantity('@core.*ion.1.*dens.*th', '$n_C$', lw=2)

    :param ods: ODS instance

    :param key: ODS location or search pattern

    :param yname: name of the y quantity

    :param xname: name of the x quantity

    :param yunits: units of the y quantity

    :param xunits: units of the x quantity

    :param ylabel: plot ylabel

    :param xlabel: plot xlabel

    :param ynorm: normalization factor for y

    :param xnorm: normalization factor for x

    :param label: label for the legend

    :param ax: axes instance into which to plot (default: gca())

    :param \**kw: extra arguments are passed to the plot function

    :return: axes instance

    """

    from matplotlib import pyplot

    # handle regular expressions
    key = ods.search_paths(key, 1, '@')[0]

    if ax is None:
        ax = pyplot.gca()

    ds = ods.xarray(key)
    x = ds[ds.attrs['x'][0]]
    y = ds[ds.attrs['y']]

    if yname is None:
        yname = latexit.get(ds.attrs['y'], ds.attrs['y'])

    if xname is None:
        xname = latexit.get(ds.attrs['x'][0], ds.attrs['x'][0])

    if yunits is None:
        yunits = y.attrs.get('units', '-')
    yunits = "[%s]" % latexit.get(yunits, yunits)
    yunits = yunits if yunits not in ['[-]', '[None]'] else ''

    if xunits is None:
        xunits = x.attrs.get('units', '-')
    xunits = "[%s]" % latexit.get(xunits, xunits)
    xunits = xunits if xunits not in ['[-]', '[None]'] else ''

    if label is None:
        label = yname
    kw['label'] = label

    if ylabel is None:
        ylabel = yunits

    if xlabel is None:
        xlabel = ' '.join(filter(None, [xname, xunits]))

    uband(x * xnorm, y * ynorm, ax=ax, **kw)

    ax.set_xlabel(xlabel)
    ax.set_ylabel(ylabel)

    return {'ax': ax}


# this test is here to prevent importing matplotlib at the top of this file
if 'matplotlib' in locals() or 'pyplot' in locals() or 'plt' in locals():
    raise Exception('Do not import matplotlib at the top level of %s' % os.path.split(__file__)[1])<|MERGE_RESOLUTION|>--- conflicted
+++ resolved
@@ -1050,11 +1050,7 @@
         x = eq['profiles_1d'][raw_xName]
         xName = nice_names.get(raw_xName, raw_xName)
     else:
-<<<<<<< HEAD
         raw_xName = 'psi_norm'
-=======
-        raw_xName = 'psi'
->>>>>>> ddaf49d8
         x = ((eq['profiles_1d']['psi'] - eq['global_quantities']['psi_axis']) 
             / (  eq['global_quantities']['psi_boundary'] - eq['global_quantities']['psi_axis']))
         xName = r"$\Psi_\mathrm{n}$"
@@ -1062,17 +1058,12 @@
     # pressure
     ax = cached_add_subplot(fig, axs, 2, 3, 2)
     if omas_viewer:
-<<<<<<< HEAD
         x_constr = remap_flux_coordinates(ods, time_index, "psi", raw_xName, 
                                           ods[f"equilibrium.time_slice.{time_index}.constraints.pressure.:.position.psi"])
         plot_1d_equilbrium_quantity(ax, x_constr, ods[f"equilibrium.time_slice.{time_index}.constraints.pressure.:.measured"] * 1.e-3,
                                     xName, r"$p$ [kPa]", r'$\,$ Pressure', 
                                     visible_x=omas_viewer, linestyle="None", marker=".",
                                     color='red')
-=======
-        ax.plot(-ods[f"equilibrium.code.parameters.time_slice.{time_index}.in1.rpress"],
-                ods[f"equilibrium.code.parameters.time_slice.{time_index}.in1.pressr"]/1.e3, ".r")
->>>>>>> ddaf49d8
     plot_1d_equilbrium_quantity(ax, x, eq['profiles_1d']['pressure'] * 1.e-3, 
                                 xName, r"$p$ [kPa]", r'$\,$ Pressure', 
                                 visible_x=omas_viewer, **kw)
@@ -1098,7 +1089,6 @@
     if not omas_viewer:
         pyplot.setp(ax.get_xticklabels(), visible=False)
     if omas_viewer:
-<<<<<<< HEAD
         try:
             ax = cached_add_subplot(fig, axs, 2, 3, 3, sharex=ax)
             x_constr = remap_flux_coordinates(ods, time_index, "psi", raw_xName, 
@@ -1115,25 +1105,11 @@
                                         r"$j_\mathrm{tor}$", visible_x=omas_viewer, **kw)
         except ValueError:
             print("WARNING j_tor not yet implemtented.")
-=======
-        ax = cached_add_subplot(fig, axs, 2, 3, 3, sharex=ax)
-        ax.plot(ods[f"equilibrium.code.parameters.time_slice.{time_index}.inwant.sizeroj"],
-                ods[f"equilibrium.code.parameters.time_slice.{time_index}.inwant.vzeroj"] / 1.e6, ".r")
-        plot_1d_equilbrium_quantity(ax, x, eq['profiles_1d']['j_tor']/1.e6,
-                                    xName, r"$\langle j_\mathrm{tor} / R \rangle$ [MA m$^{-2}$]", 
-                                    r"$j_\mathrm{tor}$", 
-                                    visible_x=omas_viewer, **kw)
->>>>>>> ddaf49d8
     else:
         ax = cached_add_subplot(fig, axs, 2, 3, 5, sharex=ax)
         plot_1d_equilbrium_quantity(ax, x, eq['profiles_1d']['dpressure_dpsi'] * 1.e-3,
                                 xName, r'$P\,^\prime$ [kPa Wb$^{-1}$]', 
-<<<<<<< HEAD
                                 r"$P\,^\prime$ source function", visible_x=True, **kw)
-=======
-                                r"$P\,^\prime$ source function", 
-                                visible_x=True, **kw)
->>>>>>> ddaf49d8
     if raw_xName.endswith('norm'):
         ax.set_xlim([0, 1])
     if omas_viewer:
@@ -1230,11 +1206,7 @@
 
 @add_to__ODS__
 def core_profiles_summary(ods, time_index=None, time=None, fig=None, 
-<<<<<<< HEAD
-                          ods_species=None, quantities=['density_thermal', 'temperature'], 
-=======
                           ods_species=None, quantities=['density', 'temperature'], 
->>>>>>> ddaf49d8
                           x_axis = "rho_tor_norm", **kw):
     """
     Plot densities and temperature profiles for electrons and all ion species
@@ -1328,23 +1300,6 @@
                     #     plotting_list.append(prof1d[specie][q]*scale * prof1d[specie]['element[0].z_n'])
                     #     label_name_z.append(r'$\times$' + f" {int(prof1d[specie]['element[0].z_n'])}")
                     # else:
-<<<<<<< HEAD
-                    if (q + "_error_upper" in prof1d[specie]
-                        and len(prof1d[specie][q]) == len(prof1d[specie][q + "_error_upper"])):
-                        plotting_list.append(unumpy.uarray(prof1d[specie][q]*scale,
-                                             prof1d[specie][q + "_error_upper"]*scale))
-                    else:
-                        plotting_list.append(prof1d[specie][q]*scale)
-                    if x_axis == "psi_norm":
-                        try:
-                            data_list.append([prof1d[specie][q + "_fit.psi_norm"],
-                                              prof1d[specie][q + "_fit.measured"]*scale,
-                                              prof1d[specie][q + "_fit.measured_error_upper"]*scale])
-                        except Exception as e:
-                            data_list.append(None)
-                    else:
-=======
-                     
                     if q + "_error_upper" in prof1d[specie] and len(prof1d[specie][q]) == len(prof1d[specie][q + "_error_upper"]):
                         plotting_list.append(unumpy.uarray(prof1d[specie][q]*scale,
                                              prof1d[specie][q + "_error_upper"]*scale))
@@ -1358,7 +1313,6 @@
                         except Exception as e:
                             data_list.append(None)
                     else:
->>>>>>> ddaf49d8
                         data_list.append(None)
                     label_name_z.append("")
                     label_name.append(f'{names[index]} {q.capitalize()}')
