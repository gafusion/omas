from __future__ import print_function, division, unicode_literals

import matplotlib
from matplotlib import pyplot

import inspect
from .omas_utils import *

__all__ = []

def add_to__ODS__(f):
    __all__.append(f.__name__)
    return f


# ================================
# plotting helper functions
# ================================
def sanitize_version_number(version):
    """Removes common non-numerical characters from version numbers obtained from git tags, such as '_rc', etc."""
    if version.startswith('.'):
        version = '-1' + version
    version = version.replace('_rc', '.')
    return version


def compare_version(version1, version2):
    """Returns 1 if version1 > version2, -1 if version1 < version2, or 0 if version1 == version2."""
    version1 = sanitize_version_number(version1)
    version2 = sanitize_version_number(version2)

    def normalize(v):
        if 'r' in v:
            v = v.split('r')[0]
        return [int(x) for x in re.sub(r'(\.0+)*$', '', v).split(".")]

    return (normalize(version1) > normalize(version2)) - (normalize(version1) < normalize(version2))


def contourPaths(x, y, Z, levels, remove_boundary_points=False):
    '''
    :param x: 1D x coordinate

    :param y: 1D y coordinate

    :param Z: 2D data

    :param levels: levels to trace

    :param remove_boundary_points: remove traces at the boundary

    :return: list of segments
    '''
    import matplotlib
    if compare_version(matplotlib.__version__, '2.1') >= 0:
        import matplotlib._contour as _contour
    else:
        from matplotlib import _cntr

    [X, Y] = numpy.meshgrid(x, y)
    if compare_version(matplotlib.__version__, '2.1') >= 0:
        contour_generator = _contour.QuadContourGenerator(X, Y, Z, None, True, 0)
    else:
        Cntr = matplotlib._cntr.Cntr(X, Y, Z)

    allsegs = []
    for level in levels:
        if compare_version(matplotlib.__version__, '2.1') >= 0:
            segs = contour_generator.create_contour(level)
        else:
            nlist = Cntr.trace(level)
            nseg = len(nlist) // 2
            segs = nlist[:nseg]
        if not remove_boundary_points:
            segs_ = segs
        else:
            segs_ = []
            for segarray in segs:
                x_ = segarray[:, 0]
                y_ = segarray[:, 1]
                valid = []
                for i in range(len(x_) - 1):
                    if numpy.isclose(x_[i], x_[i + 1]) and (
                            numpy.isclose(x_[i], max(x)) or numpy.isclose(x_[i], min(x))):
                        continue
                    if numpy.isclose(y_[i], y_[i + 1]) and (
                            numpy.isclose(y_[i], max(y)) or numpy.isclose(y_[i], min(y))):
                        continue
                    valid.append((x_[i], y_[i]))
                    if i == len(x_):
                        valid.append(x_[i + 1], y_[i + 1])
                if len(valid):
                    segs_.append(numpy.array(valid))

        segs = map(matplotlib.path.Path, segs_)
        allsegs.append(segs)
    return allsegs


class Uband(object):
    """
    This class wraps the line and PollyCollection(s) associated with a banded
    errorbar plot for use in the uband function.

    It's methods are Line2D methods distributed to both the line and bands if
    applicable, or just to the line alone otherwise.

    """

    def __init__(self, line, bands):
        """
        :param line: Line2D
            A line of the x,y nominal values
        :param bands: list of PolyCollections
            The fill_between and/or fill_betweenx PollyCollections spanning the
            std_devs of the x,y data.

        """
        self.line = line  # matplotlib.lines.Line2D
        self.bands = list(matplotlib.cbook.flatten([bands]))  # matplotlib.collections.PolyCollection(s)


def _method_factory(self, key, bands=True):
    """Add a method that calls the same method for line and band
    or just for the line"""
    if bands:
        def method(self, *args, **kw):
            """
            Call the same method for line and band.
            Returns Line2D method call result.
            """
            for band in self.bands:
                getattr(band, key)(*args, **kw)
            return getattr(self.line, key)(*args, **kw)
    else:
        def method(self, *args, **kw):
            """Call the line method"""
            return getattr(self.line, key)(*args, **kw)
    return method


for _name, _method in inspect.getmembers(matplotlib.lines.Line2D, predicate=inspect.ismethod):
    if _name.startswith('_'):
        continue
    setattr(Uband, _name, _method_factory(Uband, _name,
                                          bands=_name in ['set_color', 'set_lw', 'set_linewidth', 'set_dashes',
                                                          'set_linestyle']))


def uband(x, y, ax=None, fill_kw={'alpha': 0.25}, **kw):
    '''
    Given arguments x,y where either or both have uncertainties, plot x,y using pyplt.plot
    of the nominal values and surround it with with a shaded error band using matplotlib's
    fill_between and/or fill_betweenx.

    If y or x is more than 1D, it is flattened along every dimension but the last.

    :param x: array of independent axis values

    :param y: array of values with uncertainties, for which shaded error band is plotted

    :param ax: The axes instance into which to plot (default: gca())

    :param fill_kw: dict. Passed to pyplot.fill_between

    :param \**kw: Passed to pyplot.plot

    :return: list. A list of Uband objects containing the line and bands of each (x,y) along the last dimension.

    '''

    result = []
    if ax is None:
        ax = pyplot.gca()

    # enable combinations of 1D and 2D x's and y's
    y = numpy.array(y)
    y = y.reshape(-1, y.shape[-1])
    x = numpy.array(x)
    x = x.reshape(-1, x.shape[-1])
    if x.shape[0] == 1 and y.shape[0] > 1:  # one x for all y's
        x = numpy.tile(x[0, :], y.shape[0]).reshape(-1, x.shape[-1])

    # plot each (x,y) and collect the lines/bands into a single object
    for xi, yi in zip(x, y):
        xnom = numpy.atleast_1d(numpy.squeeze(uncertainties.unumpy.nominal_values(xi)))
        xerr = numpy.atleast_1d(numpy.squeeze(uncertainties.unumpy.std_devs(xi)))
        ynom = numpy.atleast_1d(numpy.squeeze(uncertainties.unumpy.nominal_values(yi)))
        yerr = numpy.atleast_1d(numpy.squeeze(uncertainties.unumpy.std_devs(yi)))

        l, = ax.plot(xnom, ynom, **kw)

        fkw = copy.copy(fill_kw)  # changes to fill_kw propagate to the next call of uband!
        fkw.setdefault('color', l.get_color())
        bands = []
        if numpy.any(yerr != 0):
            bandy = ax.fill_between(xnom, ynom - yerr, ynom + yerr, **fkw)
            bands.append(bandy)
        if numpy.any(xerr != 0):
            bandx = ax.fill_betweenx(ynom, xnom - xerr, xnom + xerr, **fkw)
            bands.append(bandx)

        tmp = Uband(l, bands)
        result.append(tmp)

    return result


def get_channel_count(ods, hw_sys, check_loc=None, test_checker=None, channels_name='channel'):
    """
    Utility function for CX hardware overlays.
    Gets a channel count for some hardware systems.
    Provide check_loc to make sure some data exist.

    :param ods: OMAS ODS instance

    :param hw_sys: string describing the hardware system to check

    :param check_loc: [optional] string
        If provided, an additional check will be made to ensure that some data exist.
        If this check fails, channel count will be set to 0

    :param test_checker: [optional] string to evaluate into bool
        Like "checker > 0", where checker = ods[check_loc]. If this test fails, nc will be set to 0

    :param channels_name: string
        Use if you need to generalize to something that doesn't have real channels but has something analogous,
        like how gas_injection has 'pipe' that's shaped like 'channel' is in thomson_scattering.

    :return: Number of channels for this hardware system. 0 indicates empty.
    """
    try:
        nc = len(ods[hw_sys][channels_name])
        if check_loc is not None:
            checker = ods[check_loc]
            if test_checker is not None:
                assert eval(test_checker)
    except (TypeError, AssertionError, ValueError):
        nc = 0

    if nc == 0:
        printd('{} overlay could not find sufficient data to make a plot'.format(hw_sys))
    return nc


# ================================
# ODSs' plotting methods
# ================================
@add_to__ODS__
def equilibrium_CX(ods, time_index=0, ax=None, **kw):
    '''
    Plot equilibrium cross-section
    as per `ods['equilibrium']['time_slice'][time_index]`

    :param ods: input ods

    :param time_index: time slice to plot

    :param ax: axes to plot in (active axes is generated if `ax is None`)

    :param kw: arguments passed to matplotlib plot statements

    :return: axes
    '''
    if ax is None:
        ax = pyplot.gca()

    wall = None
    eq = ods['equilibrium']['time_slice'][time_index]
    if 'wall' in ods:
        if time_index in ods['wall']['description_2d']:
            wall = ods['wall']['description_2d'][time_index]['limiter']['unit']
        elif 0 in ods['wall']['description_2d']:
            wall = ods['wall']['description_2d'][0]['limiter']['unit']

    # first try to plot as function of `rho` and fallback on `psi`
    if 'phi' in eq['profiles_2d'][0] and 'phi' in eq['profiles_1d']:
        value2D = numpy.sqrt(abs(eq['profiles_2d'][0]['phi']))
        value1D = numpy.sqrt(abs(eq['profiles_1d']['phi']))
    else:
        value2D = eq['profiles_2d'][0]['psi']
        value1D = eq['profiles_1d']['psi']
    value2D = (value2D - min(value1D)) / (max(value1D) - min(value1D))
    levels = numpy.r_[0.1:10:0.1]

    # contours
    line = numpy.array([numpy.nan, numpy.nan])
    for item1 in contourPaths(eq['profiles_2d'][0]['grid']['dim1'], eq['profiles_2d'][0]['grid']['dim2'], value2D, levels):
        for item in item1:
            line = numpy.vstack((line, item.vertices, numpy.array([numpy.nan, numpy.nan])))

    # internal flux surfaces w/ or w/o masking
    if wall is not None:
        path = matplotlib.path.Path(numpy.transpose(numpy.array([wall[0]['outline']['r'], wall[0]['outline']['z']])))
        patch = matplotlib.patches.PathPatch(path, facecolor='none')
        ax.add_patch(patch)
        pyplot.plot(line[:, 0], line[:, 1], **kw)
        ax.lines[-1].set_clip_path(patch)
    else:
        pyplot.plot(line[:, 0], line[:, 1], **kw)

    # plotting style
    kw1 = copy.deepcopy(kw)
    kw1['linewidth'] = kw.setdefault('linewidth', 1) + 1
    kw1.setdefault('color', ax.lines[-1].get_color())

    # boundary
    ax.plot(eq['boundary']['outline']['r'], eq['boundary']['outline']['z'], **kw1)

    # axis
    ax.plot(eq['global_quantities']['magnetic_axis']['r'], eq['global_quantities']['magnetic_axis']['z'], '+', **kw1)

    # wall
    if wall is not None:
        ax.plot(wall[0]['outline']['r'], wall[0]['outline']['z'], 'k', linewidth=2)

        ax.axis([min(wall[0]['outline']['r']), max(wall[0]['outline']['r']), min(wall[0]['outline']['z']),
                 max(wall[0]['outline']['z'])])

    # axes
    ax.set_aspect('equal')
    ax.set_frame_on(False)
    ax.xaxis.set_ticks_position('bottom')
    ax.yaxis.set_ticks_position('left')

    return ax


@add_to__ODS__
def equilibrium_summary(ods, time_index=0, fig=None, **kw):
    '''
    Plot equilibrium cross-section and P, q, P', FF' profiles
    as per `ods['equilibrium']['time_slice'][time_index]`

    :param ods: input ods

    :param time_index: time slice to plot

    :param fig: figure to plot in (a new figure is generated if `fig is None`)

    :param kw: arguments passed to matplotlib plot statements

    :return: figure handler
    '''
    if fig is None:
        fig = pyplot.figure()

    ax = pyplot.subplot(1, 3, 1)
    ax = equilibrium_CX(ods, time_index=time_index, ax=ax, **kw)
    eq = ods['equilibrium']['time_slice'][time_index]

    # x
    if 'phi' in eq['profiles_2d'][0] and 'phi' in eq['profiles_1d']:
        x = numpy.sqrt(abs(eq['profiles_1d']['phi']))
        xName = '$\\rho$'
    else:
        x = eq['profiles_1d']['psi']
        xName = '$\\psi$'
    x = (x - min(x)) / (max(x) - min(x))

    # pressure
    ax = pyplot.subplot(2, 3, 2)
    ax.plot(x, eq['profiles_1d']['pressure'], **kw)
    kw.setdefault('color', ax.lines[-1].get_color())
    ax.set_title('$\,$ Pressure')
    ax.ticklabel_format(style='sci', scilimits=(-1, 2), axis='y')
    pyplot.setp(ax.get_xticklabels(), visible=False)

    # q
    ax = fig.add_subplot(2, 3, 3, sharex=ax)
    ax.plot(x, eq['profiles_1d']['q'], **kw)
    ax.set_title('$q$ Safety factor')
    ax.ticklabel_format(style='sci', scilimits=(-1, 2), axis='y')
    if 'label' in kw:
        ax.legend(loc=0).draggable(True)
    pyplot.setp(ax.get_xticklabels(), visible=False)

    # dP_dpsi
    ax = fig.add_subplot(2, 3, 5, sharex=ax)
    ax.plot(x, eq['profiles_1d']['dpressure_dpsi'], **kw)
    ax.set_title("$P\,^\\prime$ source function")
    ax.ticklabel_format(style='sci', scilimits=(-1, 2), axis='y')
    pyplot.xlabel(xName)

    # FdF_dpsi
    ax = fig.add_subplot(236, sharex=ax)
    ax.plot(x, eq['profiles_1d']['f_df_dpsi'], **kw)
    ax.set_title("$FF\,^\\prime$ source function")
    ax.ticklabel_format(style='sci', scilimits=(-1, 2), axis='y')
    pyplot.xlabel(xName)

    ax.set_xlim([0, 1])

    return fig


@add_to__ODS__
def core_profiles_summary(ods, time_index=0, fig=None, combine_dens_temps=True, **kw):
    '''
    Plot densities and temperature profiles for electrons and all ion species
    as per `ods['core_profiles']['profiles_1d'][time_index]`

    :param ods: input ods

    :param time_index: time slice to plot

    :param fig: figure to plot in (a new figure is generated if `fig is None`)

    :param combine_dens_temps: combine species plot of density and temperatures

    :param kw: arguments passed to matplotlib plot statements

    :return: figure handler
    '''
    if fig is None:
        fig = pyplot.figure()

    prof1d = ods['core_profiles']['profiles_1d'][time_index]
    x = prof1d['grid.rho_tor_norm']

    what = ['electrons'] + ['ion[%d]' % k for k in range(len(prof1d['ion']))]
    names = ['Electrons'] + [prof1d['ion[%d].label' % k] + ' ion' for k in range(len(prof1d['ion']))]

    r = len(prof1d['ion']) + 1

    ax = None
    for k, item in enumerate(what):

        # densities (thermal and fast)
        for therm_fast in ['', '_fast']:
            therm_fast_name = ['', ' (fast)'][therm_fast == '_fast']
            density = item + '.density' + therm_fast
            if item + '.density' + therm_fast in prof1d:
                if combine_dens_temps:
                    if k == 0:
                        ax = ax0 = pyplot.subplot(1, 2, 1)
                else:
                    ax = ax0 = pyplot.subplot(r, 2, (2 * k) + 1, sharex=ax)
                uband(x, prof1d[density], label=names[k] + therm_fast_name, ax=ax0, **kw)
                if k == len(prof1d['ion']):
                    ax0.set_xlabel('$\\rho$')
                    if combine_dens_temps:
                        ax0.legend(loc=0).draggable(True)
                if k == 0:
                    ax0.set_title('Density [m$^{-3}$]')
                if not combine_dens_temps:
                    ax0.set_ylabel(names[k])

        # temperatures
        if item + '.temperature' in prof1d:
            if combine_dens_temps:
                if k == 0:
                    ax = ax1 = pyplot.subplot(1, 2, 2, sharex=ax0)
            else:
                ax = ax1 = pyplot.subplot(r, 2, (2 * k) + 2, sharex=ax)
            uband(x, prof1d[item + '.temperature'], label=names[k], ax=ax1, **kw)
            if k == len(prof1d['ion']):
                ax1.set_xlabel('$\\rho$')
            if k == 0:
                ax1.set_title('Temperature [eV]')

    ax.set_xlim([0, 1])
    ax0.set_ylim([0, ax0.get_ylim()[1]])
    ax1.set_ylim([0, ax1.get_ylim()[1]])
    return fig


@add_to__ODS__
def core_profiles_pressures(ods, time_index=0, ax=None, **kw):
    '''
    Plot pressures in `ods['core_profiles']['profiles_1d'][time_index]`

    :param ods: input ods

    :param time_index: time slice to plot

    :param ax: axes to plot in (active axes is generated if `ax is None`)

    :param kw: arguments passed to matplotlib plot statements

    :return: axes handler
    '''
    if ax is None:
        ax = pyplot.gca()

    prof1d = ods['core_profiles']['profiles_1d'][time_index]
    x = prof1d['grid.rho_tor_norm']

    for item in prof1d.flat().keys():
        if 'pressure' in item:
            uband(x, prof1d[item], ax=ax, label=item)

    ax.set_xlim([0, 1])
    ax.legend(loc=0).draggable(True)
    return ax


# ================================
# Hardware overlays
# ================================
@add_to__ODS__
def overlay(ods, ax=None, allow_autoscale=True, **kw):
    """
    Plots overlays of hardware/diagnostic locations on a tokamak cross section plot

    :param ods: OMAS ODS instance

    :param ax: Axes instance or None

    :param allow_autoscale: bool
        Certain overlays will be allowed to unlock xlim and ylim, assuming that they have been locked by equilibrium_CX.
        If this option is disabled, then hardware systems like PF-coils will be off the plot and mostly invisible.

    :param \**kw: select plots by setting their names to True; e.g.: if you want the gas_injection plot,
        set gas_injection=True as a keyword.
        Instead of True to simply turn on an overlay, you can pass a dict of keywords to pass to a particular overlay
        method, as in thomson={'labelevery': 5}. After an overlay pops off its keywords, remaining keywords are passed
        to plot, so you can set linestyle, color, etc.

        Also can specify debug_all_plots = True to set plots to be on by default instead of off by default.
    """
    if ax is None:
        ax = pyplot.gca()

    overlay_on_by_default = ['thomson_scattering']  # List of strings describing default hardware to be shown
    debug_all_plots = kw.pop('debug_all_plots', False)
    for hw_sys in list_structures(ods.imas_version):
        if kw.get(hw_sys, ((hw_sys in overlay_on_by_default) or debug_all_plots)):
            overlay_kw = kw.get(hw_sys, {}) if isinstance(kw.get(hw_sys, {}), dict) else {}
            try:
                overlay_function = eval('{}_overlay'.format(hw_sys))
            except NameError:
                pass
            else:
                if allow_autoscale and hw_sys in ['pf_active']:  # Not all systems need expanded range to fit everything
                    ax.set_xlim(auto=True)
                    ax.set_ylim(auto=True)
                overlay_function(ods, ax, **overlay_kw)

    return


<<<<<<< HEAD
def get_channel_count(ods, hw_sys, check_loc=None, test_checker=None, channels_name='channel'):
    """
    Gets a channel count for some hardware sys. 0 indicates empty. Provide check_loc to make sure some data exist.
    Utility for CX hardware overlay functions.

    :param ods: OMAS ODS instance

    :param hw_sys: string describing the hardware system to check

    :param check_loc: [optional] string
        If provided, an additional check will be made to ensure that some data exist.
        If this check fails, channel count will be set to 0

    :param test_checker: [optional] string to evaluate into bool
        Like "checker > 0", where checker = ods[check_loc]. If this test fails, nc will be set to 0

    :param channels_name: string
        Use if you need to generalize to something that doesn't have real channels but has something analogous,
        like how gas_injection has 'pipe' that's shaped like 'channel' is in thomson_scattering.

    :return: Number of channels for this hardware system. 0 if there's trouble.
    """
    try:
        nc = len(ods[hw_sys][channels_name])
        if check_loc is not None:
            checker = ods[check_loc]
            if test_checker is not None:
                assert eval(test_checker)
    except (TypeError, AssertionError, ValueError):
        nc = 0

    if nc == 0:
        printd('{} overlay could not find sufficient data to make a plot'.format(hw_sys))
    return nc


def gas_filter(label, which_gas):
    """
    Utility: processes the mask / which_gas selector for gas_injection_overlay
    :param label: string
        Label for a gas valve to be tested

    :param which_gas: string or list
        See gas_injection_overlay docstring

    :return: bool
        Flag indicating whether or not a valve with this label should be shown
    """
    include = False
    if isinstance(which_gas, basestring):
        if which_gas == 'all':
            include = True
    elif isinstance(which_gas, list):
        include = any([wg in label for wg in which_gas])
    return include


=======
>>>>>>> 4bfe3279
@add_to__ODS__
def gas_injection_overlay(ods, ax=None, angle_not_in_pipe_name=False, which_gas='all', **kw):
    """
    Plots overlays of gas injectors

    :param ods: OMAS ODS instance

    :param ax: Axes instance

    :param angle_not_in_pipe_name: bool
        Set this to include (Angle) at the end of injector labels. Useful if injector/pipe names don't already include
        angles in them.

    :param which_gas: string or list
        Filter for selecting which gas valves to display.
        If string: get a preset group, like 'all'.
        If list: only valves in the list will be shown. Abbreviations are tolerated; e.g. GASA is recognized as
            GASA_300. One abbreviation can turn on several valves. There are several valve names starting with
            RF_ on DIII-D, for example.

    :param \**kw: Additional keywords for gas plot:
        colors: List of colors for the various gas ports. The list will be repeated to make sure it is long enough.
            Do not specify a single RGB tuple by itself. However, a single tuple inside list is okay [(0.9, 0, 0, 0.9)]

        * Remaining keywords are passed to plot call for drawing markers at the gas locations.

    """
    # Make sure there is something to plot or else just give up and return
    npipes = get_channel_count(
        ods, 'gas_injection', check_loc='gas_injection.pipe.0.exit_position.r', test_checker='checker > 0',
        channels_name='pipe')
    if npipes == 0:
        return

    if ax is None:
        ax = pyplot.gca()

    pipes = ods['gas_injection']['pipe']  # Shortcut

    # Identify gas injectors with the same poloidal location and group them so that their labels won't overlap.
    locations = {}
    for i in pipes:
        pipe = pipes[i]
        label = pipe['name']
        if not gas_filter(label, which_gas):
            continue  # Skip this valve because it's not active

        r, z = pipe['exit_position']['r'], pipe['exit_position']['z']
        location_name = '{:0.3f}_{:0.3f}'.format(r, z)

        locations.setdefault(location_name, [])
        locations[location_name] += [label]

        if angle_not_in_pipe_name:
            try:
                label += ' ({:0d})'.format(int(round(pipe['exit_position']['phi']*180/pi)))
            except (TypeError, ValueError):
                pass
    try:
        rsplit = ods['equilibrium.time_slice'][0]['global_quantities.magnetic_axis.r']
    except ValueError:
        rsplit = mean([loc.split('_')[0] for loc in locations])

    # For each unique poloidal location, draw a marker and write a label describing all the injectors at this location.
    colors = numpy.atleast_1d(kw.pop('colors', kw.get('color', None))).tolist()
    colors *= int(numpy.ceil(len(locations) / float(len(colors))))  # Make sure the list is long enough.
    kw.pop('color', None)
    for i, loc in enumerate(locations):
        r, z = numpy.array(loc.split('_')).astype(float)
        label = '\n'.join(locations[loc])
        gas_mark = ax.plot(r, z, marker=kw.pop('marker', 'd'), color=colors[i], **kw)
        ax.text(r, z, label, color=gas_mark[0].get_color(),
                va=['top', 'bottom'][int(z > 0)], ha=['left', 'right'][int(r < rsplit)])
    return


@add_to__ODS__
def pf_active_overlay(ods, ax=None, **kw):
    """
    Plots overlays of interferometer chords.

    :param ods: OMAS ODS instance

    :param ax: Axes instance

    :param \**kw: Additional keywords
        scalex, scaley: passed to ax.autoscale_view() call at the end

        * Remaining keywords are passed to matplotlib.patches.Polygon call
            Hint: you may want to set facecolor instead of just color
    """
    # Make sure there is something to plot or else just give up and return
    nc = get_channel_count(
        ods, 'pf_active', check_loc='pf_active.coil.0.element.0.geometry.oblique.r', channels_name='coil',
        test_checker='checker > 0')
    if nc == 0:
        return

    if ax is None:
        ax = pyplot.gca()

    kw.setdefault('label', 'Active PF coils')
    kw.setdefault('facecolor', 'gray')
    kw.setdefault('edgecolor', 'k')
    kw.setdefault('alpha', 0.7)
    scalex, scaley = kw.pop('scalex', True), kw.pop('scaley', True)

    patches = []
    for i in range(nc):  # From  iris:/fusion/usc/src/idl/efitview/diagnoses/DIII-D/coils.pro ,  2018 June 08  D. Eldon
        oblique = ods['pf_active.coil'][i]['element.0.geometry.oblique']
        fdat = [oblique['r'], oblique['z'], oblique['length'], oblique['thickness'], oblique['alpha'], oblique['beta']]

        xarr = [
            fdat[0] - fdat[2] / 2. - fdat[3] / 2. * numpy.tan(numpy.pi/2. - fdat[5]),
            fdat[0] - fdat[2] / 2. + fdat[3] / 2. * numpy.tan(numpy.pi/2. - fdat[5]),
            fdat[0] + fdat[2] / 2. + fdat[3] / 2. * numpy.tan(numpy.pi/2. - fdat[5]),
            fdat[0] + fdat[2] / 2. - fdat[3] / 2. * numpy.tan(numpy.pi/2. - fdat[5]),
        ]
        yarr = [
            fdat[1] - fdat[3] / 2. - fdat[2] / 2. * numpy.tan(fdat[4]),
            fdat[1] + fdat[3] / 2. - fdat[2] / 2. * numpy.tan(fdat[4]),
            fdat[1] + fdat[3] / 2. + fdat[2] / 2. * numpy.tan(fdat[4]),
            fdat[1] - fdat[3] / 2. + fdat[2] / 2. * numpy.tan(fdat[4]),
        ]
        path = numpy.array([xarr, yarr]).T
        patches.append(matplotlib.patches.Polygon(path, closed=True, **kw))
        kw.pop('label', None)  # Prevent label from being placed on more than one patch

    for p in patches:
        ax.add_patch(p)  # Using patch collection breaks auto legend labeling, so add patches individually.

    ax.autoscale_view(scalex=scalex, scaley=scaley)  # add_patch doesn't include this

    return


@add_to__ODS__
def magnetics_overlay(ods, ax=None, **kw):
    """
    Plots overlays of magnetics: B_pol probes and flux loops

    :param ods: OMAS ODS instance

    :param ax: Axes instance

    :param \**kw: Additional keywords
        show_bpol_probe: bool
            Turn display of B_pol probes on/off

        show_flux_loop: bool
            Turn display of flux loops on/off

        bpol_probe_color: matplotlib color specification for B_pol probes

        flux_loop_color: matplotlib color specification for flux loops

        bpol_probe_marker: matplotlib marker specification for B_pol probes

        flux_loop_marker: matplotlib marker specification for flux loops

        labelevery: int
            Sets how often to label probes. labelevery=1 can get crowded. labelevery=0 turns off labels.

        * Remaining keywords are passed to plot call
    """
    # Make sure there is something to plot or else just give up and return
    nbp = get_channel_count(
        ods, 'magnetics', check_loc='magnetics.bpol_probe.0.position.r', channels_name='bpol_probe',
        test_checker='checker > 0')
    nfl = get_channel_count(
        ods, 'magnetics', check_loc='magnetics.flux_loop.0.position.0.r', channels_name='flux_loop',
        test_checker='checker > 0')
    if max([nbp, nfl]) == 0:
        return

    if ax is None:
        ax = pyplot.gca()

    color = kw.pop('color', None)
    kw.pop('marker', None)
    kw.setdefault('linestyle', ' ')
    labelevery = kw.pop('labelevery', 0)

    def show_mag(n, topname, posroot, label, color_, marker):
        r, z = [ods[topname][i][posroot]['r'] for i in range(n)], [ods[topname][i][posroot]['z'] for i in range(n)]
        mark = ax.plot(r, z, color=color_, label=label, marker=marker, **kw)
        color_ = mark[0].get_color()  # If this was None before, the cycler will have given us something. Lock it in.
        for i in range(n):
            if (labelevery > 0) and ((i % labelevery) == 0):
                ax.text(r[i], z[i], ods[topname][i]['identifier'], color=color_)

    if kw.pop('show_bpol_probe', True):
        show_mag(nbp, 'magnetics.bpol_probe', 'position', '$B_{pol}$ probes',
                 kw.pop('bpol_probe_color', color), kw.pop('bpol_probe_marker', 's'))
    if kw.pop('show_flux_loop', True):
        show_mag(nfl, 'magnetics.flux_loop', 'position.0', 'Flux loops',
                 kw.pop('flux_loop_color', color), kw.pop('flux_loop_marker', 'o'))

    return


@add_to__ODS__
def interferometer_overlay(ods, ax=None, **kw):
    """
    Plots overlays of interferometer chords.

    :param ods: OMAS ODS instance

    :param ax: Axes instance

    :param \**kw: Additional keywords
        * Remaining keywords are passed to plot call
    """
    # Make sure there is something to plot or else just give up and return
    nc = get_channel_count(
        ods, 'interferometer', check_loc='interferometer.channel.0.line_of_sight.first_point.r',
        test_checker='checker > 0')
    if nc == 0:
        return

    if ax is None:
        ax = pyplot.gca()

    color = kw.pop('color', None)
    for i in range(nc):
        ch = ods['interferometer.channel'][i]
        los = ch['line_of_sight']
        r1, z1, r2, z2 = los['first_point.r'], los['first_point.z'], los['second_point.r'], los['second_point.z']
        line = ax.plot([r1, r2], [z1, z2], color=color, label='interferometer' if i == 0 else '', **kw)
        color = line[0].get_color()  # If this was None before, the cycler will have given us something. Lock it in.
        ax.text(max([r1, r2]), min([z1, z2]), ch['identifier'], color=color, va='top', ha='left')

    return


@add_to__ODS__
def thomson_scattering_overlay(ods, ax=None, **kw):
    """
    Overlays Thomson channel locations

    :param ods: OMAS ODS instance

    :param ax: Axes instance

    :param \**kw: Additional keywords for Thomson plot:
        labelevery: int
            Sets how often to label channels. labelevery=1 can get crowded. labelevery=0 turns off labels.

        mask: bool array with length matching number of channels in ods

        * Remaining keywords are passed to plot call
    """
    # Make sure there is something to plot or else just give up and return
    nc = get_channel_count(
        ods, 'thomson_scattering', check_loc='thomson_scattering.channel.0.position.r', test_checker='checker > 0')
    if nc == 0:
        return

    if ax is None:
        ax = pyplot.gca()
    mask = kw.pop('mask', numpy.ones(nc, bool))
    nc = sum(mask)
    labelevery = kw.pop('labelevery', 5)
    r = numpy.array([ods['thomson_scattering']['channel'][i]['position']['r'] for i in range(nc)])[mask]
    z = numpy.array([ods['thomson_scattering']['channel'][i]['position']['z'] for i in range(nc)])[mask]
    ts_id = numpy.array([ods['thomson_scattering']['channel'][i]['identifier'] for i in range(nc)])[mask]
    ts_mark = ax.plot(r, z, marker='+', label='Thomson scattering', linestyle=' ', **kw)
    for i in range(nc):
        if (labelevery > 0) and ((i % labelevery) == 0):
            ax.text(r[i], z[i], ts_id[i], color=ts_mark[0].get_color(), fontsize='xx-small')
    return


@add_to__ODS__
def charge_exchange_overlay(ods, ax=None, **kw):
    """
    Overlays Charge Exchange Recombination (CER) spectroscopy channel locations

    :param ods: OMAS ODS instance

    :param ax: Axes instance

    :param \**kw: Additional keywords for Thomson plot:
        which_pos: string
            'all': plot all valid positions this channel uses. This can vary in time depending on which beams are on.

            'closest': for each channel, pick the time slice with valid data closest to the time used for the
                equilibrium contours and show position at this time. Falls back to all if equilibrium time cannot be
                read from time_slice 0 of equilibrium in the ODS.

        color_tangential: color to use for tangentially-viewing channels

        color_vertical: color to use for vertically-viewing channels

        color_radial: color to use for radially-viewing channels

        marker_tangential, marker_vertical, marker_radial: plot symbols to use for T, V, R viewing channels

        labelevery: int
            Sets how often to label channels. labelevery=1 can get crowded. labelevery=0 turns off labels.

        mask: bool array with length matching number of channels in ods

        * Remaining keywords are passed to plot call
    """
    # Make sure there is something to plot or else just give up and return
    nc = get_channel_count(
        ods, 'charge_exchange', check_loc='charge_exchange.channel.0.position.r.data', test_checker='any(checker > 0)')
    if nc == 0:
        return

    if ax is None:
        ax = pyplot.gca()

    try:
        eq_time = ods['equilibrium.time_slice.0.time']
    except ValueError:
        eq_time = None

    # Resolve keywords
    mask = kw.pop('mask', numpy.ones(nc, bool))
    labelevery = kw.pop('labelevery', 5)
    which_pos = kw.pop('which_pos', 'closest') if eq_time is not None else 'all'
    colors = {}
    for colorkw in ['color_tangential', 'color_vertical', 'color_radial']:
        ckw = kw.pop(colorkw, kw.get('color', None))
        if ckw is not None:
            colors[colorkw.split('_')[-1][0].upper()] = ckw
    kw.pop('color', None)
    marker = kw.pop('marker', None)
    markers = {
        'T': kw.pop('marker_tangential', 's' if marker is None else marker),
        'V': kw.pop('marker_vertical', 'd' if marker is None else marker),
        'R': kw.pop('marker_radial', '*' if marker is None else marker),
    }

    # Get channel positions; each channel has a list of positions as it can vary with time as beams switch on/off.
    r = [[numpy.NaN]] * nc
    z = [[numpy.NaN]] * nc
    for i in range(nc):
        rs = ods['charge_exchange.channel'][i]['position.r.data']
        zs = ods['charge_exchange.channel'][i]['position.z.data']
        w = (rs > 0) & (~numpy.isnan(rs)) & (~numpy.isnan(zs))  # Validity mask: remove zero and NaN
        ts = ods['charge_exchange.channel'][i]['position.r.time'][w]
        rs = rs[w]
        zs = zs[w]
        if which_pos == 'all':  # Show the set of all valid positions measured by this channel.
            rz = list(set(zip(rs, zs)))
            r[i] = [rz[j][0] for j in range(len(rz))]
            z[i] = [rz[j][1] for j in range(len(rz))]
        else:  # 'closest': pick just the closest time. The list of positions will only have one element.
            w = closest_index(ts, eq_time)
            r[i] = [rs[w]]
            z[i] = [zs[w]]
    cer_id = numpy.array([ods['charge_exchange.channel'][i]['identifier'] for i in range(nc)])

    # Plot
    label_bank = {'T': 'Tang. CER', 'V': 'Vert. CER', 'R': 'Rad. CER'}  # These get popped so only one each in legend
    for i in range(nc):
        if mask[i]:
            ch_type = cer_id[i][0].upper()
            color = colors.get(ch_type, None)  # See if a color has been specified for this view direction
            cer_mark = ax.plot(r[i], z[i], marker=markers.get(ch_type, 'x'), linestyle=' ', color=color,
                               label=label_bank.pop(ch_type, ''), **kw)
            colors[ch_type] = color = cer_mark[0].get_color()  # Save color for this view dir in case it was None
            if (labelevery > 0) and ((i % labelevery) == 0):
                ax.text(numpy.mean(r[i]), numpy.mean(z[i]), cer_id[i], color=color, fontsize='xx-small')
    return


@add_to__ODS__
def bolometer_overlay(ods, ax=None, **kw):
    """
    Overlays bolometer chords

    :param ods: ODS instance

    :param ax: Axes instance

    :param \**kw: Additional keywords for bolometer plot
        labelevery: int
            Sets how often to label channels. labelevery=0 turns off labels.

        mask: bool array with length matching number of channels in ods

        reset_fan_color: bool
            At the start of each bolometer fan (group of channels), set color to None to let a new one be picked by the
            cycler. This will override manually specified color.

        * Remaining keywords are passed to plot call for drawing markers at the gas locations.
    """
    # Make sure there is something to plot or else just give up and return
    nc = get_channel_count(
        ods, 'bolometer', check_loc='bolometer.channel.0.line_of_sight.first_point.r', test_checker='checker > 0')
    if nc == 0:
        return

    if ax is None:
        ax = pyplot.gca()
    mask = kw.pop('mask', numpy.ones(nc, bool))

    r1 = numpy.array([ods['bolometer']['channel'][i]['line_of_sight.first_point.r'] for i in range(nc)])[mask]
    z1 = numpy.array([ods['bolometer']['channel'][i]['line_of_sight.first_point.z'] for i in range(nc)])[mask]
    r2 = numpy.array([ods['bolometer']['channel'][i]['line_of_sight.second_point.r'] for i in range(nc)])[mask]
    z2 = numpy.array([ods['bolometer']['channel'][i]['line_of_sight.second_point.z'] for i in range(nc)])[mask]
    bolo_id = numpy.array([ods['bolometer']['channel'][i]['identifier'] for i in range(nc)])[mask]

    ncm = len(r1)

    color = kw.pop('color', None)
    reset_fan_color = kw.pop('reset_fan_color', True)
    labelevery = kw.pop('labelevery', 2)
    for i in range(ncm):
        if (i > 0) and (bolo_id[i][0] != bolo_id[i-1][0]) and reset_fan_color:
            color = None  # Allow color to reset when changing fans

        bolo_line = ax.plot([r1[i], r2[i]], [z1[i], z2[i]], color=color, alpha=0.8,
                            label='Bolometers {}'.format(bolo_id[i][0]) if (color is None) or (i == 0) else '', **kw)
        if color is None:
            color = bolo_line[0].get_color()  # Make subsequent lines the same color
        if (labelevery > 0) and ((i % labelevery) == 0):
            ax.text(r2[i], z2[i], bolo_id[i], color=color,
                    ha=['right', 'left'][int(z1[i] > 0)], va=['top', 'bottom'][int(z2[i] > 0)])<|MERGE_RESOLUTION|>--- conflicted
+++ resolved
@@ -243,6 +243,27 @@
     return nc
 
 
+def gas_filter(label, which_gas):
+    """
+    Utility: processes the mask / which_gas selector for gas_injection_overlay
+    :param label: string
+        Label for a gas valve to be tested
+
+    :param which_gas: string or list
+        See gas_injection_overlay docstring
+
+    :return: bool
+        Flag indicating whether or not a valve with this label should be shown
+    """
+    include = False
+    if isinstance(which_gas, basestring):
+        if which_gas == 'all':
+            include = True
+    elif isinstance(which_gas, list):
+        include = any([wg in label for wg in which_gas])
+    return include
+
+
 # ================================
 # ODSs' plotting methods
 # ================================
@@ -540,66 +561,6 @@
     return
 
 
-<<<<<<< HEAD
-def get_channel_count(ods, hw_sys, check_loc=None, test_checker=None, channels_name='channel'):
-    """
-    Gets a channel count for some hardware sys. 0 indicates empty. Provide check_loc to make sure some data exist.
-    Utility for CX hardware overlay functions.
-
-    :param ods: OMAS ODS instance
-
-    :param hw_sys: string describing the hardware system to check
-
-    :param check_loc: [optional] string
-        If provided, an additional check will be made to ensure that some data exist.
-        If this check fails, channel count will be set to 0
-
-    :param test_checker: [optional] string to evaluate into bool
-        Like "checker > 0", where checker = ods[check_loc]. If this test fails, nc will be set to 0
-
-    :param channels_name: string
-        Use if you need to generalize to something that doesn't have real channels but has something analogous,
-        like how gas_injection has 'pipe' that's shaped like 'channel' is in thomson_scattering.
-
-    :return: Number of channels for this hardware system. 0 if there's trouble.
-    """
-    try:
-        nc = len(ods[hw_sys][channels_name])
-        if check_loc is not None:
-            checker = ods[check_loc]
-            if test_checker is not None:
-                assert eval(test_checker)
-    except (TypeError, AssertionError, ValueError):
-        nc = 0
-
-    if nc == 0:
-        printd('{} overlay could not find sufficient data to make a plot'.format(hw_sys))
-    return nc
-
-
-def gas_filter(label, which_gas):
-    """
-    Utility: processes the mask / which_gas selector for gas_injection_overlay
-    :param label: string
-        Label for a gas valve to be tested
-
-    :param which_gas: string or list
-        See gas_injection_overlay docstring
-
-    :return: bool
-        Flag indicating whether or not a valve with this label should be shown
-    """
-    include = False
-    if isinstance(which_gas, basestring):
-        if which_gas == 'all':
-            include = True
-    elif isinstance(which_gas, list):
-        include = any([wg in label for wg in which_gas])
-    return include
-
-
-=======
->>>>>>> 4bfe3279
 @add_to__ODS__
 def gas_injection_overlay(ods, ax=None, angle_not_in_pipe_name=False, which_gas='all', **kw):
     """
