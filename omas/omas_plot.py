--- conflicted
+++ resolved
@@ -1050,20 +1050,14 @@
         x = eq['profiles_1d'][raw_xName]
         xName = nice_names.get(raw_xName, raw_xName)
     else:
-<<<<<<< HEAD
         raw_xName = 'psi_norm'
         x = ((eq['profiles_1d']['psi'] - eq['global_quantities']['psi_axis']) 
-=======
-        raw_xName = 'psi'
-        x = ((eq['profiles_1d']['psi'] - eq['global_quantities']['psi_axis'])
->>>>>>> 5416ea79
             / (  eq['global_quantities']['psi_boundary'] - eq['global_quantities']['psi_axis']))
         xName = r"$\Psi_\mathrm{n}$"
 
     # pressure
     ax = cached_add_subplot(fig, axs, 2, 3, 2)
     if omas_viewer:
-<<<<<<< HEAD
         x_constr = remap_flux_coordinates(ods, time_index, "psi", raw_xName, 
                                           ods[f"equilibrium.time_slice.{time_index}.constraints.pressure.:.position.psi"])
         plot_1d_equilbrium_quantity(ax, x_constr, ods[f"equilibrium.time_slice.{time_index}.constraints.pressure.:.measured"] * 1.e-3,
@@ -1072,12 +1066,6 @@
                                     color='red')
     plot_1d_equilbrium_quantity(ax, x, eq['profiles_1d']['pressure'] * 1.e-3, 
                                 xName, r"$p$ [kPa]", r'$\,$ Pressure', 
-=======
-        ax.plot(-ods[f"equilibrium.code.parameters.time_slice.{time_index}.in1.rpress"],
-                ods[f"equilibrium.code.parameters.time_slice.{time_index}.in1.pressr"]/1.e3, ".r")
-    plot_1d_equilbrium_quantity(ax, x, eq['profiles_1d']['pressure'] * 1.e-3,
-                                xName, r"$p$ [kPa]", r'$\,$ Pressure',
->>>>>>> 5416ea79
                                 visible_x=omas_viewer, **kw)
     kw.setdefault('color', ax.lines[-1].get_color())
 
@@ -1101,7 +1089,6 @@
     if not omas_viewer:
         pyplot.setp(ax.get_xticklabels(), visible=False)
     if omas_viewer:
-<<<<<<< HEAD
         try:
             ax = cached_add_subplot(fig, axs, 2, 3, 3, sharex=ax)
             x_constr = remap_flux_coordinates(ods, time_index, "psi", raw_xName, 
@@ -1113,31 +1100,19 @@
         except ValueError:
             print("WARNING No data for j_tor constraints")
         try:
+            ax = cached_add_subplot(fig, axs, 2, 3, 3, sharex=ax)
             plot_1d_equilbrium_quantity(ax, x, eq['profiles_1d']['j_tor']/1.e6,
-                                        xName, r"$\langle j_\mathrm{tor} / R \rangle$ [MA m$^{-2}$]", 
-                                        r"$j_\mathrm{tor}$", visible_x=omas_viewer, **kw)
+                                        xName, r"$\langle j_\mathrm{tor} / R \rangle$ [MA m$^{-2}$]",
+                                        r"$j_\mathrm{tor}$",
+                                        visible_x=omas_viewer, **kw)
         except ValueError:
             print("WARNING j_tor not yet implemtented.")
     else:
         ax = cached_add_subplot(fig, axs, 2, 3, 5, sharex=ax)
+        
         plot_1d_equilbrium_quantity(ax, x, eq['profiles_1d']['dpressure_dpsi'] * 1.e-3,
-                                xName, r'$P\,^\prime$ [kPa Wb$^{-1}$]', 
-                                r"$P\,^\prime$ source function", visible_x=True, **kw)
-=======
-        ax = cached_add_subplot(fig, axs, 2, 3, 3, sharex=ax)
-        ax.plot(ods[f"equilibrium.code.parameters.time_slice.{time_index}.inwant.sizeroj"],
-                ods[f"equilibrium.code.parameters.time_slice.{time_index}.inwant.vzeroj"] / 1.e6, ".r")
-        plot_1d_equilbrium_quantity(ax, x, eq['profiles_1d']['j_tor']/1.e6,
-                                    xName, r"$\langle j_\mathrm{tor} / R \rangle$ [MA m$^{-2}$]",
-                                    r"$j_\mathrm{tor}$",
-                                    visible_x=omas_viewer, **kw)
-    else:
-        ax = cached_add_subplot(fig, axs, 2, 3, 5, sharex=ax)
-        plot_1d_equilbrium_quantity(ax, x, eq['profiles_1d']['dpressure_dpsi'] * 1.e-3,
-                                xName, r'$P\,^\prime$ [kPa Wb$^{-1}$]',
-                                r"$P\,^\prime$ source function",
-                                visible_x=True, **kw)
->>>>>>> 5416ea79
+                                    xName, r'$P\,^\prime$ [kPa Wb$^{-1}$]', 
+                                    r"$P\,^\prime$ source function", visible_x=True, **kw)
     if raw_xName.endswith('norm'):
         ax.set_xlim([0, 1])
     if omas_viewer:
@@ -1328,12 +1303,6 @@
                     #     plotting_list.append(prof1d[specie][q]*scale * prof1d[specie]['element[0].z_n'])
                     #     label_name_z.append(r'$\times$' + f" {int(prof1d[specie]['element[0].z_n'])}")
                     # else:
-<<<<<<< HEAD
-                    if q + "_error_upper" in prof1d[specie] and len(prof1d[specie][q]) == len(prof1d[specie][q + "_error_upper"]):
-                        plotting_list.append(unumpy.uarray(prof1d[specie][q]*scale,
-                                             prof1d[specie][q + "_error_upper"]*scale))
-                    else:
-=======
                     try:
                         if q + "_error_upper" in prof1d[specie] and len(prof1d[specie][q]) == len(prof1d[specie][q + "_error_upper"]):
                             plotting_list.append(unumpy.uarray(prof1d[specie][q]*scale,
@@ -1342,7 +1311,6 @@
                             plotting_list.append(prof1d[specie][q]*scale)
                     except Exception as _excp:
                         print(f'Error in fetching {q}_error_upper')
->>>>>>> 5416ea79
                         plotting_list.append(prof1d[specie][q]*scale)
 
                     if x_axis == "psi_norm":
