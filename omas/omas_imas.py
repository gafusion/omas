--- conflicted
+++ resolved
@@ -426,13 +426,8 @@
 
             # build omas data structure
             ods = ODS(imas_version=imas_version)
-<<<<<<< HEAD
             for path in fetch_paths:
                 if len(path) == 2 and path[-1] == 'time':
-=======
-            for k,path in enumerate(fetch_paths):
-                if len(path)==2 and path[-1]=='time':
->>>>>>> eb700c0a
                     data = imas_get(ids, path, None)
                     if data[0] == -1:
                         continue
@@ -459,13 +454,9 @@
                     elif isinstance(stdata, unicode) and not len(stdata):
                         continue
                     else:
-<<<<<<< HEAD
-                        data = uarray(data, stdata)
-                # print(path,data)
-=======
                         data = uarray(data,stdata)
-                if verbose: print('Loading data: {0:3.3f}%'.format(100*float(k)/len(fetch_paths)))#,end='')
->>>>>>> eb700c0a
+                if verbose:
+                    print('Loading data: {0:3.3f}%'.format(100 * float(k) / len(fetch_paths)))
                 h = ods
                 for step in path[:-1]:
                     h = h[step]
