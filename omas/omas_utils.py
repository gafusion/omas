'''naming convention translation and misc utilities

-------
'''

from .omas_setup import *
from .omas_setup import __version__
import sys


# --------------------------------------------
# ODS utilities
# --------------------------------------------
def different_ods(ods1, ods2, ignore_type=False, ignore_empty=False, prepend_path_string=''):
    """
    Checks if two ODSs have any difference and returns the string with the cause of the different

    :param ods1: first ods to check

    :param ods2: second ods to check

    :param ignore_type: ignore object type differences

    :param ignore_empty: ignore emptry nodes

    :return: string with reason for difference, or False otherwise
    """
    from omas import ODS, CodeParameters

    ods1 = ods1.flat(return_empty_leaves=True, traverse_code_parameters=True)
    ods2 = ods2.flat(return_empty_leaves=True, traverse_code_parameters=True)

    k1 = set(ods1.keys())
    k2 = set(ods2.keys())
    differences = []
    for k in k1.difference(k2):
        if not k.startswith('info.') and not (ignore_empty and isinstance(ods1[k], ODS) and not len(ods1[k])):
            differences.append('DIFF: key `%s` missing in 2nd ods' % (prepend_path_string + k))
    for k in k2.difference(k1):
        if not k.startswith('info.') and not (ignore_empty and isinstance(ods2[k], ODS) and not len(ods2[k])):
            differences.append('DIFF: key `%s` missing in 1st ods' % (prepend_path_string + k))
    for k in k1.intersection(k2):
        try:
            if ods1[k] is None and ods2[k] is None:
                pass
            elif isinstance(ods1[k], str) and isinstance(ods2[k], str):
                if ods1[k] != ods2[k]:
                    differences.append('DIFF: `%s` differ in value' % (prepend_path_string + k))
            elif not ignore_type and type(ods1[k]) != type(ods2[k]):
                differences.append('DIFF: `%s` differ in type (%s,%s)' % ((prepend_path_string + k), type(ods1[k]), type(ods2[k])))
            elif numpy.atleast_1d(is_uncertain(ods1[k])).any() or numpy.atleast_1d(is_uncertain(ods2[k])).any():
                if not numpy.allclose(nominal_values(ods1[k]), nominal_values(ods2[k]), equal_nan=True) or not numpy.allclose(std_devs(ods1[k]), std_devs(ods2[k]), equal_nan=True):
                    differences.append('DIFF: `%s` differ in value' % (prepend_path_string + k))
            else:
                if not numpy.allclose(ods1[k], ods2[k], equal_nan=True):
                    differences.append('DIFF: `%s` differ in value' % (prepend_path_string + k))
        except Exception:
            raise Exception(f'Error comparing {k}')
    if len(differences):
        return differences
    else:
        return False


# --------------------------
# general utility functions
# --------------------------
def printd(*objects, **kw):
    """
    debug print

    Use environmental variable $OMAS_DEBUG_TOPIC to set the topic to be printed
    """
    topic = kw.pop('topic', '')
    if isinstance(topic, str):
        topic = [topic]
    topic = list(map(lambda x: x.lower(), topic))
    if len(topic):
        objects = [f'DEBUG ({",".join(topic)}):'] + list(objects)
    else:
        objects = ['DEBUG:'] + list(objects)
    topic_selected = os.environ.get('OMAS_DEBUG_TOPIC', '')
    dump = False
    if topic_selected.endswith('_dump'):
        dump = True
        topic_selected = re.sub('_dump$', '', topic_selected)
    if topic_selected and (topic_selected == '*' or topic_selected in topic or '*' in topic):
        if eval(os.environ.get('OMAS_DEBUG_STDOUT', '1')):
            print(*objects, **kw)
        else:
            printe(*objects, **kw)
        if dump:
            fb = StringIO()
            print(*objects[1:], file=fb)
            with open('omas_dump.txt', 'a') as f:
                f.write(fb.getvalue())
            fb.close()


def printe(*objects, **kw):
    """
    print to stderr
    """
    kw['file'] = sys.stderr
    print(*objects, **kw)


def print_stack():
    return traceback.print_stack(file=sys.__stderr__)


def is_uncertain(var):
    '''
    :param var: Variable or array to test

    :return: True if variable is instance of uncertainties or
             array of shape var with elements indicating uncertainty
    '''

    def _uncertain_check(x):
        return isinstance(x, uncertainties.core.AffineScalarFunc)

    if isinstance(var, str):
        return False
    elif numpy.iterable(var):
        tmp = numpy.array(var).flat
        tmp = numpy.array(list(map(_uncertain_check, tmp)))
        return numpy.reshape(tmp, numpy.array(var).shape)
    else:
        return _uncertain_check(var)


def is_numeric(value):
    """
    Convenience function check if value is numeric

    :param value: value to check

    :return: True/False
    """
    try:
        0 + value
        return True
    except TypeError:
        return False


def omas_interp1d(x, xp, yp, left=None, right=None, period=None, extrapolate=True):
    '''
    If xp is not increasing, the results are numpy.interp1d nonsense.
    This function wraps numpy.interp1d but makes sure that the x-coordinate sequence xp is increasing.

    :param extrapolate: linear extrapolation beyond bounds

    '''
    if not numpy.all(numpy.diff(xp) > 0):
        index = numpy.argsort(xp)
    else:
        index = numpy.arange(len(xp)).astype(int)
    y = numpy.interp(x, xp[index], yp[index], left=left, right=right, period=period)
    if extrapolate:
        if not period and not left:
            y = numpy.where(x < xp[index[0]], yp[index[0]] + (x - xp[index[0]]) * (yp[index[0]] - yp[index[1]]) / (xp[index[0]] - xp[index[1]]), y)
        if not period and not right:
            y = numpy.where(x > xp[index[-1]], yp[index[-1]] + (x - xp[index[-1]]) * (yp[index[-1]] - yp[index[-2]]) / (xp[index[-1]] - xp[index[-2]]), y)
    return y


omas_interp1d.__doc__ += numpy.interp.__doc__


def json_dumper(obj, objects_encode=True):
    """
    Dump objects to json format

    :param obj: input ojbect

    :param objects_encode: how to handle non-standard JSON objects
        * True: encode numpy arrays, complex, and uncertain
        * None: numpy arrays as lists, encode complex, and uncertain
        * False: numpy arrays as lists, fail on complex, and uncertain

    :return: json-compatible object
    """
    from omas import ODS

    if isinstance(obj, ODS):
        return obj.omas_data

    if objects_encode is False:
        if isinstance(obj, numpy.ndarray):
            return obj.tolist()
        elif isinstance(obj, (range, map)):
            return list(obj)
        elif isinstance(obj, numpy.generic):
            return obj.item()
        else:
            return obj.toJSON()

    else:
        tmp = is_uncertain(obj)
        if numpy.any(numpy.atleast_1d(tmp)):
            if not len(numpy.array(tmp).shape):
                return dict(__ufloat__=nominal_values(obj),
                            __ufloat_std__=std_devs(obj))
            else:
                nomv = nominal_values(obj)
                return dict(__udarray_tolist_avg__=nomv.tolist(),
                            __udarray_tolist_std__=std_devs(obj).tolist(),
                            dtype=str(nomv.dtype),
                            shape=obj.shape)
        elif isinstance(obj, numpy.ndarray):
            if 'complex' in str(obj.dtype).lower():
                return dict(__ndarray_tolist_real__=obj.real.tolist(),
                            __ndarray_tolist_imag__=obj.imag.tolist(),
                            dtype=str(obj.dtype),
                            shape=obj.shape)
            else:
                if objects_encode is None:
                    return obj.tolist()
                else:
                    return dict(__ndarray_tolist__=obj.tolist(),
                                dtype=str(obj.dtype),
                                shape=obj.shape)
        elif isinstance(obj, range):
            return list(obj)
        elif isinstance(obj, numpy.generic):
            return obj.item()
        elif isinstance(obj, complex):
            return dict(__complex__=True, real=obj.real, imag=obj.imag)
        elif isinstance(obj, bytes):
            return obj.decode('utf-8')
        else:
            return obj.toJSON()


def convert_int(value):
    '''
    Try to convert value to integer and do nothing on error

    :param value: value to try to convert

    :return: value, possibly converted to int
    '''
    try:
        return int(value)
    except ValueError:
        return value


def json_loader(object_pairs, cls=dict, null_to=None):
    """
    Load json-objects generated by the json_dumper function

    :param object_pairs: json-compatible [dict/list] object

    :param cls: dicitonary class to use

    :param null_to: convert null to user defined value (None by default)

    :return: ojbect
    """
    from omas import ODS
    object_pairs = list(map(lambda o: (convert_int(o[0]), o[1]), object_pairs))

    dct = cls()
    # for ODSs we can use the setraw() method which does
    # not peform any sort of check, nor tries to parse
    # special OMAS syntaxes and is thus much faster
    if isinstance(dct, ODS):
        for x, y in object_pairs:
            if null_to is not None and y is None:
                y = null_to
            if isinstance(y, list):
                if len(y) and isinstance(y[0], ODS):
                    dct.setraw(x, cls())
                    for k in range(len(y)):
                        dct[x].setraw(k, y[k])
                else:
                    if null_to is not None:
                        for k in range(len(y)):
                            if y[k] is None:
                                y[k] = null_to
                    y = numpy.array(y) # to handle objects_encode=None as used in OMAS
                    dct.setraw(x, y)
            else:
                dct.setraw(x, y)
    else:
        for x, y in object_pairs:
            if null_to is not None and y is None:
                y = null_to
            if isinstance(y, list):
                if len(y) and isinstance(y[0], ODS):
                    dct[x] = cls()
                    for k in range(len(y)):
                        dct[x][k] = y[k]
                else:
                    if null_to is not None:
                        for k in range(len(y)):
                            if y[k] is None:
                                y[k] = null_to
                    dct[x] = y
            else:
                dct[x] = y

    if "dtype" in dct:  # python2/3 compatibility
        dct["dtype"] = dct["dtype"].replace('S', 'U')
    if '__ndarray_tolist__' in dct:
        return numpy.array(dct['__ndarray_tolist__'], dtype=dct['dtype']).reshape(dct['shape'])
    elif '__ndarray_tolist_real__' in dct and '__ndarray_tolist_imag__' in dct:
        return (numpy.array(dct['__ndarray_tolist_real__'], dtype=dct['dtype']).reshape(dct['shape']) +
                numpy.array(dct['__ndarray_tolist_imag__'], dtype=dct['dtype']).reshape(dct['shape']) * 1j)
    elif '__udarray_tolist_avg__' in dct and '__udarray_tolist_std__' in dct:
        return uarray(numpy.array(dct['__udarray_tolist_avg__'], dtype=dct['dtype']).reshape(dct['shape']),
                      numpy.array(dct['__udarray_tolist_std__'], dtype=dct['dtype']).reshape(dct['shape']))
    elif '__ufloat__' in dct and '__ufloat_std__' in dct:
        return ufloat(dct['__ufloat__'], dct['__ufloat_std__'])
    elif '__ndarray__' in dct:
        import base64
        data = base64.b64decode(dct['__ndarray__'])
        return numpy.frombuffer(data, dct['dtype']).reshape(dct['shape'])
    elif '__complex__' in dct:
        return complex(dct['real'], dct['imag'])
    return dct


def recursive_glob(pattern='*', rootdir='.'):
    """
    Search recursively for files matching a specified pattern within a rootdir

    :param pattern: glob pattern to match

    :param rootdir: top level directory to search under
    """
    import fnmatch
    matches = []
    for root, dirnames, filenames in os.walk(rootdir):
        for filename in fnmatch.filter(filenames, pattern):
            matches.append(os.path.join(root, filename))
    return matches


def remove_parentheses(inv, replace_with=''):
    '''
    function used to remove/replace top-level matching parenthesis from a string

    :param inv: input string

    :param replace_with: string to replace matching parenthesis with

    :return: input string without first set of matching parentheses
    '''
    k = 0
    lp = ''
    out = ''
    for c in inv:
        # go one level deep
        if c == '(':
            k += 1
            lp = c
        # go one level up
        elif c == ')':
            k -= 1
            lp += c
            if k == 0:
                out += replace_with
        # zero depth: add character to output string
        elif k == 0:
            out += c
    return out


def closest_index(my_list, my_number=0):
    """
    Given a SORTED iterable (a numeric array or list of numbers) and a numeric scalar my_number,
    find the index of the number in the list that is closest to my_number

    :param my_list: Sorted iterable (list or array) to search for number closest to my_number

    :param my_number: Number to get close to in my_list

    :return: Index of my_list element closest to my_number

    :note: If two numbers are equally close, returns the index of the smallest number.
    """
    if not hasattr(my_list, '__iter__'):
        raise TypeError("closestIndex() requires an iterable as the first argument. Got instead: {:}".format(my_list))
    if not is_numeric(my_number):
        raise TypeError("closestIndex() requires a numeric scalar as the second argument. Got instead: {:}".format(my_number))

    import bisect
    pos = bisect.bisect_left(my_list, my_number)
    if pos == 0:
        return 0
    if pos == len(my_list):
        return pos - 1
    before = pos - 1
    after = pos
    if my_list[after] - my_number < my_number - my_list[before]:
        return pos
    else:
        return pos - 1


def sanitize_version_number(version):
    """Removes common non-numerical characters from version numbers obtained from git tags, such as '_rc', etc."""
    if version.startswith('.'):
        version = '-1' + version
    version = version.replace('_rc', '.')
    return version


def compare_version(version1, version2):
    """Returns 1 if version1 > version2, -1 if version1 < version2, or 0 if version1 == version2."""
    version1 = sanitize_version_number(version1)
    version2 = sanitize_version_number(version2)

    def normalize(v):
        if 'r' in v:
            v = v.split('r')[0]
        return [int(x) for x in re.sub(r'(\.0+)*$', '', v).split(".")]

    return (normalize(version1) > normalize(version2)) - (normalize(version1) < normalize(version2))


def underline_last(text, offset=0):
    '''
    Utility function to underline the last part of a path

    :param text: text to underline

    :param offset: add offset to underling

    :return: original text with underline on a new line
    '''
    index = [i for i, x in enumerate(text) if x in ['.', ' ']][-1]
    if text[index] == '.':
        index += 1
    underline = ' ' * (index + offset) + '^' * (len(text) - index)
    return text + '\n' + underline


def function_arguments(f, discard=None, asString=False):
    """
    Returns the arguments that a function takes

    :param f: function to inspect

    :param discard: list of function arguments to discard

    :param asString: concatenate arguments to a string

    :return: tuple of four elements

    * list of compulsory function arguments

    * dictionary of function arguments that have defaults

    * True/False if the function allows variable arguments

    * True/False if the function allows keywords
    """
    import inspect
    the_argspec = inspect.getfullargspec(f)
    the_keywords = the_argspec.varkw

    args = []
    kws = OrderedDict()
    string = ''
    for k, arg in enumerate(the_argspec.args):
        if (discard is not None) and (arg in tolist(discard)):
            continue
        d = ''
        if the_argspec.defaults is not None:
            if (-len(the_argspec.args) + k) >= -len(the_argspec.defaults):
                d = the_argspec.defaults[-len(the_argspec.args) + k]
                kws[arg] = d
                string += arg + '=' + repr(d) + ',\n'
            else:
                args.append(arg)
                string += arg + ',\n'
        else:
            args.append(arg)
            string += arg + ',\n'
        if the_argspec.varargs:
            string += '*[],\n'
        if the_keywords:
            string += '**{},\n'
        string = string.strip()
    if asString:
        return string
    else:
        return args, kws, the_argspec.varargs is not None, the_keywords is not None


def args_as_kw(f, args, kw):
    '''
    Move positional arguments to kw arguments

    :param f: function

    :param args: positional arguments

    :param kw: keywords arguments

    :return: tuple with positional arguments moved to keyword arguments
    '''
    a, k, astar, kstar = function_arguments(f)
    if len(a) and a[0] == 'self':
        a = a[1:]
    a = a + list(k.keys())
    n = 0
<<<<<<< HEAD
    for name, value in list(zip(a, args)):
=======
    for name, value in zip(a + list(k.keys()), args):
>>>>>>> ee8a97db
        if name not in kw:
            kw[name] = value
        n += 1
    return args[n:], kw


# ----------------------------------------------
# handling of OMAS json structures
# ----------------------------------------------
# IMAS structure info organized as flat entries
# * IMAS syntax with `:` for list of structures
# * each entry contains leafs attributes
_structures = {}
# IMAS structure info organized in hierarchical dictionaries
# * list of structures as `:`
# * the leafs are empty dictionaries
_structures_dict = {}
# similar to `_structures_dict` but for use in omas_info
_info_structures = {}
# dictionary that contains all the coordinates defined within the data dictionary
_coordinates = {}
# dictionary that contains all the times defined within the data dictionary
_times = {}

# extra structures that python modules using omas can define
# by setting omas.omas_utils._extra_structures equal to a
# dictionary with the definitions of the quantities that are
# not (yet) available in IMAS. For example:
#
# omas.omas_utils._extra_structures = {
#     'equilibrium': {
#         'equilibrium.time_slice.:.profiles_1d.centroid.r_max': {
#             "full_path": "equilibrium/time_slices(itime)/profiles_1d/centroid.r_max(:)",
#             "coordinates": ['equilibrium.time_slice[:].profiles_1d.psi'],
#             "data_type": "FLT_1D",
#             "description": "centroid r max",
#             "units": 'm',
#             "cocos_signal": '?'  # optional
#         }
#     }
# }
_extra_structures = {}


def list_structures(imas_version):
    '''
    list names of structures in imas version

    :param imas_version: imas version

    :return: list with names of structures in imas version
    '''
    json_filenames = glob.glob(imas_json_dir + os.sep + imas_versions.get(imas_version, imas_version) + os.sep + '*' + '.json')
    json_filenames = filter(lambda x: os.path.basename(x)[0] != '_', json_filenames)
    structures = sorted(list(map(lambda x: os.path.splitext(os.path.split(x)[1])[0], json_filenames)))
    if not len(structures):
        raise ValueError("Unrecognized IMAS version `%s`. Possible options are:\n%s" % (imas_version, imas_versions.keys()))
    return structures


def dict_structures(imas_version):
    '''
    maps structure names to json filenames

    :param imas_version: imas version

    :return: dictionary maps structure names to json filenames
    '''
    paths = glob.glob(imas_json_dir + os.sep + imas_versions.get(imas_version, imas_version) + os.sep + '*' + '.json')
    if not len(paths):
        raise ValueError("Unrecognized IMAS version `%s`. Possible options are:\n%s" % (imas_version, imas_versions.keys()))
    structures = dict(zip(list(map(lambda x: os.path.splitext(os.path.split(x)[1])[0], paths)), paths))
    return {structure: structures[structure] for structure in structures if not structure.startswith('_')}


def load_structure(filename, imas_version):
    """
    load omas structure from given json filename or IDS name

    :param filename: full path to json file or IDS name

    :param imas_version: imas version to load the data schema of (optional if filename is a full path)

    :return: tuple with structure, hashing mapper, and ods
    """

    from .omas_physics import cocos_signals

    filename0 = filename
    id = (filename0, imas_version)
    if id in _structures and id in _structures_dict:
        return _structures[id], _structures_dict[id]

    if os.sep not in filename:
        filename = dict_structures(imas_version)[filename]

    if filename not in _structures:
        with open(filename, 'r') as f:
            dump_string = f.read()
        # load flat definitions from json file
        _structures[id] = json.loads(dump_string)

        # add _extra_structures definitions
        structure_name = os.path.splitext(os.path.split(filename)[1])[0]
        if structure_name in _extra_structures:
            for item in _extra_structures[structure_name]:
                if item not in _structures[id]:
                    cs = _extra_structures[structure_name][item].pop('cocos_signal', None)
                    _structures[id][item] = _extra_structures[structure_name][item]
                    if cs is not None:
                        cocos_signals[i2o(item)] = cs

        # generate hierarchical structure
        _structures_dict[id] = {}
        for item in _structures[id]:
            h = _structures_dict[id]
            for step in i2o(item).split('.'):
                if step not in h:
                    h[step] = {}
                h = h[step]

    return _structures[id], _structures_dict[id]


def omas_coordinates(imas_version=omas_rcparams['default_imas_version']):
    '''
    return list of coordinates

    :param imas_version: IMAS version to look up

    :return: list of strings with IMAS coordinates
    '''
    # caching
    if imas_version not in _coordinates:
        filename = imas_json_dir + os.sep + imas_versions.get(imas_version, imas_version) + os.sep + '_coordinates.json'
        if os.path.exists(filename):
            with open(filename, 'r') as f:
                _coordinates[imas_version] = json.load(f)
        else:
            from .omas_structure import extract_coordinates
            _coordinates[imas_version] = extract_coordinates(imas_version)
    return _coordinates[imas_version]


def omas_times(imas_version=omas_rcparams['default_imas_version']):
    '''
    return list of times

    :param imas_version: IMAS version to look up

    :return: list of strings with IMAS times
    '''
    # caching
    if imas_version not in _times:
        filename = imas_json_dir + os.sep + imas_versions.get(imas_version, imas_version) + os.sep + '_times.json'
        if os.path.exists(filename):
            with open(filename, 'r') as f:
                _times[imas_version] = json.load(f)
        else:
            from .omas_structure import extract_times
            _times[imas_version] = extract_times(imas_version)
    return _times[imas_version]


_p2l_cache = {}


def p2l(key):
    """
    Converts the many different ways of addressing an ODS path to a list of keys (['bla',0,'bla'])

    :param key: ods location in some format

    :return: list of keys that make the ods path
    """
    if isinstance(key, list):
        return key

    if isinstance(key, tuple):
        return list(key)

    if isinstance(key, (int, numpy.integer)):
        return [int(key)]

    if isinstance(key, str) and not ('.' in key or '[' in key):
        if len(key):
            return [key]
        else:
            return []

    if key is None:
        raise TypeError('OMAS key cannot be None')

    if isinstance(key, dict):
        raise TypeError('OMAS key cannot be of type dictionary')

    key0 = ''.join(key)
    if key0 in _p2l_cache:
        return copy.deepcopy(_p2l_cache[key0])

    if not isinstance(key, (list, tuple)):
        key = str(key).replace('[', '.').replace(']', '').split('.')

    key = [k for k in key if k]
    for k, item in enumerate(key):
        try:
            key[k] = int(item)
        except ValueError:
            pass

    if len(_p2l_cache) > 1000:
        _p2l_cache.clear()
    _p2l_cache[key0] = copy.deepcopy(key)

    return key


def l2i(path):
    """
    Formats a list (['bla',0,'bla']) into a IMAS path ('bla[0].bla')

    :param path: ODS path format

    :return: IMAS path format
    """
    ipath = path[0]
    for step in path[1:]:
        if isinstance(step, int) or step == ':':
            ipath += "[%s]" % step
        else:
            ipath += '.%s' % step
    return ipath


def l2u(path):
    """
    Formats a list (['bla',0,'bla']) into a universal ODS path format ('bla.:.bla')
    NOTE: a universal ODS path substitutes lists indices with :

    :param path: list of strings and integers

    :return: universal ODS path format
    """
    return o2u(l2o(path))


def l2ut(path):
    """
    Formats IMAS time lists (['bla',0,'time_slice',5,'quantity']) with universal ODS path ('bla.0.time_slice.:.quantity')

    :param path: list of strings and integers

    :return: ODS path format with time lists in universal format
    """
    lpath = p2l(path)
    opath = l2o(lpath)
    upath = o2u(path)
    for k, key in enumerate(lpath):
        if not isinstance(key, int):
            continue
        key = lpath[:k]
        info = omas_info_node(l2u(key))
        if 'coordinates' in info:
            for infoc in info['coordinates']:
                if infoc.endswith('.time'):
                    lpath[k] = ':'
    return l2o(lpath)


def l2o(path):
    """
    Formats a list (['bla',0,'bla']) into an ODS path format ('bla.0.bla')

    :param path: list of strings and integers

    :return: ODS path format
    """
    return '.'.join(filter(None, map(str, path)))


_o2u_pattern = re.compile(r'\.[0-9:]+')
_o2u_pattern_no_split = re.compile(r'^[0-9:]+')
_i2o_pattern = re.compile(r'\[([:0-9]+)\]')
_o2i_pattern = re.compile(r'\.([:0-9]+)')


def o2u(path):
    '''
    Converts an ODS path format ('bla.0.bla') into a universal path format ('bla.:.bla')

    :param path: ODS path format

    :return: universal ODS path format
    '''
    path = str(path)
    if '.' in path:
        return re.sub(_o2u_pattern, '.:', path)
    else:
        return re.sub(_o2u_pattern_no_split, ':', path)


def i2o(path):
    """
    Formats a IMAS path ('bla[0].bla') format into an ODS path ('bla.0.bla')

    :param path: IMAS path format

    :return: ODS path format
    """
    return re.sub(_i2o_pattern, r'.\1', path)


def o2i(path):
    """
    Formats a ODS path ('bla.0.bla') format into an IMAS path ('bla[0].bla')

    :param path: ODS path format

    :return: IMAS path format
    """
    return re.sub(_o2i_pattern, r'[\1]', path)


def u2o(upath, path):
    '''
    Replaces `:` and integers in `upath` with ':' and integers from in `path`
    e.g. uo2('a.:.b.:.c.1.d.1.e','f.:.g.1.h.1.i.:.k')) becomes ('bla.1.hello.2.bla')

    :param upath: universal ODS path

    :param path: ODS path

    :return: filled in ODS path
    '''
    if upath.startswith('1...'):
        return upath
    ul = p2l(upath)
    ol = p2l(path)
    for k in range(min([len(ul), len(ol)])):
        if (ul[k] == ':' or isinstance(ul[k], int)) and (ol[k] == ':' or isinstance(ol[k], int)):
            ul[k] = ol[k]
        elif ul[k] == ol[k]:
            continue
        else:
            break
    return l2o(ul)


def trim_common_path(p1, p2):
    '''
    return paths in lists format trimmed of the common first path between paths p1 and p2

    :param p1: ODS path

    :param p2: ODS path

    :return: paths in list format trimmed of common part
    '''
    p1 = p2l(p1)
    p2 = p2l(p2)
    both = [x if x[0] == x[1] else None for x in zip(p1, p2)] + [None]
    return p1[both.index(None):], p2[both.index(None):]


def omas_info(structures=None, imas_version=omas_rcparams['default_imas_version']):
    '''
    This function returns an ods with the leaf nodes filled with their property informations

    :param structures: list with ids names or string with ids name of which to retrieve the info
                       if None, then all structures are returned

    :return: ods
    '''

    if not structures:
        structures = sorted(list(dict_structures(imas_version).keys()))
    elif isinstance(structures, str):
        structures = [structures]

    # caching
    if imas_version not in _info_structures:
        from omas import ODS
        _info_structures[imas_version] = ODS(imas_version=imas_version, consistency_check=False)
    ods = _info_structures[imas_version]

    for structure in structures:
        if structure not in ods:
            tmp = load_structure(structure, imas_version)[0]
            lst = sorted(tmp.keys())
            for k, item in enumerate(lst):
                if re.match('.*_error_(index|lower|upper)$', item.split('.')[-1]):
                    continue
                parent = False
                for item1 in lst[k + 1:]:
                    if l2u(item1.split('.')[:-1]).rstrip('[:]') == item:
                        parent = True
                        break
                if parent:
                    continue
                ods[item.replace(':', '0')] = tmp[item]

    return copy.deepcopy(ods)


def omas_info_node(key, imas_version=omas_rcparams['default_imas_version']):
    '''
    return information about a given node

    :param key: IMAS path

    :param imas_version: IMAS version to look up

    :return: dictionary with IMAS information (or an empty dictionary if the node is not found)
    '''
    tmp = {}
    try:
        tmp.update(load_structure(key.split('.')[0], imas_version)[0][o2i(key)])
    except KeyError:
        pass
    return tmp


def recursive_interpreter(me, interpret_method=ast.literal_eval, dict_cls=OrderedDict):
    '''
    Traverse dictionaries and list to convert strings to int/float when appropriate

    :param me: root of the dictionary to traverse

    :param interpret_method: method used for conversion (ast.literal_eval by default)

    :param dict_cls: dictionary class to use

    :return: root of the dictionary
    '''
    if isinstance(me, list):
        keys = range(len(me))
    elif isinstance(me, dict):
        keys = me.keys()

    for kid in keys:
        if me[kid] is None:
            continue
        elif isinstance(me[kid], (list, dict)):
            if not isinstance(me[kid], dict_cls):
                tmp = me[kid]
                me[kid] = dict_cls()
                me[kid].update(tmp)
            recursive_interpreter(me[kid], interpret_method=interpret_method, dict_cls=dict_cls)
            if isinstance(kid, str) and kid.startswith('__integer_'):
                me[int(re.sub('__integer_([0-9]+)__', r'\1', kid))] = me[kid]
                del me[kid]
        else:
            try:
                me[kid] = interpret_method(me[kid])
            except (ValueError, SyntaxError) as _excp:
                pass
            if isinstance(me[kid], str) and ' ' in me[kid]:
                try:
                    values = []
                    for item in re.split(r'[ |\t]+', me[kid].strip()):
                        values.append(float(item))
                    me[kid] = numpy.array(values)
                except ValueError:
                    pass
    return me


def recursive_encoder(me):
    '''
    Traverse dictionaries and list to convert entries as appropriate

    :param me: root of the dictionary to traverse

    :return: root of the dictionary
    '''
    if isinstance(me, list):
        keys = range(len(me))
    elif isinstance(me, dict):
        keys = me.keys()

    for kid in keys:
        if me[kid] is None:
            continue
        elif isinstance(me[kid], (list, dict)):
            recursive_encoder(me[kid])
        else:
            if isinstance(me[kid], numpy.ndarray):
                me[kid] = ' '.join([repr(x) for x in me[kid]])
            else:
                me[kid] = str(me[kid])
        # omas encoding of integer keys
        if isinstance(kid, int):
            me['__integer_%d__' % kid] = me[kid]
            del me[kid]
    return me


def get_actor_io_ids(filename):
    '''
    Parse IMAS Python actor script and return actor input and output IDSs

    :param filename: filename of the IMAS Python actor

    :return: tuple with list of input IDSs and output IDSs
    '''
    import ast
    with open(filename, 'r') as f:
        module = ast.parse(f.read())
    actor = os.path.splitext(os.path.split(filename)[-1])[0]
    function_definitions = [node for node in module.body if isinstance(node, ast.FunctionDef)]
    docstring = ast.get_docstring([f for f in function_definitions if f.name == actor][0])
    ids_in = []
    ids_out = []
    for line in docstring.split('\n'):
        if 'codeparams' in line:
            pass
        elif line.strip().startswith(':param result:'):
            ids_out = list(map(lambda x: x.strip()[:-1], line.split(':')[2].strip(', ').split(',')))
            break
        elif line.strip().startswith(':param '):
            ids_in.append(line.split(':')[2].strip())
    return ids_in, ids_out<|MERGE_RESOLUTION|>--- conflicted
+++ resolved
@@ -510,11 +510,7 @@
         a = a[1:]
     a = a + list(k.keys())
     n = 0
-<<<<<<< HEAD
-    for name, value in list(zip(a, args)):
-=======
     for name, value in zip(a + list(k.keys()), args):
->>>>>>> ee8a97db
         if name not in kw:
             kw[name] = value
         n += 1
