--- conflicted
+++ resolved
@@ -3,18 +3,9 @@
 import subprocess
 import functools
 import shutil
-<<<<<<< HEAD
 from omas.omas_utils import *
 from omas.omas_core import ODS, dynamic_ODS, omas_environment, omas_info_node, imas_json_dir, omas_rcparams
 from omas.omas_physics import cocos_signals
-from omas.machine_mappings import d3d
-from omas.machine_mappings.d3d import __regression_arguments__
-from omas.utilities.machine_mapping_decorator import machine_mapping_function
-from omas.utilities.omas_mds import mdsvalue
-=======
-from .omas_utils import *
-from .omas_core import ODS, dynamic_ODS, omas_environment, omas_info_node, imas_json_dir, omas_rcparams
-from .omas_physics import cocos_signals
 from omas.machine_mappings import d3d, nstx, nstxu, east
 from omas.machine_mappings.d3d import __regression_arguments__
 from omas.utilities.machine_mapping_decorator import machine_mapping_function
@@ -29,8 +20,6 @@
     from omas.machine_mappings import mast
 except ImportError:
     pass
-
->>>>>>> cc925c38
 
 __all__ = [
     'machine_expression_types',
@@ -661,11 +650,7 @@
             pprint(regression_kw)
             print('=' * len(func_name))
             ods = ODS() #consistency_check= not break_schema
-<<<<<<< HEAD
-            func = eval(machine + "." + func_name, global_namespace, local_namespace)
-=======
             func = eval(func_name, global_namespace, local_namespace)
->>>>>>> cc925c38
             try:
                 try:
                     regression_kw["update_callback"] = update_mapping
@@ -792,10 +777,4 @@
             continue
         print(location)
         machine_to_omas(ods, machine, pulse, location, options, branch)
-    return ods
-<<<<<<< HEAD
-
-if __name__ == '__main__':
-    test_machine_mapping_functions('d3d', ["core_profiles_profile_1d"], globals(), locals())
-=======
->>>>>>> cc925c38
+    return ods